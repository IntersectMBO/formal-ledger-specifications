--- conflicted
+++ resolved
@@ -43,12 +43,11 @@
     _ → failure "Unexpected certificate in DELEG"
   Computational-DELEG .completeness ⟦ pp , pools , delegatees ⟧ᵈᵉ ⟦ _ , _ , rwds ⟧ᵈ (delegate c mv mc d)
     s' (DELEG-delegate p) rewrite dec-yes (¿ (c ∉ dom rwds → d ≡ pp .PParams.keyDeposit)
-                                           × (c ∈ dom rwds → d ≡ 0)
-                                           × mv ∈ mapˢ (just ∘ credVoter DRep) delegatees ∪
-                                               fromList ( nothing ∷ just abstainRep ∷ just noConfidenceRep ∷ [] )
-                                           × mc ∈ mapˢ just (dom pools) ∪ ❴ nothing ❵
+                                × (c ∈ dom rwds → d ≡ 0)
+                                × mv ∈ mapˢ (just ∘ credVoter DRep) delegatees ∪ fromList ( nothing ∷ just abstainRep ∷ just noConfidenceRep ∷ [] )
+                                × mc ∈ mapˢ just (dom pools) ∪ ❴ nothing ❵
                                            ¿) p .proj₂ = refl
-  Computational-DELEG .completeness ⟦ _ , _ , _ ⟧ᵈᵉ ⟦ _ , _ , rwds ⟧ᵈ (dereg c d) _ (DELEG-dereg p)
+  Computational-DELEG .completeness ⟦ _ , _ , deps ⟧ᵈᵉ ⟦ _ , _ , rwds ⟧ᵈ (dereg c d) _ (DELEG-dereg p)
     rewrite dec-yes (¿ (c , 0) ∈ rwds ¿) p .proj₂ = refl
   Computational-DELEG .completeness ⟦ pp , _ , _ ⟧ᵈᵉ ⟦ _ , _ , rwds ⟧ᵈ (reg c d) _ (DELEG-reg p)
     rewrite dec-yes (¿ c ∉ dom rwds × (d ≡ pp .PParams.keyDeposit ⊎ d ≡ 0) ¿) p .proj₂ = refl
@@ -65,97 +64,60 @@
   Computational-POOL .completeness _ _ (retirepool _ _) _ POOL-retirepool = refl
 
   Computational-GOVCERT : Computational _⊢_⇀⦇_,GOVCERT⦈_ String
-<<<<<<< HEAD
-  Computational-GOVCERT .computeProof ⟦ _ , pp , _ , _ , _ , _ ⟧ᶜ ⟦ dReps , _ ⟧ᵛ (regdrep c d _) =
-=======
-  Computational-GOVCERT .computeProof ⟦ _ , pp , _ , _ ⟧ᶜ ⟦ dReps , _ ⟧ᵛ (regdrep c d _) =
->>>>>>> 6393a9e5
+  Computational-GOVCERT .computeProof ⟦ _ , pp , _ , _ , _ ⟧ᶜ ⟦ dReps , _ ⟧ᵛ (regdrep c d _) =
     let open PParams pp in
     case ¿ (d ≡ drepDeposit × c ∉ dom dReps)
          ⊎ (d ≡ 0 × c ∈ dom dReps) ¿ of λ where
       (yes p) → success (-, GOVCERT-regdrep p)
       (no ¬p) → failure (genErrors ¬p)
-  Computational-GOVCERT .computeProof ⟦ _ , _ , _ , _ ⟧ᶜ ⟦ dReps , _ ⟧ᵛ (deregdrep c d) =
-    case ¿ c ∈ dom dReps ¿ of λ where
+  Computational-GOVCERT .computeProof _ ⟦ dReps , _ ⟧ᵛ (deregdrep c _) =
+    case c ∈? dom dReps of λ where
       (yes p) → success (-, GOVCERT-deregdrep p)
       (no ¬p)  → failure (genErrors ¬p)
-  Computational-GOVCERT .computeProof ⟦ _ , _ , _ , _ , _ , cc ⟧ᶜ ⟦ _ , ccKeys ⟧ᵛ (ccreghot c _) =
+  Computational-GOVCERT .computeProof ⟦ _ , _ , _ , _ , cc ⟧ᶜ ⟦ _ , ccKeys ⟧ᵛ (ccreghot c _) =
     case ¿ ((c , nothing) ∉ ccKeys ˢ) × c ∈ cc ¿ of λ where
       (yes p) → success (-, GOVCERT-ccreghot p)
       (no ¬p) → failure (genErrors ¬p)
   Computational-GOVCERT .computeProof _ _ _ = failure "Unexpected certificate in GOVCERT"
-<<<<<<< HEAD
-  Computational-GOVCERT .completeness ⟦ _ , pp , _ , _ , _ , _ ⟧ᶜ ⟦ dReps , _ ⟧ᵛ
-=======
-  Computational-GOVCERT .completeness ⟦ _ , pp , _ , _ ⟧ᶜ ⟦ dReps , _ ⟧ᵛ
->>>>>>> 6393a9e5
+  Computational-GOVCERT .completeness ⟦ _ , pp , _ , _ , _ ⟧ᶜ ⟦ dReps , _ ⟧ᵛ
     (regdrep c d _) _ (GOVCERT-regdrep p)
     rewrite dec-yes
       ¿ (let open PParams pp in
         (d ≡ drepDeposit × c ∉ dom dReps) ⊎ (d ≡ 0 × c ∈ dom dReps))
       ¿ p .proj₂ = refl
-<<<<<<< HEAD
   Computational-GOVCERT .completeness _ ⟦ dReps , _ ⟧ᵛ
-    (deregdrep c) _ (GOVCERT-deregdrep p)
+    (deregdrep c _) _ (GOVCERT-deregdrep p)
     rewrite dec-yes (c ∈? dom dReps) p .proj₂ = refl
-  Computational-GOVCERT .completeness ⟦ _ , _ , _ , _ , _ , cc ⟧ᶜ ⟦ _ , ccKeys ⟧ᵛ
+  Computational-GOVCERT .completeness ⟦ _ , _ , _ , _ , cc ⟧ᶜ ⟦ _ , ccKeys ⟧ᵛ
     (ccreghot c _) _ (GOVCERT-ccreghot p)
     rewrite dec-yes (¿ (((c , nothing) ∉ ccKeys ˢ) × c ∈ cc) ¿) p .proj₂ = refl
 
   Computational-CERT : Computational _⊢_⇀⦇_,CERT⦈_ String
-  Computational-CERT .computeProof Γ@(⟦ e , pp , vs , _ , deps , _ ⟧ᶜ) ⟦ stᵈ , stᵖ , stᵍ ⟧ᶜˢ dCert
-    with computeProof ⟦ pp , PState.pools stᵖ , deps ⟧ᵈᵉ stᵈ dCert
-=======
-  Computational-GOVCERT .completeness ⟦ _ , _ , _ , _ ⟧ᶜ ⟦ dReps , _ ⟧ᵛ
-    (deregdrep c d) _ (GOVCERT-deregdrep p)
-    rewrite dec-yes (¿ c ∈ dom dReps ¿) p .proj₂ = refl
-  Computational-GOVCERT .completeness _ ⟦ _ , ccKeys ⟧ᵛ
-    (ccreghot c _) _ (GOVCERT-ccreghot ¬p)
-    rewrite dec-no ((c , nothing) ∈? (ccKeys ˢ)) ¬p = refl
-
-  Computational-CERT : Computational _⊢_⇀⦇_,CERT⦈_ String
-  Computational-CERT .computeProof Γ@(⟦ e , pp , vs , _ ⟧ᶜ) ⟦ stᵈ , stᵖ , stᵍ ⟧ᶜˢ dCert
+  Computational-CERT .computeProof Γ@(⟦ e , pp , vs , _ , _ ⟧ᶜ) ⟦ stᵈ , stᵖ , stᵍ ⟧ᶜˢ dCert
     with computeProof ⟦ pp , PState.pools stᵖ , dom (GState.dreps stᵍ) ⟧ᵈᵉ stᵈ dCert
->>>>>>> 6393a9e5
        | computeProof pp stᵖ dCert | computeProof Γ stᵍ dCert
   ... | success (_ , h) | _               | _               = success (-, CERT-deleg h)
   ... | failure _       | success (_ , h) | _               = success (-, CERT-pool h)
   ... | failure _       | failure _       | success (_ , h) = success (-, CERT-vdel h)
   ... | failure e₁      | failure e₂      | failure e₃      = failure $
     "DELEG: " <> e₁ <> "\nPOOL: " <> e₂ <> "\nVDEL: " <> e₃
-<<<<<<< HEAD
-  Computational-CERT .completeness ⟦ _ , pp , _ , wdrls , deps , _ ⟧ᶜ ⟦ stᵈ , stᵖ , stᵍ ⟧ᶜˢ
-=======
-  Computational-CERT .completeness ⟦ _ , pp , _ , wdrls ⟧ᶜ ⟦ stᵈ , stᵖ , stᵍ ⟧ᶜˢ
->>>>>>> 6393a9e5
+  Computational-CERT .completeness ⟦ _ , pp , _ , wdrls , _ ⟧ᶜ ⟦ stᵈ , stᵖ , stᵍ ⟧ᶜˢ
     dCert@(delegate c mv mc d) ⟦ stᵈ' , stᵖ , stᵍ ⟧ᶜˢ (CERT-deleg h)
     with computeProof ⟦ pp , PState.pools stᵖ , dom (GState.dreps stᵍ) ⟧ᵈᵉ stᵈ dCert | completeness _ _ _ _ h
   ... | success _ | refl = refl
-  Computational-CERT .completeness ⟦ _ , pp , _ , wdrls ⟧ᶜ ⟦ stᵈ , stᵖ , stᵍ ⟧ᶜˢ
+  Computational-CERT .completeness ⟦ _ , pp , _ , wdrls , _ ⟧ᶜ ⟦ stᵈ , stᵖ , stᵍ ⟧ᶜˢ
     dCert@(reg c d) ⟦ stᵈ' , stᵖ , stᵍ ⟧ᶜˢ (CERT-deleg h)
     with computeProof ⟦ pp , PState.pools stᵖ , dom (GState.dreps stᵍ) ⟧ᵈᵉ stᵈ dCert | completeness _ _ _ _ h
   ... | success _ | refl = refl
-<<<<<<< HEAD
-  Computational-CERT .completeness ⟦ _ , pp , _ , wdrls , deps , _ ⟧ᶜ ⟦ stᵈ , stᵖ , stᵍ ⟧ᶜˢ
-=======
-  Computational-CERT .completeness ⟦ _ , pp , _ , wdrls ⟧ᶜ ⟦ stᵈ , stᵖ , stᵍ ⟧ᶜˢ
->>>>>>> 6393a9e5
+  Computational-CERT .completeness ⟦ _ , pp , _ , wdrls , _ ⟧ᶜ ⟦ stᵈ , stᵖ , stᵍ ⟧ᶜˢ
     dCert@(dereg c _) ⟦ stᵈ' , stᵖ , stᵍ ⟧ᶜˢ (CERT-deleg h)
     with computeProof ⟦ pp , PState.pools stᵖ , dom (GState.dreps stᵍ) ⟧ᵈᵉ stᵈ dCert | completeness _ _ _ _ h
   ... | success _ | refl = refl
-<<<<<<< HEAD
-  Computational-CERT .completeness ⟦ _ , pp , _ , _ , _ , _ ⟧ᶜ ⟦ stᵈ , stᵖ , stᵍ ⟧ᶜˢ
+  Computational-CERT .completeness ⟦ _ , pp , _ , _ , _ ⟧ᶜ ⟦ stᵈ , stᵖ , stᵍ ⟧ᶜˢ
     dCert@(regpool c poolParams) ⟦ stᵈ , stᵖ' , stᵍ ⟧ᶜˢ (CERT-pool h)
     with computeProof pp stᵖ dCert | completeness _ _ _ _ h
   ... | success _ | refl = refl
-  Computational-CERT .completeness ⟦ _ , pp , _ , _ , _ , _ ⟧ᶜ ⟦ stᵈ , stᵖ , stᵍ ⟧ᶜˢ
-=======
-  Computational-CERT .completeness ⟦ _ , pp , _ , _ ⟧ᶜ ⟦ stᵈ , stᵖ , stᵍ ⟧ᶜˢ
-    dCert@(regpool c poolParams) ⟦ stᵈ , stᵖ' , stᵍ ⟧ᶜˢ (CERT-pool h)
-    with computeProof pp stᵖ dCert | completeness _ _ _ _ h
-  ... | success _ | refl = refl
-  Computational-CERT .completeness ⟦ _ , pp , _ , _ ⟧ᶜ ⟦ stᵈ , stᵖ , stᵍ ⟧ᶜˢ
->>>>>>> 6393a9e5
+  Computational-CERT .completeness ⟦ _ , pp , _ , _ , _ ⟧ᶜ ⟦ stᵈ , stᵖ , stᵍ ⟧ᶜˢ
     dCert@(retirepool c e) ⟦ stᵈ , stᵖ' , stᵍ ⟧ᶜˢ (CERT-pool h)
     with completeness _ _ _ _ h
   ... | refl = refl
@@ -174,11 +136,7 @@
   ... | success _ | refl = refl
 
   Computational-CERTBASE : Computational _⊢_⇀⦇_,CERTBASE⦈_ String
-<<<<<<< HEAD
-  Computational-CERTBASE .computeProof ⟦ e , pp , vs , wdrls , _ , _ ⟧ᶜ st _ =
-=======
-  Computational-CERTBASE .computeProof  ⟦ e , pp , vs , wdrls ⟧ᶜ st _ =
->>>>>>> 6393a9e5
+  Computational-CERTBASE .computeProof ⟦ e , pp , vs , wdrls , _ ⟧ᶜ st _ =
     let open PParams pp; open CertState st; open GState gState; open DState dState
         refresh = mapPartial getDRepVote (fromList vs)
         refreshedDReps  = mapValueRestricted (const (e + drepActivity)) dreps refresh
@@ -186,11 +144,7 @@
               × mapˢ (map₁ RwdAddr.stake) (wdrls ˢ) ⊆ rewards ˢ ¿ of λ where
       (yes p) → success (-, CERT-base p)
       (no ¬p) → failure (genErrors ¬p)
-<<<<<<< HEAD
-  Computational-CERTBASE .completeness ⟦ e , pp , vs , wdrls , _ , _ ⟧ᶜ st _ st' (CERT-base p)
-=======
-  Computational-CERTBASE .completeness ⟦ e , pp , vs , wdrls ⟧ᶜ st _ st' (CERT-base p)
->>>>>>> 6393a9e5
+  Computational-CERTBASE .completeness ⟦ e , pp , vs , wdrls , _ ⟧ᶜ st _ st' (CERT-base p)
     rewrite let dState = CertState.dState st; open DState dState in
       dec-yes ¿ filterˢ isKeyHash (mapˢ RwdAddr.stake (dom wdrls)) ⊆ dom voteDelegs
                 × mapˢ (map₁ RwdAddr.stake) (wdrls ˢ) ⊆ rewards ˢ ¿
