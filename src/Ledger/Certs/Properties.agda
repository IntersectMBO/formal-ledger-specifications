{-# OPTIONS --safe #-}

open import Ledger.Prelude
open import Ledger.Types.GovStructure

module Ledger.Certs.Properties (gs : _) (open GovStructure gs) where

open import Data.Maybe.Properties
open import Relation.Nullary.Decidable

open import Tactic.ReduceDec

open import Algebra using (CommutativeMonoid)
open import Ledger.GovernanceActions gs hiding (yes; no)
open import Ledger.Certs gs

open import Data.Nat.Properties using (+-0-monoid; +-0-commutativeMonoid; +-identityʳ; +-identityˡ)
<<<<<<< HEAD
open import Axiom.Set.Properties
=======
open import Axiom.Set.Properties th
>>>>>>> 412d713c
open import Relation.Binary using (IsEquivalence)
open Computational ⦃...⦄

open import Tactic.GenError using (genErrors)

instance
  Computational-DELEG : Computational _⊢_⇀⦇_,DELEG⦈_ String
  Computational-DELEG .computeProof ⟦ pp , pools , deps ⟧ᵈᵉ ⟦ _ , _ , rwds ⟧ᵈ = λ where
    (delegate c mv mc d) → case ¿ (c ∉ dom rwds → d ≡ pp .PParams.keyDeposit)
                                × (c ∈ dom rwds → d ≡ 0)
                                × mc ∈ mapˢ just (dom pools) ∪ ❴ nothing ❵ ¿ of λ where
      (yes p) → success (-, DELEG-delegate p)
      (no ¬p) → failure (genErrors ¬p)
    (dereg c d) → case ¿ (c , 0) ∈ rwds × (CredentialDeposit c , d) ∈ deps ¿ of λ where
      (yes p) → success (-, DELEG-dereg p)
      (no ¬p) → failure (genErrors ¬p)
    _ → failure "Unexpected certificate in DELEG"
  Computational-DELEG .completeness ⟦ pp , pools , deps ⟧ᵈᵉ ⟦ _ , _ , rwds ⟧ᵈ (delegate c mv mc d)
    s' (DELEG-delegate p) rewrite dec-yes (¿ (c ∉ dom rwds → d ≡ pp .PParams.keyDeposit)
                                × (c ∈ dom rwds → d ≡ 0)
                                × mc ∈ mapˢ just (dom pools) ∪ ❴ nothing ❵ ¿) p .proj₂ = refl
  Computational-DELEG .completeness ⟦ _ , _ , deps ⟧ᵈᵉ ⟦ _ , _ , rwds ⟧ᵈ (dereg c d) _ (DELEG-dereg p)
    rewrite dec-yes (¿ (c , 0) ∈ rwds × (CredentialDeposit c , d) ∈ deps ¿) p .proj₂ = refl

  Computational-POOL : Computational _⊢_⇀⦇_,POOL⦈_ String
  Computational-POOL .computeProof _ ⟦ pools , _ ⟧ᵖ (regpool c _) =
    case ¬? (c ∈? dom pools) of λ where
      (yes p) → success (-, POOL-regpool p)
      (no ¬p) → failure (genErrors ¬p)
  Computational-POOL .computeProof _ _ (retirepool c e) = success (-, POOL-retirepool)
  Computational-POOL .computeProof _ _ _ = failure "Unexpected certificate in POOL"
  Computational-POOL .completeness _ ⟦ pools , _ ⟧ᵖ (regpool c _) _ (POOL-regpool ¬p)
    rewrite dec-no (c ∈? dom pools) ¬p = refl
  Computational-POOL .completeness _ _ (retirepool _ _) _ POOL-retirepool = refl

  Computational-GOVCERT : Computational _⊢_⇀⦇_,GOVCERT⦈_ String
  Computational-GOVCERT .computeProof ⟦ _ , pp , _ , _ , _ ⟧ᶜ ⟦ dReps , _ ⟧ᵛ (regdrep c d _) =
    let open PParams pp in
    case ¿ (d ≡ drepDeposit × c ∉ dom dReps)
         ⊎ (d ≡ 0 × c ∈ dom dReps) ¿ of λ where
      (yes p) → success (-, GOVCERT-regdrep p)
      (no ¬p) → failure (genErrors ¬p)
  Computational-GOVCERT .computeProof ⟦ _ , _ , _ , _ , deps ⟧ᶜ ⟦ dReps , _ ⟧ᵛ (deregdrep c d) =
    case ¿ c ∈ dom dReps × (CredentialDeposit c , d) ∈ deps ¿ of λ where
      (yes p) → success (-, GOVCERT-deregdrep p)
      (no ¬p)  → failure (genErrors ¬p)
  Computational-GOVCERT .computeProof _ ⟦ _ , ccKeys ⟧ᵛ (ccreghot c _) =
    case ¬? ((c , nothing) ∈? (ccKeys ˢ)) of λ where
      (yes p) → success (-, GOVCERT-ccreghot p)
      (no ¬p) → failure (genErrors ¬p)
  Computational-GOVCERT .computeProof _ _ _ = failure "Unexpected certificate in GOVCERT"
  Computational-GOVCERT .completeness ⟦ _ , pp , _ , _ , _ ⟧ᶜ ⟦ dReps , _ ⟧ᵛ
    (regdrep c d _) _ (GOVCERT-regdrep p)
    rewrite dec-yes
      ¿ (let open PParams pp in
        (d ≡ drepDeposit × c ∉ dom dReps) ⊎ (d ≡ 0 × c ∈ dom dReps))
      ¿ p .proj₂ = refl
  Computational-GOVCERT .completeness ⟦ _ , _ , _ , _ , deps ⟧ᶜ ⟦ dReps , _ ⟧ᵛ
    (deregdrep c d) _ (GOVCERT-deregdrep p)
    rewrite dec-yes (¿ c ∈ dom dReps × (CredentialDeposit c , d) ∈ deps ¿) p .proj₂ = refl
  Computational-GOVCERT .completeness _ ⟦ _ , ccKeys ⟧ᵛ
    (ccreghot c _) _ (GOVCERT-ccreghot ¬p)
    rewrite dec-no ((c , nothing) ∈? (ccKeys ˢ)) ¬p = refl

  Computational-CERT : Computational _⊢_⇀⦇_,CERT⦈_ String
  Computational-CERT .computeProof Γ@(⟦ e , pp , vs , _ , deps ⟧ᶜ) ⟦ stᵈ , stᵖ , stᵍ ⟧ᶜˢ dCert
    with computeProof ⟦ pp , PState.pools stᵖ , deps ⟧ᵈᵉ stᵈ dCert
       | computeProof pp stᵖ dCert | computeProof Γ stᵍ dCert
  ... | success (_ , h) | _               | _               = success (-, CERT-deleg h)
  ... | failure _       | success (_ , h) | _               = success (-, CERT-pool h)
  ... | failure _       | failure _       | success (_ , h) = success (-, CERT-vdel h)
  ... | failure e₁      | failure e₂      | failure e₃      = failure $
    "DELEG: " <> e₁ <> "\nPOOL: " <> e₂ <> "\nVDEL: " <> e₃
  Computational-CERT .completeness ⟦ _ , pp , _ , wdrls , deps ⟧ᶜ ⟦ stᵈ , stᵖ , stᵍ ⟧ᶜˢ
    dCert@(delegate c mv mc d) ⟦ stᵈ' , stᵖ , stᵍ ⟧ᶜˢ (CERT-deleg h)
    with computeProof ⟦ pp , PState.pools stᵖ , deps ⟧ᵈᵉ stᵈ dCert | completeness _ _ _ _ h
  ... | success _ | refl = refl
  Computational-CERT .completeness ⟦ _ , pp , _ , wdrls , deps ⟧ᶜ ⟦ stᵈ , stᵖ , stᵍ ⟧ᶜˢ
    dCert@(dereg c _) ⟦ stᵈ' , stᵖ , stᵍ ⟧ᶜˢ (CERT-deleg h)
    with computeProof ⟦ pp , PState.pools stᵖ , deps ⟧ᵈᵉ stᵈ dCert | completeness _ _ _ _ h
  ... | success _ | refl = refl
  Computational-CERT .completeness ⟦ _ , pp , _ , _ , _ ⟧ᶜ ⟦ stᵈ , stᵖ , stᵍ ⟧ᶜˢ
    dCert@(regpool c poolParams) ⟦ stᵈ , stᵖ' , stᵍ ⟧ᶜˢ (CERT-pool h)
    with computeProof pp stᵖ dCert | completeness _ _ _ _ h
  ... | success _ | refl = refl
  Computational-CERT .completeness ⟦ _ , pp , _ , _ , _ ⟧ᶜ ⟦ stᵈ , stᵖ , stᵍ ⟧ᶜˢ
    dCert@(retirepool c e) ⟦ stᵈ , stᵖ' , stᵍ ⟧ᶜˢ (CERT-pool h)
    with completeness _ _ _ _ h
  ... | refl = refl
  Computational-CERT .completeness Γ ⟦ stᵈ , stᵖ , stᵍ ⟧ᶜˢ
    dCert@(regdrep c d an)
    ⟦ stᵈ , stᵖ , stᵍ' ⟧ᶜˢ (CERT-vdel h)
    with computeProof Γ stᵍ dCert | completeness _ _ _ _ h
  ... | success _ | refl = refl
  Computational-CERT .completeness Γ ⟦ stᵈ , stᵖ , stᵍ ⟧ᶜˢ
    dCert@(deregdrep c _) ⟦ stᵈ , stᵖ , stᵍ' ⟧ᶜˢ (CERT-vdel h)
    with computeProof Γ stᵍ dCert | completeness _ _ _ _ h
  ... | success _ | refl = refl
  Computational-CERT .completeness Γ ⟦ stᵈ , stᵖ , stᵍ ⟧ᶜˢ
    dCert@(ccreghot c mkh) ⟦ stᵈ , stᵖ , stᵍ' ⟧ᶜˢ (CERT-vdel h)
    with computeProof Γ stᵍ dCert | completeness _ _ _ _ h
  ... | success _ | refl = refl

  Computational-CERTBASE : Computational _⊢_⇀⦇_,CERTBASE⦈_ String
  Computational-CERTBASE .computeProof ⟦ e , pp , vs , wdrls , _ ⟧ᶜ st _ =
    let open PParams pp; open CertState st; open GState gState; open DState dState
        refresh = mapPartial getDRepVote (fromList vs)
    in case ¿ filterˢ isKeyHash (mapˢ RwdAddr.stake (dom wdrls)) ⊆ dom voteDelegs
              × mapˢ (map₁ RwdAddr.stake) (wdrls ˢ) ⊆ rewards ˢ ¿ of λ where
      (yes p) → success (-, CERT-base p)
      (no ¬p) → failure (genErrors ¬p)
  Computational-CERTBASE .completeness ⟦ e , pp , vs , wdrls , _ ⟧ᶜ st _ st' (CERT-base p)
    rewrite let dState = CertState.dState st; open DState dState in
      dec-yes ¿ filterˢ isKeyHash (mapˢ RwdAddr.stake (dom wdrls)) ⊆ dom voteDelegs
                × mapˢ (map₁ RwdAddr.stake) (wdrls ˢ) ⊆ rewards ˢ ¿
        p .proj₂ = refl

Computational-CERTS : Computational _⊢_⇀⦇_,CERTS⦈_ String
Computational-CERTS = it

private variable
  dCert : DCert
  Γ : CertEnv
  l : List DCert
  A A' B : Type
instance
  _ = +-0-monoid

getCoin-singleton : ⦃ _ : DecEq A ⦄ {(a , c) : A × Coin} → indexedSumᵛ' id ❴ (a , c) ❵ ≡ c
getCoin-singleton = indexedSum-singleton' ⦃ M = +-0-commutativeMonoid ⦄ (finiteness _)

∪ˡsingleton∈dom :  ⦃ _ : DecEq A ⦄ (m : A ⇀ Coin) {(a , c) : A × Coin}
                → a ∈ dom m → getCoin (m ∪ˡ ❴ (a , c) ❵ᵐ) ≡ getCoin m
∪ˡsingleton∈dom m {(a , c)} a∈dom = ≡ᵉ-getCoin (m ∪ˡ ❴ (a , c) ❵) m (singleton-∈-∪ˡ{m = m} a∈dom)

module _  { indexedSumᵛ'-∪ :  {A : Type} ⦃ _ : DecEq A ⦄ (m m' : A ⇀ Coin)
                              → disjoint (dom m) (dom m')
                              → getCoin (m ∪ˡ m') ≡ getCoin m + getCoin m' }
  where
  open ≡-Reasoning
  open Equivalence

  ∪ˡsingleton∉dom :  ⦃ _ : DecEq A ⦄ (m : A ⇀ Coin) {(a , c) : A × Coin}
                   → a ∉ dom m → getCoin (m ∪ˡ ❴ (a , c) ❵ᵐ) ≡ getCoin m + c
  ∪ˡsingleton∉dom m {(a , c)} a∉dom = begin
    getCoin (m ∪ˡ ❴ a , c ❵ᵐ)
      ≡⟨ indexedSumᵛ'-∪ m ❴ a , c ❵ᵐ (λ x y → a∉dom (subst (_∈ dom m) (from ∈-dom-singleton-pair y) x)) ⟩
    getCoin m + getCoin ❴ a , c ❵ᵐ
      ≡⟨ cong (getCoin m +_) getCoin-singleton ⟩
    getCoin m + c
      ∎

  ∪ˡsingleton0≡ : ⦃ _ : DecEq A ⦄ → (m : A ⇀ Coin) {a : A} → getCoin (m ∪ˡ ❴ (a , 0) ❵ᵐ) ≡ getCoin m
  ∪ˡsingleton0≡ m {a} with a ∈? dom m
  ... | yes a∈dom = ∪ˡsingleton∈dom m a∈dom
  ... | no a∉dom = trans (∪ˡsingleton∉dom m a∉dom) (+-identityʳ (getCoin m))


  CERT-pov :  {stᵈ stᵈ' : DState} {stᵖ stᵖ' : PState} {stᵍ stᵍ' : GState}
              → Γ ⊢ ⟦ stᵈ , stᵖ , stᵍ ⟧ᶜˢ ⇀⦇ dCert ,CERT⦈ ⟦ stᵈ' , stᵖ' , stᵍ' ⟧ᶜˢ
              → getCoin ⟦ stᵈ , stᵖ , stᵍ ⟧ᶜˢ ≡ getCoin ⟦ stᵈ' , stᵖ' , stᵍ' ⟧ᶜˢ
  CERT-pov (CERT-deleg (DELEG-delegate {rwds = rwds} _)) = sym (∪ˡsingleton0≡ rwds)

  CERT-pov {stᵖ = stᵖ} {stᵖ'} {stᵍ} {stᵍ'}
    (CERT-deleg (DELEG-dereg {c = c} {rwds} {vDelegs = vDelegs}{sDelegs} x)) = begin
    getCoin ⟦ ⟦ vDelegs , sDelegs , rwds ⟧ᵈ , stᵖ , stᵍ ⟧ᶜˢ
      ≡˘⟨ ≡ᵉ-getCoin rwds-∪ˡ-decomp rwds
<<<<<<< HEAD
          ( ≡ᵉ.trans rwds-∪ˡ-∪ (≡ᵉ.trans (∪-sym th) (res-ex-∪ (Dec-∈-singleton th))) ) ⟩
=======
          ( ≡ᵉ.trans rwds-∪ˡ-∪ (≡ᵉ.trans ∪-sym (res-ex-∪ Dec-∈-singleton)) ) ⟩
>>>>>>> 412d713c
    getCoin rwds-∪ˡ-decomp
      ≡⟨ ≡ᵉ-getCoin rwds-∪ˡ-decomp ((rwds ∣ ❴ c ❵ ᶜ) ∪ˡ ❴ (c , 0) ❵ᵐ) rwds-∪ˡ≡sing-∪ˡ  ⟩
    getCoin ((rwds ∣ ❴ c ❵ ᶜ) ∪ˡ ❴ (c , 0) ❵ᵐ )
      ≡⟨ ∪ˡsingleton0≡ (rwds ∣ ❴ c ❵ ᶜ) ⟩
    getCoin ⟦ ⟦ vDelegs ∣ ❴ c ❵ ᶜ , sDelegs ∣ ❴ c ❵ ᶜ , rwds ∣ ❴ c ❵ ᶜ ⟧ᵈ , stᵖ' , stᵍ' ⟧ᶜˢ
      ∎
    where
<<<<<<< HEAD
    module ≡ᵉ = IsEquivalence (≡ᵉ-isEquivalence th  {Credential × Coin})
    rwds-∪ˡ-decomp = (rwds ∣ ❴ c ❵ ᶜ) ∪ˡ (rwds ∣ ❴ c ❵ )

    rwds-∪ˡ-∪ : rwds-∪ˡ-decomp ˢ ≡ᵉ (rwds ∣ ❴ c ❵ ᶜ)ˢ ∪ (rwds ∣ ❴ c ❵)ˢ
    rwds-∪ˡ-∪ = disjoint-∪ˡ-∪ (disjoint-sym th res-ex-disjoint)
=======
    module ≡ᵉ = IsEquivalence (≡ᵉ-isEquivalence {Credential × Coin})
    rwds-∪ˡ-decomp = (rwds ∣ ❴ c ❵ ᶜ) ∪ˡ (rwds ∣ ❴ c ❵ )

    rwds-∪ˡ-∪ : rwds-∪ˡ-decomp ˢ ≡ᵉ (rwds ∣ ❴ c ❵ ᶜ)ˢ ∪ (rwds ∣ ❴ c ❵)ˢ
    rwds-∪ˡ-∪ = disjoint-∪ˡ-∪ (disjoint-sym res-ex-disjoint)
>>>>>>> 412d713c

    disj : disjoint (dom ((rwds ∣ ❴ c ❵ˢ ᶜ) ˢ)) (dom (❴ c , 0 ❵ᵐ ˢ))
    disj {a} a∈res a∈dom  = res-comp-dom a∈res (dom-single→single a∈dom)

    rwds-∪ˡ≡sing-∪ˡ : rwds-∪ˡ-decomp ˢ ≡ᵉ ((rwds ∣ ❴ c ❵ ᶜ) ∪ˡ ❴ (c , 0) ❵ᵐ )ˢ
    rwds-∪ˡ≡sing-∪ˡ = ≡ᵉ.trans rwds-∪ˡ-∪
<<<<<<< HEAD
                              ( ≡ᵉ.trans (∪-cong th ≡ᵉ.refl (res-singleton'{m = rwds} $ proj₁ x))
=======
                              ( ≡ᵉ.trans (∪-cong ≡ᵉ.refl (res-singleton'{m = rwds} $ proj₁ x))
>>>>>>> 412d713c
                                         (≡ᵉ.sym $ disjoint-∪ˡ-∪ disj) )
  CERT-pov (CERT-pool x) = refl
  CERT-pov (CERT-vdel x) = refl

  module _
<<<<<<< HEAD
    -- TODO: prove some or all of the following assumptions, needed for proof of `CERTBASE-pov`.
    {sumConstZero  :  {A : Type} ⦃ _ : DecEq A ⦄ {X : ℙ A} → ∑[ x ← constMap X 0 ] x ≡ 0}
    {res-decomp    :  {A : Type} ⦃ _ : DecEq A ⦄ {m m' : A ⇀ Coin }
                      → ((m ∪ˡ m')ˢ) ≡ᵉ ((m ∪ˡ (m' ∣ (dom (m ˢ)) ᶜ))ˢ) }
    {getCoin-cong  :  ∀ {A} → ⦃ _ : DecEq A ⦄ (s : A ⇀ Coin) (s' : ℙ (A × Coin))
                      → s ˢ ≡ᵉ s' → indexedSum' proj₂ (s ˢ) ≡ indexedSum' proj₂ s' }
    {≡ᵉ-getCoinˢ   :  {A A' : Type} ⦃ _ : DecEq A ⦄ ⦃ _ : DecEq A' ⦄ (s : ℙ (A × Coin))
                      {f : A → A'} {injOn : InjectiveOn (dom s) f }
                      → getCoin (mapˢ (map₁ f) s) ≡ getCoin s }
    {injOn         :  {wdls : RwdAddr ⇀ Coin} → InjectiveOn (dom (wdls ˢ)) RwdAddr.stake}
    {decCC         :  {X : ℙ (Credential × Coin)} → Decidable¹ (λ x → _∈_ {B = Credential} x (dom X))}
    where

    CERTBASE-pov : {s s' : CertState} → Γ ⊢ s ⇀⦇ _ ,CERTBASE⦈ s' → getCoin s ≡ getCoin s' + getCoin (CertEnv.wdrls Γ)

    CERTBASE-pov  {Γ = Γ}{s = ⟦ ⟦ voteDelegs , stakeDelegs , rewards ⟧ᵈ , stᵖ , ⟦ dreps , ccHotKeys ⟧ᵛ ⟧ᶜˢ}
                  {⟦ ⟦ voteDelegs , stakeDelegs , rewards' ⟧ᵈ , stᵖ , stᵍ ⟧ᶜˢ}
                  (CERT-base {pp}{vs}{e}{dreps}{wdrls} (_ , wdrlsCC⊆rwds)) =
      let
        module ≡ᵉ       = IsEquivalence (≡ᵉ-isEquivalence th  {Credential × Coin})
        wdrlsCC         = mapˢ (map₁ RwdAddr.stake) (wdrls ˢ)
        wdrlsCC≡wdrls   = ≡ᵉ-getCoinˢ (wdrls ˢ) {RwdAddr.stake} {injOn{wdls = wdrls}}
        domWdrls∣stake  = mapˢ RwdAddr.stake (dom wdrls)
        zeroMap         = (constMap domWdrls∣stake 0)
        rwds-∪ˡ-decomp  = (rewards ∣ dom wdrlsCC ᶜ) ∪ˡ (rewards ∣ dom wdrlsCC)
        disj            = disjoint-sym th res-ex-disjoint
=======
    -- TODO: prove some or all of the following assumptions, used in roof of `CERTBASE-pov`.
    ( sumConstZero : {A : Type} ⦃ _ : DecEq A ⦄ {X : ℙ A} → getCoin (constMap X 0) ≡ 0 )

    ( res-decomp : {A : Type} ⦃ _ : DecEq A ⦄ {m m' : A ⇀ Coin}
                   → (m ∪ˡ m')ˢ ≡ᵉ (m ∪ˡ (m' ∣ dom (m ˢ) ᶜ))ˢ )

    ( getCoin-cong : {A : Type} → ⦃ _ : DecEq A ⦄ (s : A ⇀ Coin) (s' : ℙ (A × Coin))
                     → s ˢ ≡ᵉ s' → indexedSum' proj₂ (s ˢ) ≡ indexedSum' proj₂ s' )

    ( ≡ᵉ-getCoinˢ : {A A' : Type} ⦃ _ : DecEq A ⦄ ⦃ _ : DecEq A' ⦄ (s : ℙ (A × Coin)) {f : A → A'}
                    → InjectiveOn (dom s) f → getCoin (mapˢ (map₁ f) s) ≡ getCoin s )

    ( injOn : {wdls : RwdAddr ⇀ Coin} → InjectiveOn (dom (wdls ˢ)) RwdAddr.stake )
    where

    CERTBASE-pov :  {s s' : CertState} → Γ ⊢ s ⇀⦇ _ ,CERTBASE⦈ s'
                    → getCoin s ≡ getCoin s' + getCoin (CertEnv.wdrls Γ)

    CERTBASE-pov  {s  = ⟦ ⟦ _ , _ , rewards  ⟧ᵈ , stᵖ , ⟦ dreps , ccHotKeys ⟧ᵛ ⟧ᶜˢ}
                  {s' = ⟦ ⟦ _ , _ , rewards' ⟧ᵈ , stᵖ , stᵍ ⟧ᶜˢ}
                  (CERT-base {pp}{vs}{e}{dreps}{wdrls} (_ , wdrlsCC⊆rwds)) =
      let
        module ≡ᵉ       = IsEquivalence (≡ᵉ-isEquivalence {Credential × Coin})
        wdrlsCC         = mapˢ (map₁ RwdAddr.stake) (wdrls ˢ)
        zeroMap         = constMap (mapˢ RwdAddr.stake (dom wdrls)) 0
        rwds-∪ˡ-decomp  = (rewards ∣ dom wdrlsCC ᶜ) ∪ˡ (rewards ∣ dom wdrlsCC)
>>>>>>> 412d713c
      in
        begin
          getCoin rewards
            ≡˘⟨ ≡ᵉ-getCoin rwds-∪ˡ-decomp rewards
<<<<<<< HEAD
                ( ≡ᵉ.trans (disjoint-∪ˡ-∪ disj) (≡ᵉ.trans (∪-sym th) (res-ex-∪ decCC)) ) ⟩
          getCoin rwds-∪ˡ-decomp
            ≡⟨ indexedSumᵛ'-∪ (rewards ∣ dom wdrlsCC ᶜ) (rewards ∣ dom wdrlsCC) disj ⟩
          getCoin ((rewards ∣ dom wdrlsCC ᶜ)) + getCoin (rewards ∣ dom wdrlsCC )
            ≡⟨ cong (getCoin ((rewards ∣ dom wdrlsCC ᶜ)) +_)
               ( getCoin-cong (rewards ∣ dom wdrlsCC) wdrlsCC (res-subset{m = rewards} wdrlsCC⊆rwds) ) ⟩
          getCoin ((rewards ∣ dom wdrlsCC ᶜ)) + getCoin wdrlsCC
            ≡⟨ cong (getCoin ((rewards ∣ dom wdrlsCC ᶜ)) +_) wdrlsCC≡wdrls ⟩
          getCoin ((rewards ∣ dom wdrlsCC ᶜ)) + getCoin wdrls
=======
                ( ≡ᵉ.trans (disjoint-∪ˡ-∪ (disjoint-sym res-ex-disjoint))
                           (≡ᵉ.trans ∪-sym (res-ex-∪ (_∈? dom wdrlsCC))) ) ⟩
          getCoin rwds-∪ˡ-decomp
            ≡⟨ indexedSumᵛ'-∪ (rewards ∣ dom wdrlsCC ᶜ) (rewards ∣ dom wdrlsCC)
                              (disjoint-sym res-ex-disjoint) ⟩
          getCoin (rewards ∣ dom wdrlsCC ᶜ) + getCoin (rewards ∣ dom wdrlsCC )
            ≡⟨ cong (getCoin (rewards ∣ dom wdrlsCC ᶜ) +_)
               ( getCoin-cong (rewards ∣ dom wdrlsCC) wdrlsCC (res-subset{m = rewards} wdrlsCC⊆rwds) ) ⟩
          getCoin (rewards ∣ dom wdrlsCC ᶜ) + getCoin wdrlsCC
            ≡⟨ cong (getCoin (rewards ∣ dom wdrlsCC ᶜ) +_) (≡ᵉ-getCoinˢ (wdrls ˢ) (injOn {wdrls})) ⟩
          getCoin (rewards ∣ dom wdrlsCC ᶜ) + getCoin wdrls
>>>>>>> 412d713c
            ≡˘⟨ cong (_+ getCoin wdrls)
                ( begin
                  getCoin (zeroMap ∪ˡ rewards)
                    ≡⟨ ≡ᵉ-getCoin (zeroMap ∪ˡ rewards) (zeroMap ∪ˡ (rewards ∣ dom zeroMap ᶜ))
                                  (res-decomp {m = zeroMap}{rewards}) ⟩
<<<<<<< HEAD
                  getCoin (zeroMap ∪ˡ (rewards ∣ (dom zeroMap) ᶜ))
                    ≡⟨ indexedSumᵛ'-∪  zeroMap (rewards ∣ (dom zeroMap) ᶜ)
                                       (disjoint-sym th res-comp-dom) ⟩
                  getCoin zeroMap + getCoin (rewards ∣ (dom zeroMap) ᶜ)
                    ≡⟨ cong (λ u → u + getCoin (rewards ∣ (dom zeroMap) ᶜ)) sumConstZero ⟩
                  0 + getCoin (rewards ∣ (dom zeroMap) ᶜ)
                    ≡⟨ +-identityˡ (getCoin (rewards ∣ (dom zeroMap) ᶜ)) ⟩
                  getCoin (rewards ∣ dom zeroMap ᶜ)
                    ≡⟨ ≡ᵉ-getCoin (rewards ∣ (dom zeroMap) ᶜ) (rewards ∣ dom wdrlsCC ᶜ)
                       ( res-comp-cong
                         ( ⊆-Transitive th (proj₁ constMap-dom) (proj₂ dom-mapˡ≡map-dom)
                         , ⊆-Transitive th (proj₁ dom-mapˡ≡map-dom) (proj₂ constMap-dom) ) ) ⟩
=======
                  getCoin (zeroMap ∪ˡ (rewards ∣ dom zeroMap ᶜ))
                    ≡⟨ indexedSumᵛ'-∪ zeroMap (rewards ∣ dom zeroMap ᶜ)
                                      (disjoint-sym res-comp-dom) ⟩
                  getCoin zeroMap + getCoin (rewards ∣ dom zeroMap ᶜ)
                    ≡⟨ cong (λ u → u + getCoin (rewards ∣ dom zeroMap ᶜ)) sumConstZero ⟩
                  0 + getCoin (rewards ∣ (dom zeroMap) ᶜ)
                    ≡⟨ +-identityˡ (getCoin (rewards ∣ dom zeroMap ᶜ)) ⟩
                  getCoin (rewards ∣ dom zeroMap ᶜ)
                    ≡⟨ ≡ᵉ-getCoin (rewards ∣ dom zeroMap ᶜ) (rewards ∣ dom wdrlsCC ᶜ)
                       ( res-comp-cong
                         ( ⊆-Transitive (proj₁ constMap-dom) (proj₂ dom-mapˡ≡map-dom)
                         , ⊆-Transitive (proj₁ dom-mapˡ≡map-dom) (proj₂ constMap-dom) ) ) ⟩
>>>>>>> 412d713c
                  getCoin (rewards ∣ dom wdrlsCC ᶜ)
                    ∎ ) ⟩
          getCoin (zeroMap ∪ˡ rewards) + getCoin wdrls
            ∎

    CERTS-pov : {stᵈ stᵈ' : DState} {stᵖ stᵖ' : PState} {stᵍ stᵍ' : GState}
                → Γ ⊢ ⟦ stᵈ , stᵖ , stᵍ ⟧ᶜˢ ⇀⦇ l ,CERTS⦈ ⟦ stᵈ' , stᵖ' , stᵍ' ⟧ᶜˢ
                → getCoin ⟦ stᵈ , stᵖ , stᵍ ⟧ᶜˢ ≡ getCoin ⟦ stᵈ' , stᵖ' , stᵍ' ⟧ᶜˢ + getCoin (CertEnv.wdrls Γ)
    CERTS-pov (BS-base x) = CERTBASE-pov x
    CERTS-pov (BS-ind  x xs) = trans (CERT-pov x) (CERTS-pov xs)<|MERGE_RESOLUTION|>--- conflicted
+++ resolved
@@ -15,11 +15,7 @@
 open import Ledger.Certs gs
 
 open import Data.Nat.Properties using (+-0-monoid; +-0-commutativeMonoid; +-identityʳ; +-identityˡ)
-<<<<<<< HEAD
-open import Axiom.Set.Properties
-=======
 open import Axiom.Set.Properties th
->>>>>>> 412d713c
 open import Relation.Binary using (IsEquivalence)
 open Computational ⦃...⦄
 
@@ -187,11 +183,7 @@
     (CERT-deleg (DELEG-dereg {c = c} {rwds} {vDelegs = vDelegs}{sDelegs} x)) = begin
     getCoin ⟦ ⟦ vDelegs , sDelegs , rwds ⟧ᵈ , stᵖ , stᵍ ⟧ᶜˢ
       ≡˘⟨ ≡ᵉ-getCoin rwds-∪ˡ-decomp rwds
-<<<<<<< HEAD
-          ( ≡ᵉ.trans rwds-∪ˡ-∪ (≡ᵉ.trans (∪-sym th) (res-ex-∪ (Dec-∈-singleton th))) ) ⟩
-=======
           ( ≡ᵉ.trans rwds-∪ˡ-∪ (≡ᵉ.trans ∪-sym (res-ex-∪ Dec-∈-singleton)) ) ⟩
->>>>>>> 412d713c
     getCoin rwds-∪ˡ-decomp
       ≡⟨ ≡ᵉ-getCoin rwds-∪ˡ-decomp ((rwds ∣ ❴ c ❵ ᶜ) ∪ˡ ❴ (c , 0) ❵ᵐ) rwds-∪ˡ≡sing-∪ˡ  ⟩
     getCoin ((rwds ∣ ❴ c ❵ ᶜ) ∪ˡ ❴ (c , 0) ❵ᵐ )
@@ -199,63 +191,23 @@
     getCoin ⟦ ⟦ vDelegs ∣ ❴ c ❵ ᶜ , sDelegs ∣ ❴ c ❵ ᶜ , rwds ∣ ❴ c ❵ ᶜ ⟧ᵈ , stᵖ' , stᵍ' ⟧ᶜˢ
       ∎
     where
-<<<<<<< HEAD
-    module ≡ᵉ = IsEquivalence (≡ᵉ-isEquivalence th  {Credential × Coin})
-    rwds-∪ˡ-decomp = (rwds ∣ ❴ c ❵ ᶜ) ∪ˡ (rwds ∣ ❴ c ❵ )
-
-    rwds-∪ˡ-∪ : rwds-∪ˡ-decomp ˢ ≡ᵉ (rwds ∣ ❴ c ❵ ᶜ)ˢ ∪ (rwds ∣ ❴ c ❵)ˢ
-    rwds-∪ˡ-∪ = disjoint-∪ˡ-∪ (disjoint-sym th res-ex-disjoint)
-=======
     module ≡ᵉ = IsEquivalence (≡ᵉ-isEquivalence {Credential × Coin})
     rwds-∪ˡ-decomp = (rwds ∣ ❴ c ❵ ᶜ) ∪ˡ (rwds ∣ ❴ c ❵ )
 
     rwds-∪ˡ-∪ : rwds-∪ˡ-decomp ˢ ≡ᵉ (rwds ∣ ❴ c ❵ ᶜ)ˢ ∪ (rwds ∣ ❴ c ❵)ˢ
     rwds-∪ˡ-∪ = disjoint-∪ˡ-∪ (disjoint-sym res-ex-disjoint)
->>>>>>> 412d713c
 
     disj : disjoint (dom ((rwds ∣ ❴ c ❵ˢ ᶜ) ˢ)) (dom (❴ c , 0 ❵ᵐ ˢ))
     disj {a} a∈res a∈dom  = res-comp-dom a∈res (dom-single→single a∈dom)
 
     rwds-∪ˡ≡sing-∪ˡ : rwds-∪ˡ-decomp ˢ ≡ᵉ ((rwds ∣ ❴ c ❵ ᶜ) ∪ˡ ❴ (c , 0) ❵ᵐ )ˢ
     rwds-∪ˡ≡sing-∪ˡ = ≡ᵉ.trans rwds-∪ˡ-∪
-<<<<<<< HEAD
-                              ( ≡ᵉ.trans (∪-cong th ≡ᵉ.refl (res-singleton'{m = rwds} $ proj₁ x))
-=======
                               ( ≡ᵉ.trans (∪-cong ≡ᵉ.refl (res-singleton'{m = rwds} $ proj₁ x))
->>>>>>> 412d713c
                                          (≡ᵉ.sym $ disjoint-∪ˡ-∪ disj) )
   CERT-pov (CERT-pool x) = refl
   CERT-pov (CERT-vdel x) = refl
 
   module _
-<<<<<<< HEAD
-    -- TODO: prove some or all of the following assumptions, needed for proof of `CERTBASE-pov`.
-    {sumConstZero  :  {A : Type} ⦃ _ : DecEq A ⦄ {X : ℙ A} → ∑[ x ← constMap X 0 ] x ≡ 0}
-    {res-decomp    :  {A : Type} ⦃ _ : DecEq A ⦄ {m m' : A ⇀ Coin }
-                      → ((m ∪ˡ m')ˢ) ≡ᵉ ((m ∪ˡ (m' ∣ (dom (m ˢ)) ᶜ))ˢ) }
-    {getCoin-cong  :  ∀ {A} → ⦃ _ : DecEq A ⦄ (s : A ⇀ Coin) (s' : ℙ (A × Coin))
-                      → s ˢ ≡ᵉ s' → indexedSum' proj₂ (s ˢ) ≡ indexedSum' proj₂ s' }
-    {≡ᵉ-getCoinˢ   :  {A A' : Type} ⦃ _ : DecEq A ⦄ ⦃ _ : DecEq A' ⦄ (s : ℙ (A × Coin))
-                      {f : A → A'} {injOn : InjectiveOn (dom s) f }
-                      → getCoin (mapˢ (map₁ f) s) ≡ getCoin s }
-    {injOn         :  {wdls : RwdAddr ⇀ Coin} → InjectiveOn (dom (wdls ˢ)) RwdAddr.stake}
-    {decCC         :  {X : ℙ (Credential × Coin)} → Decidable¹ (λ x → _∈_ {B = Credential} x (dom X))}
-    where
-
-    CERTBASE-pov : {s s' : CertState} → Γ ⊢ s ⇀⦇ _ ,CERTBASE⦈ s' → getCoin s ≡ getCoin s' + getCoin (CertEnv.wdrls Γ)
-
-    CERTBASE-pov  {Γ = Γ}{s = ⟦ ⟦ voteDelegs , stakeDelegs , rewards ⟧ᵈ , stᵖ , ⟦ dreps , ccHotKeys ⟧ᵛ ⟧ᶜˢ}
-                  {⟦ ⟦ voteDelegs , stakeDelegs , rewards' ⟧ᵈ , stᵖ , stᵍ ⟧ᶜˢ}
-                  (CERT-base {pp}{vs}{e}{dreps}{wdrls} (_ , wdrlsCC⊆rwds)) =
-      let
-        module ≡ᵉ       = IsEquivalence (≡ᵉ-isEquivalence th  {Credential × Coin})
-        wdrlsCC         = mapˢ (map₁ RwdAddr.stake) (wdrls ˢ)
-        wdrlsCC≡wdrls   = ≡ᵉ-getCoinˢ (wdrls ˢ) {RwdAddr.stake} {injOn{wdls = wdrls}}
-        domWdrls∣stake  = mapˢ RwdAddr.stake (dom wdrls)
-        zeroMap         = (constMap domWdrls∣stake 0)
-        rwds-∪ˡ-decomp  = (rewards ∣ dom wdrlsCC ᶜ) ∪ˡ (rewards ∣ dom wdrlsCC)
-        disj            = disjoint-sym th res-ex-disjoint
-=======
     -- TODO: prove some or all of the following assumptions, used in roof of `CERTBASE-pov`.
     ( sumConstZero : {A : Type} ⦃ _ : DecEq A ⦄ {X : ℙ A} → getCoin (constMap X 0) ≡ 0 )
 
@@ -282,22 +234,10 @@
         wdrlsCC         = mapˢ (map₁ RwdAddr.stake) (wdrls ˢ)
         zeroMap         = constMap (mapˢ RwdAddr.stake (dom wdrls)) 0
         rwds-∪ˡ-decomp  = (rewards ∣ dom wdrlsCC ᶜ) ∪ˡ (rewards ∣ dom wdrlsCC)
->>>>>>> 412d713c
       in
         begin
           getCoin rewards
             ≡˘⟨ ≡ᵉ-getCoin rwds-∪ˡ-decomp rewards
-<<<<<<< HEAD
-                ( ≡ᵉ.trans (disjoint-∪ˡ-∪ disj) (≡ᵉ.trans (∪-sym th) (res-ex-∪ decCC)) ) ⟩
-          getCoin rwds-∪ˡ-decomp
-            ≡⟨ indexedSumᵛ'-∪ (rewards ∣ dom wdrlsCC ᶜ) (rewards ∣ dom wdrlsCC) disj ⟩
-          getCoin ((rewards ∣ dom wdrlsCC ᶜ)) + getCoin (rewards ∣ dom wdrlsCC )
-            ≡⟨ cong (getCoin ((rewards ∣ dom wdrlsCC ᶜ)) +_)
-               ( getCoin-cong (rewards ∣ dom wdrlsCC) wdrlsCC (res-subset{m = rewards} wdrlsCC⊆rwds) ) ⟩
-          getCoin ((rewards ∣ dom wdrlsCC ᶜ)) + getCoin wdrlsCC
-            ≡⟨ cong (getCoin ((rewards ∣ dom wdrlsCC ᶜ)) +_) wdrlsCC≡wdrls ⟩
-          getCoin ((rewards ∣ dom wdrlsCC ᶜ)) + getCoin wdrls
-=======
                 ( ≡ᵉ.trans (disjoint-∪ˡ-∪ (disjoint-sym res-ex-disjoint))
                            (≡ᵉ.trans ∪-sym (res-ex-∪ (_∈? dom wdrlsCC))) ) ⟩
           getCoin rwds-∪ˡ-decomp
@@ -309,26 +249,11 @@
           getCoin (rewards ∣ dom wdrlsCC ᶜ) + getCoin wdrlsCC
             ≡⟨ cong (getCoin (rewards ∣ dom wdrlsCC ᶜ) +_) (≡ᵉ-getCoinˢ (wdrls ˢ) (injOn {wdrls})) ⟩
           getCoin (rewards ∣ dom wdrlsCC ᶜ) + getCoin wdrls
->>>>>>> 412d713c
             ≡˘⟨ cong (_+ getCoin wdrls)
                 ( begin
                   getCoin (zeroMap ∪ˡ rewards)
                     ≡⟨ ≡ᵉ-getCoin (zeroMap ∪ˡ rewards) (zeroMap ∪ˡ (rewards ∣ dom zeroMap ᶜ))
                                   (res-decomp {m = zeroMap}{rewards}) ⟩
-<<<<<<< HEAD
-                  getCoin (zeroMap ∪ˡ (rewards ∣ (dom zeroMap) ᶜ))
-                    ≡⟨ indexedSumᵛ'-∪  zeroMap (rewards ∣ (dom zeroMap) ᶜ)
-                                       (disjoint-sym th res-comp-dom) ⟩
-                  getCoin zeroMap + getCoin (rewards ∣ (dom zeroMap) ᶜ)
-                    ≡⟨ cong (λ u → u + getCoin (rewards ∣ (dom zeroMap) ᶜ)) sumConstZero ⟩
-                  0 + getCoin (rewards ∣ (dom zeroMap) ᶜ)
-                    ≡⟨ +-identityˡ (getCoin (rewards ∣ (dom zeroMap) ᶜ)) ⟩
-                  getCoin (rewards ∣ dom zeroMap ᶜ)
-                    ≡⟨ ≡ᵉ-getCoin (rewards ∣ (dom zeroMap) ᶜ) (rewards ∣ dom wdrlsCC ᶜ)
-                       ( res-comp-cong
-                         ( ⊆-Transitive th (proj₁ constMap-dom) (proj₂ dom-mapˡ≡map-dom)
-                         , ⊆-Transitive th (proj₁ dom-mapˡ≡map-dom) (proj₂ constMap-dom) ) ) ⟩
-=======
                   getCoin (zeroMap ∪ˡ (rewards ∣ dom zeroMap ᶜ))
                     ≡⟨ indexedSumᵛ'-∪ zeroMap (rewards ∣ dom zeroMap ᶜ)
                                       (disjoint-sym res-comp-dom) ⟩
@@ -341,7 +266,6 @@
                        ( res-comp-cong
                          ( ⊆-Transitive (proj₁ constMap-dom) (proj₂ dom-mapˡ≡map-dom)
                          , ⊆-Transitive (proj₁ dom-mapˡ≡map-dom) (proj₂ constMap-dom) ) ) ⟩
->>>>>>> 412d713c
                   getCoin (rewards ∣ dom wdrlsCC ᶜ)
                     ∎ ) ⟩
           getCoin (zeroMap ∪ˡ rewards) + getCoin wdrls
