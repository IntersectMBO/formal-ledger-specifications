--- conflicted
+++ resolved
@@ -52,14 +52,8 @@
 txgov txb = map inj₂ txprop ++ map inj₁ txvote
   where open TxBody txb
 
-<<<<<<< HEAD
 ifDRepIsRegistered : CertState → Voter → Type
-ifDRepIsRegistered ⟦ _ , _ , gState ⟧ᶜˢ (r , c) = r ≡ DRep → c ∈ dom (gState .dreps)
-=======
-isUnregisteredDRep : CertState → Voter → Type
-isUnregisteredDRep certState (r , c) = r ≡ DRep × c ∉ dom (gState .dreps)
-  where open CertState certState
->>>>>>> db0b626b
+ifDRepIsRegistered certState (r , c) = r ≡ DRep → c ∈ dom (gState .dreps)
 
 removeOrphanDRepVotes : CertState → GovActionState → GovActionState
 removeOrphanDRepVotes certState gas = record gas { votes = votes′ }
