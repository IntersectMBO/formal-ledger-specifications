--- conflicted
+++ resolved
@@ -34,12 +34,6 @@
 \begin{AgdaMultiCode}
 \begin{code}
 record LEnv : Type where
-<<<<<<< HEAD
-\end{code}
-\begin{code}[hide]
-=======
-  constructor ⟦_,_,_,_,_⟧ˡᵉ
->>>>>>> ebc1357a
   field
     slot        : Slot
     ppolicy     : Maybe ScriptHash
@@ -48,12 +42,6 @@
     treasury    : Coin
 
 record LState : Type where
-<<<<<<< HEAD
-\end{code}
-\begin{code}[hide]
-=======
-  constructor ⟦_,_,_⟧ˡ
->>>>>>> ebc1357a
   field
     utxoSt     : UTxOState
     govSt      : GovState
