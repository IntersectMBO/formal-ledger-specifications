\section{Ledger State Transition}

\begin{code}[hide]
{-# OPTIONS --safe #-}

import Data.List as L

open import Ledger.Prelude
open import Ledger.Abstract
open import Ledger.Transaction using (TransactionStructure)

module Ledger.Ledger
  (txs : _) (open TransactionStructure txs)
  (abs : AbstractFunctions txs) (open AbstractFunctions abs)
  where

open import Ledger.Enact govStructure
open import Ledger.Gov txs
open import Ledger.Utxo txs abs
open import Ledger.Utxow txs abs
open import Ledger.Certs govStructure

open Tx
open GState
open GovActionState
open EnactState using (cc)
\end{code}

The entire state transformation of the ledger state caused by a valid
transaction can now be given as a combination of the previously
defined transition systems.

\begin{figure*}[h]
\begin{AgdaMultiCode}
\begin{code}
record LEnv : Type where
  field
    slot        : Slot
    ppolicy     : Maybe ScriptHash
    pparams     : PParams
    enactState  : EnactState
    treasury    : Coin

record LState : Type where
  field
    utxoSt     : UTxOState
    govSt      : GovState
    certState  : CertState

txgov : TxBody → List (GovVote ⊎ GovProposal)
txgov txb = map inj₂ txprop ++ map inj₁ txvote
  where open TxBody txb

isUnregisteredDRep : CertState → Voter → Type
isUnregisteredDRep certState (r , c) =
  let open CertState certState in
  r ≡ DRep × c ∉ dom (gState .dreps)

removeOrphanDRepVotes : CertState → GovActionState → GovActionState
removeOrphanDRepVotes certState gas = record gas { votes = votes′ }
  where
    votes′ = filterKeys (¬_ ∘ isUnregisteredDRep certState) (votes gas)

_|ᵒ_ : GovState → CertState → GovState
govSt |ᵒ certState = L.map (map₂ (removeOrphanDRepVotes certState)) govSt
allColdCreds : GovState → EnactState → ℙ Credential
allColdCreds govSt es =
  ccCreds (es .cc) ∪ concatMapˢ (λ (_ , st) → proposedCC (st .action)) (fromList govSt)
\end{code}
\end{AgdaMultiCode}
\caption{Types and functions for the LEDGER transition system}
\end{figure*}
\begin{code}[hide]
instance
  unquoteDecl To-LEnv To-LState = derive-To
    ((quote LEnv , To-LEnv) ∷ (quote LState , To-LState) ∷ [])

private variable
  Γ : LEnv
  s s' s'' : LState
  utxoSt' : UTxOState
  govSt' : GovState
  certState' : CertState
  tx : Tx
\end{code}

\begin{NoConway}
\begin{figure*}[h]
\begin{code}[hide]
data
\end{code}
\begin{code}
  _⊢_⇀⦇_,LEDGER⦈_ : LEnv → LState → Tx → LState → Type
\end{code}
\begin{code}[hide]
  where
\end{code}
\caption{The type of the LEDGER transition system}
\end{figure*}
\end{NoConway}

\begin{figure*}[htb]
\begin{AgdaSuppressSpace}
\begin{code}
  LEDGER-V : 
    let 
      open LState s
      txb = tx .body
      open TxBody txb
      open LEnv Γ
      open CertState certState
      open DState dState
    in
    ∙  isValid tx ≡ true
    ∙  record { LEnv Γ } ⊢ utxoSt ⇀⦇ tx ,UTXOW⦈ utxoSt'
<<<<<<< HEAD
    ∙  ⟦ epoch slot , pparams , txvote , txwdrls , allColdCreds govSt enactState ⟧ ⊢ certState ⇀⦇ txcerts ,CERTS⦈ certState'
    ∙  ⟦ txid , epoch slot , pparams , ppolicy , enactState , certState' ⟧ ⊢ govSt |ᵒ certState' ⇀⦇ txgov txb ,GOV⦈ govSt'
=======
    ∙  ⟦ epoch slot , pparams , txvote , txwdrls , allColdCreds govSt enactState ⟧ᶜ ⊢ certState ⇀⦇ txcerts ,CERTS⦈ certState'
    ∙  ⟦ txid , epoch slot , pparams , ppolicy , enactState , certState' , dom rewards ⟧ᵍ ⊢ govSt |ᵒ certState' ⇀⦇ txgov txb ,GOV⦈ govSt'
>>>>>>> 6b26f073
       ────────────────────────────────
       Γ ⊢ s ⇀⦇ tx ,LEDGER⦈ ⟦ utxoSt' , govSt' , certState' ⟧
\end{code}
\begin{NoConway}
\begin{code}

  LEDGER-I : let open LState s; txb = tx .body; open TxBody txb; open LEnv Γ in
    ∙  isValid tx ≡ false
    ∙  record { LEnv Γ } ⊢ utxoSt ⇀⦇ tx ,UTXOW⦈ utxoSt'
       ────────────────────────────────
       Γ ⊢ s ⇀⦇ tx ,LEDGER⦈ ⟦ utxoSt' , govSt , certState ⟧
\end{code}
\end{NoConway}
\end{AgdaSuppressSpace}
\caption{LEDGER transition system}
\end{figure*}
\begin{code}[hide]
pattern LEDGER-V⋯ w x y z = LEDGER-V (w , x , y , z)
pattern LEDGER-I⋯ y z     = LEDGER-I (y , z)
\end{code}

\begin{NoConway}
\begin{figure*}[h]
\begin{code}
_⊢_⇀⦇_,LEDGERS⦈_ : LEnv → LState → List Tx → LState → Type
_⊢_⇀⦇_,LEDGERS⦈_ = ReflexiveTransitiveClosure {sts = _⊢_⇀⦇_,LEDGER⦈_}
\end{code}
\caption{LEDGERS transition system}
\end{figure*}
\end{NoConway}<|MERGE_RESOLUTION|>--- conflicted
+++ resolved
@@ -87,6 +87,11 @@
 \begin{NoConway}
 \begin{figure*}[h]
 \begin{code}[hide]
+open RwdAddr
+open DState
+open CertState
+open UTxOState
+
 data
 \end{code}
 \begin{code}
@@ -108,18 +113,13 @@
       txb = tx .body
       open TxBody txb
       open LEnv Γ
-      open CertState certState
-      open DState dState
+      -- open CertState certState
+      -- open DState dState
     in
     ∙  isValid tx ≡ true
     ∙  record { LEnv Γ } ⊢ utxoSt ⇀⦇ tx ,UTXOW⦈ utxoSt'
-<<<<<<< HEAD
     ∙  ⟦ epoch slot , pparams , txvote , txwdrls , allColdCreds govSt enactState ⟧ ⊢ certState ⇀⦇ txcerts ,CERTS⦈ certState'
-    ∙  ⟦ txid , epoch slot , pparams , ppolicy , enactState , certState' ⟧ ⊢ govSt |ᵒ certState' ⇀⦇ txgov txb ,GOV⦈ govSt'
-=======
-    ∙  ⟦ epoch slot , pparams , txvote , txwdrls , allColdCreds govSt enactState ⟧ᶜ ⊢ certState ⇀⦇ txcerts ,CERTS⦈ certState'
-    ∙  ⟦ txid , epoch slot , pparams , ppolicy , enactState , certState' , dom rewards ⟧ᵍ ⊢ govSt |ᵒ certState' ⇀⦇ txgov txb ,GOV⦈ govSt'
->>>>>>> 6b26f073
+    ∙  ⟦ txid , epoch slot , pparams , ppolicy , enactState , certState' , dom rewards ⟧ ⊢ govSt |ᵒ certState' ⇀⦇ txgov txb ,GOV⦈ govSt'
        ────────────────────────────────
        Γ ⊢ s ⇀⦇ tx ,LEDGER⦈ ⟦ utxoSt' , govSt' , certState' ⟧
 \end{code}
