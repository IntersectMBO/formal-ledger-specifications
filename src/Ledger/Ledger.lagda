\section{Ledger State Transition}

\begin{code}[hide]
{-# OPTIONS --safe #-}

import Data.List as L

open import Ledger.Prelude
open import Ledger.Abstract
open import Ledger.Transaction using (TransactionStructure)

module Ledger.Ledger
  (txs : _) (open TransactionStructure txs)
  (abs : AbstractFunctions txs) (open AbstractFunctions abs)
  where

open import Ledger.Enact govStructure
open import Ledger.Gov txs
open import Ledger.Utxo txs abs
open import Ledger.Utxow txs abs
open import Ledger.Certs govStructure

open Tx
open GState
open GovActionState
\end{code}

The entire state transformation of the ledger state caused by a valid
transaction can now be given as a combination of the previously
defined transition systems.

\begin{figure*}[h]
\begin{AgdaMultiCode}
\begin{code}
record LEnv : Type where
\end{code}
\begin{code}[hide]
  constructor ⟦_,_,_,_,_⟧ˡᵉ
  field
\end{code}
\begin{code}
    slot        : Slot
    ppolicy     : Maybe ScriptHash
    pparams     : PParams
    enactState  : EnactState
    treasury    : Coin

record LState : Type where
\end{code}
\begin{code}[hide]
  constructor ⟦_,_,_⟧ˡ
  field
\end{code}
\begin{code}
    utxoSt     : UTxOState
    govSt      : GovState
    certState  : CertState

txgov : TxBody → List (GovVote ⊎ GovProposal)
txgov txb = map inj₂ txprop ++ map inj₁ txvote
  where open TxBody txb

isUnregisteredDRep : CertState → Voter → Type
isUnregisteredDRep ⟦ _ , _ , gState ⟧ᶜˢ (r , c) = r ≡ DRep × c ∉ dom (gState .dreps)

removeOrphanDRepVotes : CertState → GovActionState → GovActionState
removeOrphanDRepVotes certState gas = record gas { votes = votes′ }
  where
    votes′ = filterKeys (¬_ ∘ isUnregisteredDRep certState) (votes gas)

_|ᵒ_ : GovState → CertState → GovState
govSt |ᵒ certState = L.map (map₂ (removeOrphanDRepVotes certState)) govSt
\end{code}
\end{AgdaMultiCode}
\caption{Types and functions for the LEDGER transition system}
\end{figure*}
\begin{code}[hide]
private variable
  Γ : LEnv
  s s' s'' : LState
  utxoSt' : UTxOState
  govSt' : GovState
  certState₀ certState₁ certState' : CertState
  tx : Tx
\end{code}

\begin{NoConway}
\begin{figure*}[h]
\begin{code}[hide]
open RwdAddr
open DState
open CertState
open UTxOState

data
\end{code}
\begin{code}
  _⊢_⇀⦇_,LEDGER⦈_ : LEnv → LState → Tx → LState → Type
\end{code}
\begin{code}[hide]
  where
\end{code}
\caption{The type of the LEDGER transition system}
\end{figure*}
\end{NoConway}

\begin{figure*}[htb]
\begin{AgdaSuppressSpace}
\begin{code}
  LEDGER-V : let open LState s; txb = tx .body; open TxBody txb; open LEnv Γ
                 Γᶜ = ⟦ epoch slot , pparams , txvote , txwdrls ⟧ᶜ  in
    ∙  isValid tx ≡ true
    ∙  record { LEnv Γ } ⊢ utxoSt ⇀⦇ tx ,UTXOW⦈ utxoSt'
<<<<<<< HEAD
    ∙  Γᶜ ⊢ certState ⇀⦇ _ ,CERTBASE⦈ certState₁
    ∙  Γᶜ ⊢ certState₁ ⇀⦇ txcerts ,CERTS⦈ certState'
    ∙  ⟦ txid , epoch slot , pparams , ppolicy , enactState ⟧ᵍ ⊢ govSt ⇀⦇ txgov txb ,GOV⦈ govSt'
=======
    ∙  ⟦ epoch slot , pparams , txvote , txwdrls ⟧ᶜ ⊢ certState ⇀⦇ txcerts ,CERTS⦈ certState'
    ∙  ⟦ txid , epoch slot , pparams , ppolicy , enactState , certState' ⟧ᵍ ⊢ govSt |ᵒ certState' ⇀⦇ txgov txb ,GOV⦈ govSt'
>>>>>>> aead33b2
       ────────────────────────────────
       Γ ⊢ s ⇀⦇ tx ,LEDGER⦈ ⟦ utxoSt' , govSt' , certState' ⟧ˡ
\end{code}
\begin{NoConway}
\begin{code}

  LEDGER-I : let open LState s; txb = tx .body; open TxBody txb; open LEnv Γ in
    ∙  isValid tx ≡ false
    ∙  record { LEnv Γ } ⊢ utxoSt ⇀⦇ tx ,UTXOW⦈ utxoSt'
       ────────────────────────────────
       Γ ⊢ s ⇀⦇ tx ,LEDGER⦈ ⟦ utxoSt' , govSt , certState ⟧ˡ
\end{code}
\end{NoConway}
\end{AgdaSuppressSpace}
\caption{LEDGER transition system}
\end{figure*}
\begin{code}[hide]
pattern LEDGER-V⋯ v w x y z = LEDGER-V (v , w , x , y , z)
pattern LEDGER-I⋯ y z     = LEDGER-I (y , z)
\end{code}

\begin{NoConway}
\begin{figure*}[h]
\begin{code}
_⊢_⇀⦇_,LEDGERS⦈_ : LEnv → LState → List Tx → LState → Type
_⊢_⇀⦇_,LEDGERS⦈_ = ReflexiveTransitiveClosure _⊢_⇀⦇_,LEDGER⦈_
\end{code}
\caption{LEDGERS transition system}
\end{figure*}
\end{NoConway}<|MERGE_RESOLUTION|>--- conflicted
+++ resolved
@@ -111,14 +111,9 @@
                  Γᶜ = ⟦ epoch slot , pparams , txvote , txwdrls ⟧ᶜ  in
     ∙  isValid tx ≡ true
     ∙  record { LEnv Γ } ⊢ utxoSt ⇀⦇ tx ,UTXOW⦈ utxoSt'
-<<<<<<< HEAD
     ∙  Γᶜ ⊢ certState ⇀⦇ _ ,CERTBASE⦈ certState₁
     ∙  Γᶜ ⊢ certState₁ ⇀⦇ txcerts ,CERTS⦈ certState'
-    ∙  ⟦ txid , epoch slot , pparams , ppolicy , enactState ⟧ᵍ ⊢ govSt ⇀⦇ txgov txb ,GOV⦈ govSt'
-=======
-    ∙  ⟦ epoch slot , pparams , txvote , txwdrls ⟧ᶜ ⊢ certState ⇀⦇ txcerts ,CERTS⦈ certState'
     ∙  ⟦ txid , epoch slot , pparams , ppolicy , enactState , certState' ⟧ᵍ ⊢ govSt |ᵒ certState' ⇀⦇ txgov txb ,GOV⦈ govSt'
->>>>>>> aead33b2
        ────────────────────────────────
        Γ ⊢ s ⇀⦇ tx ,LEDGER⦈ ⟦ utxoSt' , govSt' , certState' ⟧ˡ
 \end{code}
