\section{Certificates}
\label{sec:certificates}
\modulenote{\LedgerModule{Certs}}

\begin{code}[hide]
{-# OPTIONS --safe #-}

open import Ledger.Prelude renaming (filterˢ to filter)
open import Ledger.Types.GovStructure

module Ledger.Certs (gs : _) (open GovStructure gs) where

open import Tactic.Derive.DecEq

open import Ledger.GovernanceActions gs
open RwdAddr
\end{code}

\begin{figure*}[h]
\emph{Derived types}
\begin{code}
data DepositPurpose : Type where
  CredentialDeposit  : Credential   → DepositPurpose
  PoolDeposit        : KeyHash      → DepositPurpose
  DRepDeposit        : Credential   → DepositPurpose
  GovActionDeposit   : GovActionID  → DepositPurpose

Deposits = DepositPurpose ⇀ Coin
\end{code}
\begin{code}[hide]
instance
  unquoteDecl DecEq-DepositPurpose = derive-DecEq
    ((quote DepositPurpose , DecEq-DepositPurpose) ∷ [])
\end{code}
\caption{Deposit types}
\label{fig:certs:deposit-types}
\end{figure*}

\begin{figure*}[h!]
\begin{AgdaMultiCode}
\begin{NoConway}
\begin{code}
record PoolParams : Type where
  field
    rewardAddr : Credential
\end{code}
\end{NoConway}
\begin{code}
data DCert : Type where
  delegate    : Credential → Maybe VDeleg → Maybe KeyHash → Coin → DCert
  dereg       : Credential → Maybe Coin → DCert
  regpool     : KeyHash → PoolParams → DCert
  retirepool  : KeyHash → Epoch → DCert
  regdrep     : Credential → Coin → Anchor → DCert
  deregdrep   : Credential → Coin → DCert
  ccreghot    : Credential → Maybe Credential → DCert
\end{code}
\begin{code}[hide]
  -- The `reg` cert is deprecated in Conway, but it's still present in this era
  -- for backwards compatibility. This has been added to the spec to make
  -- conformance testing work properly. We don't talk about this certificate
  -- in the pdf because it has been deprecated and we want to discourage people
  -- from using it.
  reg         : Credential → Coin → DCert
\end{code}
\begin{NoConway}
\begin{code}
cwitness : DCert → Maybe Credential
cwitness (delegate c _ _ _)  = just c
cwitness (dereg c _)         = just c
cwitness (regpool kh _)      = just $ KeyHashObj kh
cwitness (retirepool kh _)   = just $ KeyHashObj kh
cwitness (regdrep c _ _)     = just c
cwitness (deregdrep c _)     = just c
cwitness (ccreghot c _)      = just c
\end{code}
\begin{code}[hide]
-- The implementation requires the `reg` cert to be witnessed only if the
-- deposit is set. There didn't use to be a field for the deposit, but that was
-- added in the Conway era to make it easier to determine, just by looking at
-- the transaction, how much deposit was paid for that certificate.
cwitness (reg _ zero)        = nothing
cwitness (reg c (suc _))     = just c
\end{code}
\end{NoConway}
\end{AgdaMultiCode}
\caption{Delegation definitions}
\end{figure*}

\begin{figure*}[htb]
\begin{AgdaMultiCode}
\begin{code}
record CertEnv : Type where
  constructor ⟦_,_,_,_,_⟧ᶜ
  field
    epoch     : Epoch
    pp        : PParams
    votes     : List GovVote
    wdrls     : RwdAddr ⇀ Coin
    coldCreds : ℙ Credential

record DState : Type where
  constructor ⟦_,_,_⟧ᵈ
  field
    voteDelegs   : Credential ⇀ VDeleg
    stakeDelegs  : Credential ⇀ KeyHash
    rewards      : Credential ⇀ Coin
\end{code}
\begin{NoConway}
\begin{code}

record PState : Type where
  constructor ⟦_,_⟧ᵖ
  field
    pools     : KeyHash ⇀ PoolParams
    retiring  : KeyHash ⇀ Epoch
\end{code}
\end{NoConway}
\begin{code}

record GState : Type where
  constructor ⟦_,_⟧ᵛ
  field
    dreps      : Credential ⇀ Epoch
    ccHotKeys  : Credential ⇀ Maybe Credential

record CertState : Type where
  constructor ⟦_,_,_⟧ᶜˢ
  field
    dState : DState
    pState : PState
    gState : GState

record DelegEnv : Type where
  constructor ⟦_,_,_⟧ᵈᵉ
  field
    pparams       : PParams
    pools         : KeyHash ⇀ PoolParams
    delegatees    : ℙ Credential

GovCertEnv  = CertEnv
PoolEnv     = PParams
\end{code}
\end{AgdaMultiCode}
\caption{Types used for CERTS transition system}
\end{figure*}

\begin{code}[hide]
rewardsBalance : DState → Coin
rewardsBalance ds = ∑[ x ← DState.rewards ds ] x

instance
  HasCoin-CertState : HasCoin CertState
  HasCoin-CertState .getCoin = rewardsBalance ∘ CertState.dState
\end{code}

\begin{code}[hide]
private variable
  rwds rewards           : Credential ⇀ Coin
  dReps                  : Credential ⇀ Epoch
  sDelegs stakeDelegs    : Credential ⇀ KeyHash
  ccKeys ccHotKeys       : Credential ⇀ Maybe Credential
  vDelegs voteDelegs     : Credential ⇀ VDeleg
  pools                  : KeyHash ⇀ PoolParams
  retiring               : KeyHash ⇀ Epoch
  wdrls                  : RwdAddr ⇀ Coin

  an          : Anchor
  Γ           : CertEnv
  d           : Coin
  md          : Maybe Coin
  c           : Credential
  mc          : Maybe Credential
  delegatees  : ℙ Credential
  dCert       : DCert
  e           : Epoch
  vs          : List GovVote
  kh          : KeyHash
  mkh         : Maybe KeyHash
  poolParams  : PoolParams
  pp          : PParams
  mv          : Maybe VDeleg

  stᵈ stᵈ' : DState
  stᵍ stᵍ' : GState
  stᵖ stᵖ' : PState
  cc : ℙ Credential
\end{code}

\subsection{Changes Introduced in Conway Era}

<<<<<<< HEAD
In the Conway era, support for pointer addresses, genesis delegations and MIR
certificates is removed (see~\cite{cip1694}).  In \DState, this means that the four
fields relating to those features are no longer present, and \DelegEnv contains none
of the fields it used to in the Shelley era~(\cite[Sec.~9.2]{shelley-ledger-spec}).
=======
\subsubsection{Delegation}

Registered credentials can now delegate to a DRep as well as to a
stake pool. This is achieved by giving the \delegate certificate two
optional fields, corresponding to a DRep and stake pool.

Stake can be delegated for voting and block production simultaneously,
since these are two separate features. In fact, preventing this could
weaken the security of the chain, since security relies on high
participation of honest stake holders.

\subsubsection{Removal of Pointer Addresses, Genesis Delegations and MIR Certificates}

Support for pointer addresses, genesis delegations
and MIR certificates is removed. In \DState, this means that the four
fields relating to those features are no longer present, and \DelegEnv
contains none of the fields it used to in the Shelley era.
>>>>>>> fd4d0b95

Note that pointer addresses are still usable, only their staking
functionality has been retired. So all funds locked behind pointer
addresses are still accessible, they just don't count towards the
stake distribution anymore. Genesis delegations and MIR certificates
have been superceded by the new governance mechanisms, in particular
the \TreasuryWdrl governance action in case of the MIR certificates.

\subsubsection{Explicit Deposits}

Registration and deregistration of staking credentials are now
required to explicitly state the deposit that is being paid or
refunded. This deposit is used for checking correctness of transactions
with certificates. Including the deposit aligns better with other
design decisions such as having explicit transaction fees and helps
make this information visible to light clients and hardware wallets.

While not shown in the figures, the old certificates without explicit
deposits will still be supported for some time for backwards
compatibility.

\subsection{Governance Certificate Rules}

The rules for transition systems dealing with individual certificates
are defined in
\begin{NoConway}
Figures~\ref{fig:sts:aux-cert-deleg}, \ref{fig:sts:aux-cert-pool}
\end{NoConway}
\begin{Conway}
Figures~\ref{fig:sts:aux-cert-deleg}
\end{Conway}
\ and~\ref{fig:sts:aux-cert-gov}. GOVCERT
deals with the new certificates relating to DReps and the
constitutional committee.

\begin{itemize}
\item \GOVCERTregdrep registers (or re-registers) a DRep. In case of
  registation, a deposit needs to be paid. Either way, the activity
  period of the DRep is reset.
\item \GOVCERTderegdrep deregisters a DRep.
\item \GOVCERTccreghot registers a ``hot'' credential for constitutional
  committee members.\footnote{By ``hot'' and ``cold'' credentials we mean
    the following: a cold credential is used to register a hot credential,
    and then the hot credential is used for voting. The idea is that the
    access to the cold credential is kept in a secure location, while the
    hot credential is more conveniently accessed.  If the hot credential
    is compromised, it can be changed using the cold credential.}
  We check that the cold key did not previously
  resign from the committee. We allow this delegation for any cold
  credential that is either part of \EnactState or is is a proposal.
  This allows a newly elected member of the constitutional committee to
  immediately delegate their vote to a hot key and use it to vote. Since
  votes are counted after previous actions have been enacted, this allows
  constitutional committee members to act without a delay of one epoch.
\end{itemize}

\begin{figure*}[h]
\begin{AgdaMultiCode}
\begin{code}[hide]
data
\end{code}
\begin{code}
    _⊢_⇀⦇_,DELEG⦈_     : DelegEnv → DState → DCert → DState → Type
\end{code}
\begin{code}[hide]
data
\end{code}
\begin{code}
    _⊢_⇀⦇_,POOL⦈_      : PoolEnv → PState → DCert → PState → Type
\end{code}
\begin{code}[hide]
data
\end{code}
\begin{code}
    _⊢_⇀⦇_,GOVCERT⦈_   : GovCertEnv → GState → DCert → GState → Type
\end{code}
\begin{code}[hide]
data
\end{code}
\begin{code}
    _⊢_⇀⦇_,CERT⦈_      : CertEnv → CertState → DCert → CertState → Type
\end{code}
\begin{code}[hide]
data
\end{code}
\begin{code}
    _⊢_⇀⦇_,CERTBASE⦈_  : CertEnv → CertState → ⊤ → CertState → Type

_⊢_⇀⦇_,CERTS⦈_       : CertEnv → CertState → List DCert → CertState → Type
_⊢_⇀⦇_,CERTS⦈_ = ReflexiveTransitiveClosureᵇ' {_⊢_⇀⟦_⟧ᵇ_ = _⊢_⇀⦇_,CERTBASE⦈_} {_⊢_⇀⦇_,CERT⦈_}
\end{code}
\end{AgdaMultiCode}
\caption{Types for the transition systems relating to certificates}
\label{fig:sts:certs-types}
\end{figure*}


\begin{figure*}[h]
\begin{AgdaSuppressSpace}
\begin{code}[hide]
data _⊢_⇀⦇_,DELEG⦈_ where
\end{code}
\begin{code}
  DELEG-delegate : let open PParams pp in
    ∙ (c ∉ dom rwds → d ≡ keyDeposit)
    ∙ (c ∈ dom rwds → d ≡ 0)
    ∙ mv ∈ mapˢ (just ∘ credVoter DRep) delegatees ∪
        fromList ( nothing ∷ just abstainRep ∷ just noConfidenceRep ∷ [] )
    ∙ mkh ∈ mapˢ just (dom pools) ∪ ❴ nothing ❵
      ────────────────────────────────
      ⟦ pp , pools , delegatees ⟧ᵈᵉ ⊢ ⟦ vDelegs , sDelegs , rwds ⟧ᵈ
        ⇀⦇ delegate c mv mkh d ,DELEG⦈
        ⟦ insertIfJust c mv vDelegs , insertIfJust c mkh sDelegs , rwds ∪ˡ ❴ c , 0 ❵ ⟧ᵈ

  DELEG-dereg :
    ∙ (c , 0) ∈ rwds
      ────────────────────────────────
      ⟦ pp , pools , delegatees ⟧ᵈᵉ ⊢ ⟦ vDelegs , sDelegs , rwds ⟧ᵈ ⇀⦇ dereg c md ,DELEG⦈
        ⟦ vDelegs ∣ ❴ c ❵ ᶜ , sDelegs ∣ ❴ c ❵ ᶜ , rwds ∣ ❴ c ❵ ᶜ ⟧ᵈ
\end{code}
\begin{code}[hide]
  DELEG-reg : let open PParams pp in
    ∙ c ∉ dom rwds
    ∙ d ≡ keyDeposit ⊎ d ≡ 0
      ────────────────────────────────
      ⟦ pp , pools , delegatees ⟧ᵈᵉ ⊢
        ⟦ vDelegs , sDelegs , rwds ⟧ᵈ ⇀⦇ reg c d ,DELEG⦈
        ⟦ vDelegs , sDelegs , rwds ∪ˡ ❴ c , 0 ❵ ⟧ᵈ
\end{code}
\end{AgdaSuppressSpace}
\caption{Auxiliary DELEG transition system}
\label{fig:sts:aux-cert-deleg}
\end{figure*}

\begin{NoConway}
\begin{figure*}[h]
\begin{AgdaSuppressSpace}
\begin{code}[hide]
data _⊢_⇀⦇_,POOL⦈_ where
\end{code}
\begin{code}
  POOL-regpool :
    ∙ kh ∉ dom pools
      ────────────────────────────────
      pp ⊢  ⟦ pools , retiring ⟧ᵖ ⇀⦇ regpool kh poolParams ,POOL⦈
            ⟦ ❴ kh , poolParams ❵ ∪ˡ pools , retiring ⟧ᵖ

  POOL-retirepool :
    ────────────────────────────────
    pp ⊢ ⟦ pools , retiring ⟧ᵖ ⇀⦇ retirepool kh e ,POOL⦈ ⟦ pools , ❴ kh , e ❵ ∪ˡ retiring ⟧ᵖ
\end{code}
\end{AgdaSuppressSpace}
\caption{Auxiliary POOL transition system}
\label{fig:sts:aux-cert-pool}
\end{figure*}
\end{NoConway}

\begin{figure*}[htb]
\begin{AgdaSuppressSpace}
\begin{code}[hide]
data _⊢_⇀⦇_,GOVCERT⦈_ where
\end{code}
\begin{code}
  GOVCERT-regdrep : ∀ {pp} → let open PParams pp in
    ∙ (d ≡ drepDeposit × c ∉ dom dReps) ⊎ (d ≡ 0 × c ∈ dom dReps)
      ────────────────────────────────
      ⟦ e , pp , vs , wdrls , cc ⟧ᶜ ⊢  ⟦ dReps , ccKeys ⟧ᵛ ⇀⦇ regdrep c d an ,GOVCERT⦈
                                  ⟦ ❴ c , e + drepActivity ❵ ∪ˡ dReps , ccKeys ⟧ᵛ

  GOVCERT-deregdrep :
    ∙ c ∈ dom dReps
      ────────────────────────────────
      ⟦ e , pp , vs , wdrls , cc ⟧ᶜ ⊢ ⟦ dReps , ccKeys ⟧ᵛ ⇀⦇ deregdrep c d ,GOVCERT⦈ ⟦ dReps ∣ ❴ c ❵ ᶜ , ccKeys ⟧ᵛ

  GOVCERT-ccreghot :
    ∙ (c , nothing) ∉ ccKeys
    ∙ c ∈ cc
      ────────────────────────────────
      ⟦ e , pp , vs , wdrls , cc ⟧ᶜ ⊢ ⟦ dReps , ccKeys ⟧ᵛ ⇀⦇ ccreghot c mc ,GOVCERT⦈ ⟦ dReps , ❴ c , mc ❵ ∪ˡ ccKeys ⟧ᵛ
\end{code}
\end{AgdaSuppressSpace}
\caption{Auxiliary GOVCERT transition system}
\label{fig:sts:aux-cert-gov}
\end{figure*}

Figure~\ref{fig:sts:certs} assembles the CERTS transition system by
bundling the previously defined pieces together into the CERT system,
and then taking the reflexive-transitive closure of CERT together with
CERTBASE as the base case. CERTBASE does the following:

\begin{itemize}
\item check the correctness of withdrawals and ensure that withdrawals
  only happen from credentials that have delegated their voting power;
\item set the rewards of the credentials that withdrew funds to zero;
\item and set the activity timer of all DReps that voted to \drepActivity
  epochs in the future.
\end{itemize}

\begin{figure*}[htbp]
\emph{CERT transitions}
\begin{AgdaSuppressSpace}
\begin{code}[hide]
data _⊢_⇀⦇_,CERT⦈_ where
\end{code}
\begin{code}
  CERT-deleg :
    ∙ ⟦ pp , PState.pools stᵖ , dom (GState.dreps stᵍ) ⟧ᵈᵉ ⊢ stᵈ ⇀⦇ dCert ,DELEG⦈ stᵈ'
      ────────────────────────────────
      ⟦ e , pp , vs , wdrls , cc ⟧ᶜ ⊢ ⟦ stᵈ , stᵖ , stᵍ ⟧ᶜˢ ⇀⦇ dCert ,CERT⦈ ⟦ stᵈ' , stᵖ , stᵍ ⟧ᶜˢ

  CERT-pool :
    ∙ pp ⊢ stᵖ ⇀⦇ dCert ,POOL⦈ stᵖ'
      ────────────────────────────────
      ⟦ e , pp , vs , wdrls , cc ⟧ᶜ ⊢ ⟦ stᵈ , stᵖ , stᵍ ⟧ᶜˢ ⇀⦇ dCert ,CERT⦈ ⟦ stᵈ , stᵖ' , stᵍ ⟧ᶜˢ

  CERT-vdel :
    ∙ Γ ⊢ stᵍ ⇀⦇ dCert ,GOVCERT⦈ stᵍ'
      ────────────────────────────────
      Γ ⊢ ⟦ stᵈ , stᵖ , stᵍ ⟧ᶜˢ ⇀⦇ dCert ,CERT⦈ ⟦ stᵈ , stᵖ , stᵍ' ⟧ᶜˢ
\end{code}
\end{AgdaSuppressSpace}
\emph{CERTBASE transition}
\begin{AgdaSuppressSpace}
\begin{code}[hide]
data _⊢_⇀⦇_,CERTBASE⦈_ where
\end{code}
\begin{code}
  CERT-base : let
    open PParams pp
    refresh          = mapPartial getDRepVote (fromList vs)
    refreshedDReps   = mapValueRestricted (const (e + drepActivity)) dReps refresh
    wdrlCreds        = mapˢ stake (dom wdrls)
    validVoteDelegs  = voteDelegs ∣^ (  mapˢ (credVoter DRep) (dom dReps)
                                        ∪ fromList (noConfidenceRep ∷ abstainRep ∷ []) )
    in
    ∙ filter isKeyHash wdrlCreds ⊆ dom voteDelegs
    ∙ mapˢ (map₁ stake) (wdrls ˢ) ⊆ rewards ˢ
      ────────────────────────────────
      ⟦ e , pp , vs , wdrls , cc ⟧ᶜ ⊢
        ⟦ ⟦ voteDelegs , stakeDelegs , rewards ⟧ᵈ
        , stᵖ
        , ⟦ dReps , ccHotKeys ⟧ᵛ
        ⟧ᶜˢ ⇀⦇ _ ,CERTBASE⦈
        ⟦ ⟦ validVoteDelegs , stakeDelegs , constMap wdrlCreds 0 ∪ˡ rewards ⟧ᵈ
        , stᵖ
        , ⟦ refreshedDReps , ccHotKeys ⟧ᵛ
        ⟧ᶜˢ
\end{code}
\end{AgdaSuppressSpace}
\caption{CERTS rules}
\label{fig:sts:certs}
\end{figure*}<|MERGE_RESOLUTION|>--- conflicted
+++ resolved
@@ -189,12 +189,11 @@
 
 \subsection{Changes Introduced in Conway Era}
 
-<<<<<<< HEAD
-In the Conway era, support for pointer addresses, genesis delegations and MIR
-certificates is removed (see~\cite{cip1694}).  In \DState, this means that the four
-fields relating to those features are no longer present, and \DelegEnv contains none
-of the fields it used to in the Shelley era~(\cite[Sec.~9.2]{shelley-ledger-spec}).
-=======
+% In the Conway era, support for pointer addresses, genesis delegations and MIR
+% certificates is removed (see~\cite{cip1694}).  In \DState, this means that the four
+% fields relating to those features are no longer present, and \DelegEnv contains none
+% of the fields it used to in the Shelley era~(\cite[Sec.~9.2]{shelley-ledger-spec}).
+
 \subsubsection{Delegation}
 
 Registered credentials can now delegate to a DRep as well as to a
@@ -212,7 +211,6 @@
 and MIR certificates is removed. In \DState, this means that the four
 fields relating to those features are no longer present, and \DelegEnv
 contains none of the fields it used to in the Shelley era.
->>>>>>> fd4d0b95
 
 Note that pointer addresses are still usable, only their staking
 functionality has been retired. So all funds locked behind pointer
