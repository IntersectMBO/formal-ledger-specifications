--- conflicted
+++ resolved
@@ -32,13 +32,6 @@
 DReps     = Credential ⇀ Epoch
 \end{code}
 \begin{code}[hide]
-<<<<<<< HEAD
-record HasDeposits {a} (A : Type a) : Type a where field DepositsOf : A → Deposits
-record HasRewards  {a} (A : Type a) : Type a where field RewardsOf  : A → Rewards
-record HasDReps    {a} (A : Type a) : Type a where field DRepsOf    : A → DReps
-open HasDeposits ⦃...⦄ public
-open HasRewards  ⦃...⦄ public
-=======
 record HasDeposits {a} (A : Type a) : Type a where
   field DepositsOf : A → Deposits
 open HasDeposits ⦃...⦄ public
@@ -49,7 +42,6 @@
 
 record HasDReps {a} (A : Type a) : Type a where
   field DRepsOf : A → DReps
->>>>>>> f3a9fd99
 open HasDReps    ⦃...⦄ public
 
 instance
@@ -144,12 +136,8 @@
     rewards      : Credential ⇀ Coin
 \end{code}
 \begin{code}[hide]
-<<<<<<< HEAD
-record HasDState {a} (A : Type a) : Type a where field DStateOf : A → DState
-=======
 record HasDState {a} (A : Type a) : Type a where
   field DStateOf : A → DState
->>>>>>> f3a9fd99
 open HasDState ⦃...⦄ public
 
 instance
@@ -165,12 +153,8 @@
     retiring  : KeyHash ⇀ Epoch
 \end{code}
 \begin{code}[hide]
-<<<<<<< HEAD
-record HasPState {a} (A : Type a) : Type a where field PStateOf : A → PState
-=======
 record HasPState {a} (A : Type a) : Type a where
   field PStateOf : A → PState
->>>>>>> f3a9fd99
 open HasPState ⦃...⦄ public
 \end{code}
 \end{NoConway}
@@ -187,12 +171,8 @@
     ccHotKeys  : Credential ⇀ Maybe Credential
 \end{code}
 \begin{code}[hide]
-<<<<<<< HEAD
-record HasGState {a} (A : Type a) : Type a where field GStateOf : A → GState
-=======
 record HasGState {a} (A : Type a) : Type a where
   field GStateOf : A → GState
->>>>>>> f3a9fd99
 open HasGState ⦃...⦄ public
 
 instance
@@ -213,12 +193,8 @@
     gState : GState
 \end{code}
 \begin{code}[hide]
-<<<<<<< HEAD
-record HasCertState {a} (A : Type a) : Type a where field CertStateOf : A → CertState
-=======
 record HasCertState {a} (A : Type a) : Type a where
   field CertStateOf : A → CertState
->>>>>>> f3a9fd99
 open HasCertState ⦃...⦄ public
 
 instance
