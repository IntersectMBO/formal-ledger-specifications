--- conflicted
+++ resolved
@@ -88,12 +88,6 @@
 \begin{AgdaMultiCode}
 \begin{code}
 record CertEnv : Type where
-<<<<<<< HEAD
-\end{code}
-\begin{code}[hide]
-=======
-  constructor ⟦_,_,_,_,_⟧ᶜ
->>>>>>> ebc1357a
   field
     epoch     : Epoch
     pp        : PParams
@@ -102,12 +96,6 @@
     coldCreds : ℙ Credential
 
 record DState : Type where
-<<<<<<< HEAD
-\end{code}
-\begin{code}[hide]
-=======
-  constructor ⟦_,_,_⟧ᵈ
->>>>>>> ebc1357a
   field
     voteDelegs   : Credential ⇀ VDeleg
     stakeDelegs  : Credential ⇀ KeyHash
@@ -117,12 +105,6 @@
 \begin{code}
 
 record PState : Type where
-<<<<<<< HEAD
-\end{code}
-\begin{code}[hide]
-=======
-  constructor ⟦_,_⟧ᵖ
->>>>>>> ebc1357a
   field
     pools     : KeyHash ⇀ PoolParams
     retiring  : KeyHash ⇀ Epoch
@@ -131,35 +113,17 @@
 \begin{code}
 
 record GState : Type where
-<<<<<<< HEAD
-\end{code}
-\begin{code}[hide]
-=======
-  constructor ⟦_,_⟧ᵛ
->>>>>>> ebc1357a
   field
     dreps      : Credential ⇀ Epoch
     ccHotKeys  : Credential ⇀ Maybe Credential
 
 record CertState : Type where
-<<<<<<< HEAD
-\end{code}
-\begin{code}[hide]
-=======
-  constructor ⟦_,_,_⟧ᶜˢ
->>>>>>> ebc1357a
   field
     dState : DState
     pState : PState
     gState : GState
 
 record DelegEnv : Type where
-<<<<<<< HEAD
-\end{code}
-\begin{code}[hide]
-=======
-  constructor ⟦_,_,_⟧ᵈᵉ
->>>>>>> ebc1357a
   field
     pparams       : PParams
     pools         : KeyHash ⇀ PoolParams
