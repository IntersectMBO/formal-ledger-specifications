\subsection{UTxO}
\label{sec:utxo-properties}

\begin{code}[hide]
{-# OPTIONS --safe #-}

open import Algebra.Morphism            using (module MonoidMorphisms; IsMagmaHomomorphism)
import Data.Nat as ℕ
open import Data.Nat.Properties         hiding (_≟_)
open import Data.Product                using (swap)
open import Data.Sign                   using (Sign)
open import Data.Integer as ℤ           using (ℤ)
open import Data.Integer.Ext            using (posPart; negPart; ∸≡posPart⊖)
import Data.Integer.Properties as ℤ
open import Data.String.Base            renaming (_++_ to _+ˢ_) using ()
open import Relation.Binary             using (IsEquivalence)

open import Data.List.Relation.Unary.All  using (All)
open import Data.List.Relation.Unary.Any  using (Any); open Any

open import Prelude; open Equivalence

open import Tactic.Cong                 using (cong!)
open import Tactic.Defaults
open import Tactic.EquationalReasoning  using (module ≡-Reasoning)
open import Tactic.GenError
open import Tactic.MonoidSolver.NonNormalising using (solve-macro)

open import Ledger.Prelude hiding (≤-trans; ≤-antisym; All); open Properties
open import Ledger.Abstract
open import Ledger.Transaction
open import Interface.ComputationalRelation

module Ledger.Utxo.Properties
  (txs : _) (open TransactionStructure txs)
  (abs : AbstractFunctions txs) (open AbstractFunctions abs)
  where

open import Ledger.Utxo txs abs
open import Ledger.ScriptValidation txs abs
open import Algebra.Definitions.RawMagma +-rawMagma using () renaming (_,_ to _,≤_)

instance
  _ = TokenAlgebra.Value-CommutativeMonoid tokenAlgebra
  _ = +-0-monoid
  _ = Functor-ComputationResult

instance
  Computational-UTXOS : Computational _⊢_⇀⦇_,UTXOS⦈_ String
  Computational-UTXOS = record {go} where
    module go Γ s tx
      (let H-Yes , ⁇ H-Yes? = Scripts-Yes-premises {Γ} {s} {tx})
      (let H-No  , ⁇ H-No?  = Scripts-No-premises {Γ} {s} {tx}) where
      open Tx tx renaming (body to txb); open TxBody txb
      open UTxOEnv Γ renaming (pparams to pp)
      open UTxOState s
      sLst = collectPhaseTwoScriptInputs pp tx utxo

      computeProof =
        case H-Yes? ,′ H-No? of λ where
          (yes p , no _ ) → success (_ , (Scripts-Yes p))
          (no _  , yes p) → success (_ , (Scripts-No p))
          (_     , _    ) → failure "isValid check failed"

      completeness : ∀ s' → Γ ⊢ s ⇀⦇ tx ,UTXOS⦈ s' → map proj₁ computeProof ≡ success s'
      completeness _ (Scripts-Yes p) with H-No? | H-Yes?
      ... | yes (_ , refl) | _     = case proj₂ p of λ ()
      ... | no _           | yes _ = refl
      ... | no _           | no ¬p = case ¬p p of λ ()
      completeness _ (Scripts-No p) with H-Yes? | H-No?
      ... | yes (_ , refl) | _     = case proj₂ p of λ ()
      ... | no _           | yes _ = refl
      ... | no _           | no ¬p = case ¬p p of λ ()

instance
  Computational-UTXO' : Computational _⊢_⇀⦇_,UTXO⦈_ String
  Computational-UTXO' = record {Go}
    where
      module Go Γ s tx (let H , ⁇ H? = UTXO-premises {tx}{Γ}{s}) where

        open Computational Computational-UTXOS
          renaming (computeProof to computeProof'; completeness to completeness')

        genErr : ¬ H → String
        genErr  ¬p = case dec-de-morgan ¬p of λ where
          (inj₁ a) → "¬ TxBody.txins (Tx.body tx) ≢ ∅"
          (inj₂ b) → case dec-de-morgan b of λ where
            (inj₁ a₁) → "¬ TxBody.txins (Tx.body tx) ⊆ dom (UTxOState.utxo s)"
            (inj₂ b₁) → case dec-de-morgan b₁ of λ where
                (inj₁ a₁') → "¬ refInputs ⊆ dom utxo "
                (inj₂ b₂') → case dec-de-morgan b₂' of λ where
                  (inj₁ a₂) → "¬ inInterval (UTxOEnv.slot Γ) (txvldt (Tx.body tx))"
                  (inj₂ b₂) → case dec-de-morgan b₂ of λ where
                    (inj₁ a₃) → "¬ feesOK pp tx utxo ≡ true"
                    (inj₂ b₃) → case dec-de-morgan b₃ of λ where
                        (inj₁ a₄) →
                          let
                            pp = UTxOEnv.pparams Γ
                            txb = Tx.body tx
                            con = consumed pp s txb
                            prod = produced pp s txb
                            showValue = show ∘ coin
                          in
                            ( "¬consumed (UTxOEnv.pparams Γ) s (Tx.body tx) ≡ produced (UTxOEnv.pparams Γ) s (Tx.body tx)"
                            +ˢ "\n  consumed =\t\t" +ˢ showValue con
                            +ˢ "\n    ins  =\t\t" +ˢ showValue (balance (s .UTxOState.utxo ∣ txb .TxBody.txins))
                            +ˢ "\n    mint =\t\t" +ˢ showValue (TxBody.mint txb)
                            +ˢ "\n    depositRefunds =\t" +ˢ showValue (inject (depositRefunds pp s txb))
                            +ˢ "\n  produced =\t\t" +ˢ showValue prod
                            +ˢ "\n    outs =\t\t" +ˢ showValue (balance $ outs txb)
                            +ˢ "\n    fee  =\t\t" +ˢ show (txb .TxBody.txfee)
                            +ˢ "\n    newDeposits  =\t" +ˢ show (newDeposits pp s txb)
                            +ˢ "\n    donation  =\t\t" +ˢ show (txb .TxBody.txdonation)
                            )
                        (inj₂ b₄) → case dec-de-morgan b₄ of λ where
                          (inj₁ a₅) → "¬ coin (TxBody.mint (Tx.body tx)) ≡ 0"
                          (inj₂ b₅) → case dec-de-morgan b₅ of λ where
                              (inj₁ a₆) → "¬(TxBody.txsize (Tx.body tx) Data.Nat.Base.≤ maxTxSize (UTxOEnv.pparams Γ))"
                              (inj₂ b₆) → case dec-de-morgan b₆ of λ where
                                (inj₁ a₇) → "∀[ (_ , txout) ∈ txouts .proj₁ ] inject (utxoEntrySize txout * minUTxOValue pp) ≤ᵗ getValue txout"
                                (inj₂ b₇) → case dec-de-morgan b₇ of λ where
                                    (inj₁ a₈) → "∀[ (_ , txout) ∈ txouts .proj₁ ] serSize (getValue txout) ≤ maxValSize pp"
                                    (inj₂ b₈) → case dec-de-morgan b₈ of λ where
                                      (inj₁ a₉) → "∀[ (a , _) ∈ range txouts ] Sum.All (const ⊤) (λ a → a .BootstrapAddr.attrsSize ≤ 64) a"
                                      (inj₂ _) → "something else broke"

        computeProofH : Dec H → ComputationResult String (∃[ s' ] Γ ⊢ s ⇀⦇ tx ,UTXO⦈ s')
        computeProofH (yes (x , y , z , e , k , l , m , v , j , n , o , p , q , r , t , u)) =
            map₂′ (UTXO-inductive⋯ _ _ _ x y z e k l m v j n o p q r t u) <$> computeProof' Γ s tx
        computeProofH (no ¬p) = failure $ genErr ¬p

        computeProof : ComputationResult String (∃[ s' ] Γ ⊢ s ⇀⦇ tx ,UTXO⦈ s')
        computeProof = computeProofH H?

        completeness : ∀ s' → Γ ⊢ s ⇀⦇ tx ,UTXO⦈ s' → map proj₁ computeProof ≡ success s'
        completeness s' (UTXO-inductive⋯ _ _ _ x y z w k l m v j n o p q r t u h) with H?
        ... | no ¬p = ⊥-elim $ ¬p (x , y , z , w , k , l , m , v , j , n , o , p , q , r , t , u)
        ... | yes _ with computeProof' Γ s tx | completeness' _ _ _ _ h
        ... | success _ | refl = refl

open Computational ⦃...⦄

opaque
  unfolding List-Model
  Computational-UTXO : Computational _⊢_⇀⦇_,UTXO⦈_ String
  Computational-UTXO = Computational-UTXO'

private variable
  tx                               : Tx
  utxo utxo'                       : UTxO
  Γ                                : UTxOEnv
  utxoState utxoState'             : UTxOState
  fees fees' donations donations'  : Coin
  deposits deposits'               : DepositPurpose ⇀ Coin

open MonoidMorphisms.IsMonoidHomomorphism
private
  ∙-homo-Coin = IsMagmaHomomorphism.homo (isMagmaHomomorphism coinIsMonoidHomomorphism)

opaque
  unfolding balance
  balance-cong : proj₁ utxo ≡ᵉ proj₁ utxo' → balance utxo ≈ balance utxo'
  balance-cong {utxo} {utxo'} eq = indexedSumᵐ-cong {x = (mapValues txOutHash utxo) ᶠᵐ} {(mapValues txOutHash utxo') ᶠᵐ} (map-≡ᵉ eq)

  balance-cong-coin : proj₁ utxo ≡ᵉ proj₁ utxo' → cbalance utxo ≡ cbalance utxo'
  balance-cong-coin {utxo} {utxo'} x =
    coinIsMonoidHomomorphism .⟦⟧-cong (balance-cong {utxo} {utxo'} x)
    where open MonoidMorphisms.IsMonoidHomomorphism

  balance-∪ : disjoint (dom utxo) (dom utxo')
                       → cbalance (utxo ∪ˡ utxo') ≡ cbalance utxo + cbalance utxo'
  balance-∪ {utxo} {utxo'} h = begin
    cbalance (utxo ∪ˡ utxo')
      ≡⟨ ⟦⟧-cong coinIsMonoidHomomorphism
      $ indexedSumᵐ-cong {x = (mapValues txOutHash (utxo ∪ˡ utxo')) ᶠᵐ} {((mapValues txOutHash utxo) ᶠᵐ) ∪ˡᶠ ((mapValues txOutHash utxo') ᶠᵐ)} (disjoint-∪ˡ-mapValues {M = utxo} {utxo'} _ h)
      ⟩
    coin (indexedSumᵐ _ (((mapValues txOutHash utxo) ᶠᵐ) ∪ˡᶠ ((mapValues txOutHash utxo') ᶠᵐ)))
      ≡⟨ ⟦⟧-cong coinIsMonoidHomomorphism
       $ indexedSumᵐ-∪ {X = (mapValues txOutHash utxo) ᶠᵐ} {(mapValues txOutHash utxo') ᶠᵐ}
       (λ x x₁ → h (dom-mapʳ⊆ x) (dom-mapʳ⊆ x₁))
       ⟩
    coin (balance utxo + balance utxo')
      ≡⟨ ∙-homo-Coin  _ _ ⟩
    cbalance utxo + cbalance utxo'
      ∎
    where open Tactic.EquationalReasoning.≡-Reasoning {A = ℕ} (solve-macro (quoteTerm +-0-monoid))

module _ {txb : _} (open TxBody txb) where opaque
  unfolding outs
  open Tactic.EquationalReasoning.≡-Reasoning {A = ℕ} (solve-macro (quoteTerm +-0-monoid))

  newTxid⇒disj : txid ∉ mapˢ proj₁ (dom utxo)
              → disjoint' (dom utxo) (dom (outs txb))
  newTxid⇒disj id∉utxo = disjoint⇒disjoint' λ h h' → id∉utxo $ to ∈-map
    (-, (case from ∈-map h' of λ where
          (_ , refl , h'') → case from ∈-map h'' of λ where (_ , refl , _) → refl) , h)

  consumedCoinEquality : ∀ {pp}
    → coin mint ≡ 0
    → coin (consumed pp utxoState txb)
    ≡ cbalance ((UTxOState.utxo utxoState) ∣ txins) + depositRefunds pp utxoState txb + getCoin txwdrls
  consumedCoinEquality {utxoState} {pp} h =
    let  utxo = UTxOState.utxo utxoState
         dRefs = depositRefunds pp utxoState txb
         sWdls = getCoin txwdrls
    in begin
    coin (balance (utxo ∣ txins) + mint + inject dRefs + inject sWdls)
      ≡⟨ ∙-homo-Coin _ _ ⟩
    coin (balance (utxo ∣ txins) + mint + inject dRefs) + coin (inject $ sWdls)
      ≡⟨ cong (coin (balance (utxo ∣ txins) + mint + inject dRefs) +_) (property _) ⟩
    coin (balance (utxo ∣ txins) + mint + inject dRefs) + sWdls
      ≡⟨ cong (_+ sWdls) (∙-homo-Coin _ _) ⟩
    coin (balance (utxo ∣ txins) + mint) + coin (inject $ dRefs) + sWdls
      ≡⟨ cong (λ u → coin (balance (utxo ∣ txins) + mint) + u + sWdls) (property _) ⟩
    coin (balance (utxo ∣ txins) + mint) + dRefs + sWdls
      ≡⟨ cong (λ u → u + dRefs + sWdls) (∙-homo-Coin _ _) ⟩
    cbalance (utxo ∣ txins) + coin mint + dRefs + sWdls
      ≡⟨ cong (λ x → cbalance (utxo ∣ txins) + x + dRefs + sWdls) h ⟩
    cbalance (utxo ∣ txins) + 0 + dRefs + sWdls
      ≡⟨ cong (λ x → x + dRefs + sWdls) (+-identityʳ (cbalance (utxo ∣ txins))) ⟩
    cbalance (utxo ∣ txins) + dRefs + sWdls
      ∎

  producedCoinEquality : ∀ {pp}
    → coin (produced pp utxoState txb)
    ≡ cbalance (outs txb) + txfee + newDeposits pp utxoState txb + txdonation
  producedCoinEquality {utxoState} {pp} =
      begin
    coin (balance (outs txb) + inject txfee
      + inject (newDeposits pp utxoState txb) + inject txdonation)
      ≡⟨ ∙-homo-Coin _ _ ⟩
    coin (balance (outs txb) + inject txfee
      + inject (newDeposits pp utxoState txb)) + coin (inject txdonation)
      ≡⟨ cong (_+ coin (inject txdonation)) (begin
        coin (balance (outs txb) + inject txfee
          + inject (newDeposits pp utxoState txb))
          ≡⟨ ∙-homo-Coin _ _ ⟩
        coin (balance (outs txb) +ᵛ inject txfee)
          ℕ.+ coin (inject (newDeposits pp utxoState txb))
          ≡⟨ cong! (property _) ⟩
        coin (balance (outs txb) +ᵛ inject txfee)
          ℕ.+ newDeposits pp utxoState txb
          ≡⟨ cong! (∙-homo-Coin _ _) ⟩
        coin (balance (outs txb)) ℕ.+ coin (inject txfee)
          ℕ.+ newDeposits pp utxoState txb
          ≡⟨ cong (λ x → cbalance (outs txb) + x + newDeposits pp utxoState txb)
                $ property txfee ⟩
        cbalance (outs txb) + txfee + newDeposits pp utxoState txb
          ∎
      )⟩
    cbalance (outs txb) + txfee
      + newDeposits pp utxoState txb + coin (inject txdonation)
      ≡⟨ cong (cbalance (outs txb) + txfee + newDeposits pp utxoState txb +_)
            $ property _ ⟩
    cbalance (outs txb) + txfee + newDeposits pp utxoState txb + txdonation
      ∎

  balValueToCoin : ∀ {pp}
    → coin mint ≡ 0
    → consumed pp utxoState txb ≡ produced pp utxoState txb
    → cbalance ((UTxOState.utxo utxoState) ∣ txins)
    + depositRefunds pp utxoState txb + getCoin txwdrls
    ≡ cbalance (outs txb) + txfee + newDeposits pp utxoState txb + txdonation
  balValueToCoin {utxoState} {pp} h h' = begin
    cbalance ((UTxOState.utxo utxoState) ∣ txins) + depositRefunds pp utxoState txb + getCoin txwdrls
      ≡˘⟨ consumedCoinEquality {utxoState} {pp} h ⟩
    coin (consumed pp utxoState txb)
      ≡⟨ cong! h' ⟩
    coin (produced pp utxoState txb)
      ≡⟨ producedCoinEquality {utxoState} {pp} ⟩
    cbalance (outs txb) + txfee + newDeposits pp utxoState txb + txdonation
      ∎

posPart-negPart≡x : {x : ℤ} → posPart x - negPart x ≡ x
posPart-negPart≡x {ℤ.+_ n}     = refl
posPart-negPart≡x {ℤ.negsuc n} = refl

φ : ℕ × Bool → ℕ
φ (n , true) = n
φ (n , false) = 0

module DepositHelpers
  {utxo utxo' : UTxO}
  {fees fees' : Coin}
  {deposits deposits' : DepositPurpose ⇀ Coin}
  {donations donations' : Coin}
  {tx : Tx} (let open Tx tx renaming (body to txb); open TxBody txb)
  {Γ : UTxOEnv}
  (step  : Γ ⊢ ⟦ utxo  , fees  , deposits  , donations ⟧ᵘ ⇀⦇ tx ,UTXO⦈
               ⟦ utxo' , fees' , deposits' , donations' ⟧ᵘ)
  (h' : txid ∉ mapˢ proj₁ (dom utxo))
  where
  open Tactic.EquationalReasoning.≡-Reasoning {A = ℕ} (solve-macro (quoteTerm +-0-monoid))

  private
    stepS : Γ ⊢ ⟦ utxo  , fees  , deposits  , donations  ⟧ᵘ ⇀⦇ tx ,UTXOS⦈
                ⟦ utxo' , fees' , deposits' , donations' ⟧ᵘ
    stepS = case step of λ where
      (UTXO-inductive⋯ _ _ _ _ _ _ _ _ _ _ _ _ _ _ _ _ _ _ _ h) → h

    pp : PParams
    pp = UTxOEnv.pparams Γ
    dep : Coin
    dep = getCoin deposits
    uDep : Coin
    uDep = getCoin (updateDeposits pp txb deposits)
    Δdep : ℤ
    Δdep = depositsChange pp txb deposits
    utxoSt : UTxOState
    utxoSt = ⟦ utxo , fees , deposits , donations ⟧ᵘ
    ref tot : Coin
    ref = depositRefunds pp utxoSt txb
    wdls = getCoin txwdrls
    tot = newDeposits    pp utxoSt txb
    h : disjoint (dom (utxo ∣ txins ᶜ)) (dom (outs txb))
    h = λ h₁ h₂ → ∉-∅ $ proj₁ (newTxid⇒disj {txb} {utxo} h')
                      $ to ∈-∩ (res-comp-domᵐ h₁ , h₂)
    newBal' : Γ ⊢ ⟦ utxo , fees , deposits , donations ⟧ᵘ ⇀⦇ tx ,UTXO⦈
                  ⟦ utxo' , fees' , deposits' , donations' ⟧ᵘ
            → consumed pp utxoSt txb ≡ produced pp utxoSt txb
    newBal' (UTXO-inductive⋯ _ _ _ _ _ _ _ _ x _ _ _ _ _ _ _ _ _ _ _) = x
    newBal : consumed pp utxoSt txb ≡ produced pp utxoSt txb
    newBal = newBal' step
    noMintAda' : Γ ⊢ ⟦ utxo , fees , deposits , donations ⟧ᵘ ⇀⦇ tx ,UTXO⦈
                     ⟦ utxo' , fees' , deposits' , donations' ⟧ᵘ
               → coin (mint) ≡ 0
    noMintAda' (UTXO-inductive⋯ _ _ _ _ _ _ _ _ _ x _ _ _ _ _ _ _ _ _ _) = x
    noMintAda : coin mint ≡ 0
    noMintAda = noMintAda' step
    remDepTot : Coin
    remDepTot = getCoin deposits - ref

  deposits-change' : Δdep ≡ tot - ref
  deposits-change' = sym posPart-negPart≡x

  dep-ref : tot ≡ 0 → uDep + ref ≡ dep
  dep-ref tot≡0 = ℤ.+-injective $ begin
    ℤ.+_ (uDep + ref)          ≡⟨ ℤ.pos-+ uDep ref ⟩
    ℤ.+_ uDep ℤ.+ (ref - 0)    ≡˘⟨ cong (λ u → ℤ.+_ uDep ℤ.+ (ref - u)) tot≡0 ⟩
    ℤ.+_ uDep ℤ.+ (ref - tot)  ≡⟨ cong ((ℤ.+ uDep) +_) (ℤ.⊖-swap ref tot) ⟩
    ℤ.+_ uDep ℤ.- (tot - ref)  ≡˘⟨ cong (λ u →  ℤ.+_ uDep ℤ.- u) deposits-change' ⟩
    ℤ.+_ uDep ℤ.- Δdep         ≡˘⟨ cong ((ℤ.+ uDep) +_) (ℤ.⊖-swap dep uDep) ⟩
    ℤ.+_ uDep + (dep - uDep)   ≡⟨ ℤ.distribʳ-⊖-+-pos uDep dep uDep ⟩
    (uDep + dep) - uDep        ≡⟨ cong (_- uDep) (+-comm uDep dep) ⟩
    (dep + uDep) - uDep        ≡˘⟨ ℤ.distribʳ-⊖-+-pos dep uDep uDep ⟩
    ℤ.+_ dep ℤ.+ (uDep - uDep) ≡⟨ cong (λ u → ℤ.+_ dep ℤ.+ u) (ℤ.n⊖n≡0 uDep) ⟩
    ℤ.+_ dep ℤ.+ ℤ.0ℤ          ≡⟨ ℤ.+-identityʳ _ ⟩
    ℤ.+_ dep ∎

  ref-tot-0 : ref ≢ 0 → tot ≡ 0
  ref-tot-0 ref≢0 with Δdep
  ... | ℤ.+_ n     = ⊥-elim (ref≢0 refl)
  ... | ℤ.negsuc n = refl

  ref≤dep : ref ≤ dep
  ref≤dep with ref ≟ 0
  ... | no ¬p = ≤″⇒≤ $ _ ,≤_ $ begin
    ref + uDep ≡⟨ +-comm ref uDep ⟩
    uDep + ref ≡⟨ dep-ref $ ref-tot-0 ¬p ⟩
    dep        ∎
  ... | yes p rewrite p = z≤n

  deposits-change : uDep ≡ dep + tot - ref
  deposits-change = ℤ.+-injective $ begin
    ℤ.+_ uDep                                 ≡˘⟨ ℤ.+-identityʳ _ ⟩
    ℤ.+_ uDep ℤ.+ ℤ.0ℤ                        ≡˘⟨ cong! (ℤ.+-inverseˡ (ℤ.+_ dep)) ⟩
    ℤ.+_ uDep ℤ.+ (ℤ.-_ (ℤ.+_ dep) ℤ.+ (ℤ.+_ dep))
      ≡˘⟨ ℤ.+-assoc (ℤ.+_ uDep) (ℤ.-_ (ℤ.+_ dep)) (ℤ.+_ dep) ⟩
    (ℤ.+_ uDep ℤ.- (ℤ.+_ dep)) ℤ.+ (ℤ.+_ dep) ≡⟨ cong! (ℤ.m-n≡m⊖n uDep dep) ⟩
    Δdep ℤ.+ (ℤ.+_ dep)                       ≡⟨ ℤ.+-comm Δdep (ℤ.+_ dep) ⟩
    (ℤ.+_ dep) ℤ.+ Δdep                       ≡⟨ cong! deposits-change' ⟩
    (ℤ.+_ dep) ℤ.+ (tot - ref)                ≡⟨ ℤ.distribʳ-⊖-+-pos dep tot ref ⟩
    (dep + tot) - ref                         ≡⟨ ℤ.⊖-≥ (m≤n⇒m≤n+o tot ref≤dep) ⟩
    ℤ.+_ (dep + tot - ref) ∎

  split-balance : ∀ keys → cbalance utxo ≡ cbalance (utxo ∣ keys ᶜ) + cbalance (utxo ∣ keys)
  split-balance keys = begin
                      cbalance utxo
                        ≡˘⟨ balance-cong-coin {utxo = (utxo ∣ keys ᶜ) ∪ˡ (utxo ∣ keys)}{utxo}
                          $ disjoint-∪ˡ-∪ (disjoint-sym res-ex-disjoint)
                          ≡ᵉ-∘ ∪-sym
                          ≡ᵉ-∘ res-ex-∪ (_∈? keys) ⟩
                      cbalance ((utxo ∣ keys ᶜ) ∪ˡ (utxo ∣ keys))
                        ≡⟨ balance-∪ {utxo ∣ keys ᶜ} {utxo ∣ keys} $ flip res-ex-disjoint ⟩
                      cbalance (utxo ∣ keys ᶜ) + cbalance (utxo ∣ keys)
                        ∎
    where open IsEquivalence ≡ᵉ-isEquivalence renaming (trans to infixl 4 _≡ᵉ-∘_)

  module _ (balanceUtxo balanceIns balanceNoIns balanceOuts balanceUtxo' : Coin)
           (ref txfee txdonation tot : Coin)
           (splitUtxo : balanceUtxo ≡ balanceNoIns + balanceIns)
           (splitUtxo' : balanceUtxo' ≡ balanceNoIns + balanceOuts)
           (balanced : balanceIns + ref + wdls ≡ balanceOuts + txfee + tot + txdonation) where

    utxo-ref-prop-worker :
      balanceUtxo + ref + wdls ≡ balanceUtxo' + txfee + txdonation + tot
    utxo-ref-prop-worker = begin
      balanceUtxo + ref + wdls
        ≡⟨ cong (λ u → u + ref + wdls) splitUtxo ⟩
      balanceNoIns ℕ.+ balanceIns ℕ.+ ref ℕ.+ wdls
        ≡t⟨⟩
      balanceNoIns ℕ.+ (balanceIns ℕ.+ ref ℕ.+ wdls)
        ≡⟨ cong (balanceNoIns +_) balanced ⟩
      balanceNoIns ℕ.+ (balanceOuts ℕ.+ txfee ℕ.+ tot ℕ.+ txdonation)
        ≡t⟨⟩
      (balanceNoIns ℕ.+ balanceOuts ℕ.+ txfee) ℕ.+ tot ℕ.+ txdonation
        ≡˘⟨ cong (λ x → (x + txfee) + tot + txdonation) splitUtxo' ⟩
      (balanceUtxo' ℕ.+ txfee) ℕ.+ tot ℕ.+ txdonation
        ≡t⟨⟩
      balanceUtxo' ℕ.+ txfee ℕ.+ (tot ℕ.+ txdonation)
        ≡⟨ cong (balanceUtxo' + txfee +_) $ +-comm tot txdonation ⟩
      balanceUtxo' ℕ.+ txfee ℕ.+ (txdonation ℕ.+ tot)
        ≡t⟨⟩
      (balanceUtxo' ℕ.+ txfee) ℕ.+ txdonation ℕ.+ tot
        ∎

  utxo-ref-prop :
    cbalance utxo + ref + wdls ≡
    cbalance ((utxo ∣ txins ᶜ) ∪ˡ outs txb) + txfee + txdonation + tot
  utxo-ref-prop = utxo-ref-prop-worker
                    (cbalance utxo)
                    (cbalance (utxo ∣ txins))
                    (cbalance (utxo ∣ txins ᶜ))
                    (cbalance (outs txb))
                    (cbalance ((utxo ∣ txins ᶜ) ∪ˡ outs txb))
                    ref txfee txdonation tot
                    (split-balance txins)
                    (balance-∪ {utxo ∣ txins ᶜ} {outs txb} h)
                    (balValueToCoin {txb} {utxoSt} {UTxOEnv.pparams Γ} noMintAda newBal)

  rearrange0 :
      (bal : ℕ)
    → deposits' ≡ updateDeposits pp txb deposits
    → bal + txfee + txdonation + tot + (remDepTot + fees)
    ≡ bal + (fees + txfee + getCoin deposits' + txdonation)
  rearrange0 bal h = begin
    bal ℕ.+ txfee ℕ.+ txdonation ℕ.+ tot ℕ.+ (remDepTot ℕ.+ fees)
      ≡t⟨⟩
    bal ℕ.+ (txfee ℕ.+ txdonation ℕ.+ (tot ℕ.+ remDepTot) ℕ.+ fees)
      ≡⟨ cong (bal +_) $ begin
        txfee + txdonation + (tot + remDepTot) + fees
          ≡⟨ +-comm _ fees ⟩
        fees ℕ.+ (txfee ℕ.+ txdonation ℕ.+ (tot ℕ.+ remDepTot))
          ≡t⟨⟩
        (fees ℕ.+ txfee) ℕ.+ (txdonation ℕ.+ (tot ℕ.+ remDepTot))
          ≡⟨ cong ((fees + txfee) +_) $ +-comm txdonation (tot + remDepTot) ⟩
        (fees + txfee) ℕ.+ ((tot + remDepTot) ℕ.+ txdonation)
          ≡t⟨⟩
        (fees + txfee) ℕ.+ (tot + remDepTot) ℕ.+ txdonation
          ≡⟨ cong (λ x → (fees + txfee) + x + txdonation)
          $ begin tot + (dep - ref) ≡˘⟨ +-∸-assoc tot ref≤dep ⟩
                  (tot + dep) - ref ≡⟨ cong (_- ref) $ +-comm tot dep ⟩
                  (dep + tot) - ref ≡˘⟨ deposits-change ⟩
                  uDep              ≡⟨ cong getCoin $ sym h ⟩
                  getCoin deposits' ∎ ⟩
        (fees + txfee) + getCoin deposits' + txdonation
          ∎ ⟩
    bal + ((fees + txfee) + getCoin deposits' + txdonation)
      ∎

  module _ (balanceUtxo balanceUtxo' : Coin)
           (ref-prop : balanceUtxo + ref + wdls ≡ balanceUtxo' + txfee + txdonation + tot)
           (h : deposits' ≡ updateDeposits pp txb deposits)
           where

    pov-scripts-worker :  isValid ≡ true
                          →  balanceUtxo + fees + getCoin deposits + donations + φ(wdls , isValid)
                             ≡ balanceUtxo' + (fees + txfee) + getCoin deposits' + (donations + txdonation)
    pov-scripts-worker valid = begin
      balanceUtxo + fees + getCoin deposits + donations + φ(wdls , isValid)
        ≡⟨ cong (λ x → balanceUtxo + fees + getCoin deposits + donations + φ(wdls , x)) valid ⟩
      balanceUtxo + fees + dep + donations + wdls
        ≡⟨ +-assoc (balanceUtxo + fees + dep) donations wdls ⟩
      balanceUtxo + fees + dep + (donations + wdls)
        ≡⟨ cong (balanceUtxo + fees + dep +_) (+-comm donations wdls) ⟩
      balanceUtxo + fees + dep + (wdls + donations)
        ≡˘⟨ +-assoc (balanceUtxo + fees + dep) wdls donations  ⟩
      balanceUtxo + fees + dep + wdls + donations
        ≡⟨ cong (_+ donations)
        $ begin
            balanceUtxo + fees + dep + wdls
              ≡˘⟨ cong (λ x → balanceUtxo + fees + x + wdls) (m+[n∸m]≡n ref≤dep) ⟩
            balanceUtxo + fees + (ref + remDepTot) + wdls
              ≡⟨ cong (_+ wdls) (+-assoc balanceUtxo fees (ref + remDepTot)) ⟩
            balanceUtxo + (fees + (ref + remDepTot)) + wdls
              ≡⟨ cong (λ x → balanceUtxo + x + wdls) (+-comm fees (ref + remDepTot)) ⟩
            balanceUtxo + (ref + remDepTot + fees) + wdls
              ≡⟨ cong (λ x → balanceUtxo + x + wdls) (+-assoc ref remDepTot fees) ⟩ --
            balanceUtxo + (ref + (remDepTot + fees)) + wdls
              ≡⟨ +-assoc balanceUtxo (ref + (remDepTot + fees)) wdls ⟩ --
            balanceUtxo + (ref + (remDepTot + fees) + wdls)
              ≡⟨ cong (balanceUtxo +_) (+-assoc ref (remDepTot + fees) wdls) ⟩
            balanceUtxo + (ref + ((remDepTot + fees) + wdls))
              ≡⟨ cong (λ x → balanceUtxo + (ref + x)) (+-comm (remDepTot + fees) wdls) ⟩
            balanceUtxo + (ref + (wdls + (remDepTot + fees)))
              ≡˘⟨ +-assoc balanceUtxo ref (wdls + (remDepTot + fees)) ⟩
            balanceUtxo + ref + (wdls + (remDepTot + fees))
              ≡˘⟨ +-assoc (balanceUtxo + ref) wdls (remDepTot + fees) ⟩
            balanceUtxo + ref + wdls + (remDepTot + fees)
              ≡⟨ cong (_+ (remDepTot + fees)) ref-prop ⟩
            balanceUtxo' + txfee + txdonation + tot + (remDepTot + fees)
              ≡⟨ rearrange0 (balanceUtxo') h ⟩
            balanceUtxo' + (fees + txfee + getCoin deposits' + txdonation)
              ∎ ⟩
      balanceUtxo' ℕ.+ (fees + txfee ℕ.+ getCoin deposits' ℕ.+ txdonation) ℕ.+ donations
        ≡t⟨⟩
      balanceUtxo' ℕ.+ (fees + txfee) ℕ.+ getCoin deposits' ℕ.+ (txdonation ℕ.+ donations)
        ≡⟨ cong (balanceUtxo' + (fees + txfee) + getCoin deposits' ℕ.+_)
         $ +-comm txdonation donations ⟩
      balanceUtxo' + (fees + txfee) + getCoin deposits' + (donations + txdonation)
        ∎

  pov-scripts :  deposits' ≡ updateDeposits pp txb deposits
                 →  isValid ≡ true
                 →  cbalance utxo + fees + dep + donations + φ(wdls , isValid)
                    ≡  cbalance ((utxo ∣ txins ᶜ) ∪ˡ outs txb)
                       + (fees + txfee) + getCoin deposits' + (donations + txdonation)
  pov-scripts h valid = pov-scripts-worker (cbalance utxo) (cbalance ((utxo ∣ txins ᶜ) ∪ˡ outs txb)) utxo-ref-prop h valid

  pov-no-scripts :  isValid ≡ false
                    →  cbalance utxo + fees + dep + donations + φ(wdls , isValid)
                       ≡ cbalance (utxo ∣ collateral ᶜ) + (fees + cbalance (utxo ∣ collateral)) + dep + donations
  pov-no-scripts invalid = begin
    cbalance utxo + fees + dep + donations + φ(wdls , isValid) ≡⟨ cong (λ x → cbalance utxo + fees + dep + donations + φ(wdls , x)) invalid ⟩
    cbalance utxo + fees + dep + donations + 0 ≡⟨ +-identityʳ _ ⟩
    cbalance utxo + fees + dep + donations ≡⟨ cong (λ x → x + dep + donations) $ begin
      cbalance utxo ℕ.+ fees ≡⟨ cong (_+ fees) (split-balance collateral) ⟩
      cbalance (utxo ∣ collateral ᶜ) ℕ.+ cbalance (utxo ∣ collateral) ℕ.+ fees ≡t⟨⟩
      cbalance (utxo ∣ collateral ᶜ) ℕ.+ (cbalance (utxo ∣ collateral) ℕ.+ fees) ≡⟨ cong (cbalance (utxo ∣ collateral ᶜ) +_) (+-comm _ fees) ⟩
      cbalance (utxo ∣ collateral ᶜ) ℕ.+ (fees ℕ.+ cbalance (utxo ∣ collateral)) ∎ ⟩
    cbalance (utxo ∣ collateral ᶜ) + (fees + cbalance (utxo ∣ collateral)) + dep + donations
    ∎
\end{code}

Here, we state the fact that the UTxO relation is computable.

\begin{figure*}[h]
\begin{code}
UTXO-step : UTxOEnv → UTxOState → Tx → ComputationResult String UTxOState
UTXO-step = compute ⦃ Computational-UTXO ⦄

UTXO-step-computes-UTXO  :  UTXO-step Γ utxoState tx ≡ success utxoState'
                         ⇔  Γ ⊢ utxoState ⇀⦇ tx ,UTXO⦈ utxoState'
UTXO-step-computes-UTXO = ≡-success⇔STS ⦃ Computational-UTXO ⦄
\end{code}
\caption{Computing the UTXO transition system}
\end{figure*}

\begin{property}[\textbf{Preserve Balance}]~\\
\noindent
For all \AgdaBound{Γ} \∈ \UTxOEnv, \AgdaBound{utxo}, \AgdaBound{utxo'} \∈ \UTxO,
\AgdaBound{fees}, \AgdaBound{fees'} \∈ \Coin and \AgdaBound{tx} \∈ \Tx,

if
\begin{code}[hide]
pov : let open Tx tx; open TxBody body in
\end{code}
\begin{code}
  txid ∉ mapˢ proj₁ (dom utxo)
\end{code}

and
\begin{code}[hide]
  →
\end{code}
\begin{code}
  Γ ⊢  ⟦ utxo   , fees   , deposits   , donations   ⟧ᵘ ⇀⦇ tx ,UTXO⦈
       ⟦ utxo'  , fees'  , deposits'  , donations'  ⟧ᵘ
\end{code}

then
\begin{code}[hide]
  →
\end{code}
\begin{code}
  getCoin ⟦ utxo , fees , deposits , donations ⟧ᵘ + φ(getCoin txwdrls , isValid)
  ≡ getCoin ⟦ utxo' , fees' , deposits' , donations' ⟧ᵘ
\end{code}
\begin{code}[hide]
<<<<<<< HEAD
pov {tx}{utxo}{_}{fees}{deposits}{donations}
    {deposits' = deposits'} h'
    step@(UTXO-inductive⋯ _ Γ _ _ _ _ _ _ newBal noMintAda _ _ _ _ _ _ _ _ _ (Scripts-Yes _)) =
  DepositHelpers.pov-scripts step h' refl

pov {tx}{utxo}{_}{fees}{deposits}{donations} h'
    step@(UTXO-inductive⋯ _ _ _ _ _ _ _ _ _ _ _ _ _ _ _ _ _ _ _ (Scripts-No _)) =
  DepositHelpers.pov-no-scripts step h'
=======
pov {deposits' = deposits'} h'
    step@(UTXO-inductive⋯ _ Γ _ _ _ _ _ _ newBal noMintAda _ _ _ _ _ _ _ _ (Scripts-Yes (_ , valid))) =
    DepositHelpers.pov-scripts step h' refl valid

pov h' step@(UTXO-inductive⋯ _ _ _ _ _ _ _ _ _ _ _ _ _ _ _ _ _ _ (Scripts-No (_ , invalid))) =
  DepositHelpers.pov-no-scripts step h' invalid
>>>>>>> 762d3f42
\end{code}

\end{property}

\begin{property}[\textbf{General Minimum Spending Condition}]~\\

\begin{code}[hide]
isRefundCert : DCert → Bool
isRefundCert (dereg c _) = true
isRefundCert (deregdrep c _) = true
isRefundCert _ = false

noRefundCert : List DCert → Type _
noRefundCert l = All (λ cert → isRefundCert cert ≡ false) l

opaque
  unfolding List-Model
  unfolding finiteness
  fin∘list[] : {A : Type} → proj₁ (finiteness{A = A} ∅) ≡ []
  fin∘list[] = refl
  fin∘list∷[] : {A : Type} {a : A} → proj₁ (finiteness ❴ a ❵) ≡ [ a ]
  fin∘list∷[] = refl

coin∅ : getCoin{A = DepositPurpose ⇀ Coin} ∅ ≡ 0
coin∅ = begin
  foldr (λ x → (proj₂ x) +_) 0 (deduplicate _≟_ (proj₁ (finiteness ∅)))
    ≡⟨ cong (λ u → (foldr (λ x → (proj₂ x) +_) 0 (deduplicate _≟_ u))) fin∘list[] ⟩
  foldr (λ (x : DepositPurpose × Coin) → (proj₂ x) +_) 0 (deduplicate _≟_ [])
    ≡⟨ cong (λ u → (foldr (λ (x : DepositPurpose × Coin) → (proj₂ x) +_) 0  u))
            {x = deduplicate _≟_ []} {y = []} refl ⟩
  foldr (λ (x : DepositPurpose × Coin) → (proj₂ x) +_) 0 []
    ≡⟨ refl ⟩
  0 ∎
  where open Prelude.≡-Reasoning

getCoin-singleton : ((dp , c) : DepositPurpose × Coin) → indexedSumᵛ' id ❴ (dp , c) ❵ ≡ c
getCoin-singleton _ = indexedSum-singleton' ⦃ M = +-0-commutativeMonoid ⦄ (finiteness _)

module _
  -- ASSUMPTION --
  {- 1 -} {gc-hom : (d₁ d₂ : DepositPurpose ⇀ Coin) → getCoin (d₁ ∪⁺ d₂) ≡ getCoin d₁ + getCoin d₂}
  {- 2 -} {getCoin-⊆ : (d d' : DepositPurpose ⇀ Coin) → d ˢ ⊆ d' ˢ → getCoin d ≤ getCoin d'}
  where
  getCoin∪⁺∅≡id : ∀ {d} → getCoin d ≡ getCoin (d ∪⁺ ∅ᵐ)
  getCoin∪⁺∅≡id {d} = begin
    getCoin d
      ≡⟨ sym (+-identityʳ (getCoin d)) ⟩
    getCoin d + 0
      ≡⟨ cong (getCoin d +_) (sym coin∅) ⟩
    getCoin d + getCoin{A = DepositPurpose ⇀ Coin} ∅
      ≡⟨ sym (gc-hom d ∅) ⟩
    getCoin (d ∪⁺ ∅ᵐ)
      ∎
    where open Prelude.≡-Reasoning

  getCoin∣∅≡id : {d : DepositPurpose ⇀ Coin} → getCoin d ≡ getCoin (d ∣ ∅ ᶜ)
  getCoin∣∅≡id {d} = ≤-antisym (getCoin-⊆ d (d ∣ ∅ ᶜ) $ proj₁ (swap $ resᵐ-∅ᶜ {M = d}))
                        (getCoin-⊆ (d ∣ ∅ ᶜ) d $ proj₂ (swap $ resᵐ-∅ᶜ {M = d}))

  getCoin∪⁺∅∣∅id : {d : DepositPurpose ⇀ Coin} → getCoin d ≡ getCoin ((d ∪⁺ ∅) ∣ ∅ ᶜ)
  getCoin∪⁺∅∣∅id {d} = trans getCoin∪⁺∅≡id (getCoin∣∅≡id {d ∪⁺ ∅})

  ∪⁺singleton≡ : {deps : DepositPurpose ⇀ Coin} {(dp , c) : DepositPurpose × Coin}
                 → getCoin (deps ∪⁺ ❴ (dp , c) ❵ᵐ) ≡ getCoin deps + c
  ∪⁺singleton≡ {deps} {(dp , c)} = begin
    getCoin (deps ∪⁺ ❴ (dp , c) ❵)
      ≡⟨ gc-hom deps ❴ (dp , c) ❵ ⟩
    getCoin deps + getCoin{A = DepositPurpose ⇀ Coin} ❴ (dp , c) ❵
      ≡⟨ cong (getCoin deps +_) (getCoin-singleton (dp , c)) ⟩
    getCoin deps + c
      ∎
    where open Prelude.≡-Reasoning

  module _ {deposits : DepositPurpose ⇀ Coin} {txid : TxId} {gaDep : Coin} where

    ≤updatePropDeps : (props : List GovProposal)
      → getCoin deposits ≤ getCoin (updateProposalDeposits props txid gaDep deposits)
    ≤updatePropDeps [] = ≤-reflexive refl
    ≤updatePropDeps (x ∷ props) = ≤-trans (≤updatePropDeps props)
                                          (≤-trans (m≤m+n _ _)
                                                   (≤-reflexive $ sym $ ∪⁺singleton≡))
    updatePropDeps≡ : (ps : List GovProposal)
      → getCoin (updateProposalDeposits ps txid gaDep deposits) - getCoin deposits ≡ (length ps) * gaDep
    updatePropDeps≡ [] = n∸n≡0 (getCoin deposits)
    updatePropDeps≡ (_ ∷ ps) = let
      upD = updateProposalDeposits ps txid gaDep deposits in
      begin
        getCoin (upD ∪⁺ ❴ GovActionDeposit (txid , length ps) , gaDep ❵ᵐ) ∸ getCoin deposits
          ≡⟨ cong (_∸ getCoin deposits) ∪⁺singleton≡ ⟩
        getCoin upD + gaDep ∸ getCoin deposits
          ≡⟨ +-∸-comm _ (≤updatePropDeps ps) ⟩
        (getCoin upD ∸ getCoin deposits) + gaDep
          ≡⟨ cong (_+ gaDep) (updatePropDeps≡ ps) ⟩
        (length ps) * gaDep + gaDep
          ≡⟨ +-comm ((length ps) * gaDep) gaDep ⟩
        gaDep + (length ps) * gaDep
          ∎
        where open Prelude.≡-Reasoning

  ≤certDeps  :  (certs : List DCert)
                {d : DepositPurpose ⇀ Coin} {(dp , c) : DepositPurpose × Coin}
             →  getCoin d ≤ getCoin ((d ∪⁺ ❴ (dp , c) ❵) ∣ ∅ ᶜ )

  ≤certDeps certs {d} = begin
    getCoin d                      ≤⟨ m≤m+n (getCoin d) _ ⟩
    getCoin d + _                  ≡⟨ sym ∪⁺singleton≡ ⟩
    getCoin (d ∪⁺ ❴ _ ❵)           ≡⟨ getCoin∣∅≡id  {d ∪⁺ ❴ _ ❵} ⟩
    getCoin ((d ∪⁺ ❴ _ ❵) ∣ ∅ ᶜ )  ∎
    where open ≤-Reasoning

  ≤updateCertDeps : (cs : List DCert) {pp : PParams} {deposits :  DepositPurpose ⇀ Coin}
    → noRefundCert cs → getCoin deposits ≤ getCoin (updateCertDeposits pp cs deposits)
  ≤updateCertDeps [] nrf = ≤-reflexive refl
  ≤updateCertDeps (delegate _ _ _ _ ∷ cs)  (_ All.∷ nrf) = ≤-trans (≤updateCertDeps cs nrf) (≤certDeps cs)
  ≤updateCertDeps (regpool _ _ ∷ cs)       (_ All.∷ nrf) = ≤-trans (≤updateCertDeps cs nrf) (≤certDeps cs)
  ≤updateCertDeps (retirepool _ _ ∷ cs)    (_ All.∷ nrf) = ≤-trans (≤updateCertDeps cs nrf) (≤-reflexive getCoin∪⁺∅∣∅id)
  ≤updateCertDeps (regdrep _ _ _ ∷ cs)     (_ All.∷ nrf) = ≤-trans (≤updateCertDeps cs nrf) (≤certDeps cs)
  ≤updateCertDeps (ccreghot _ _ ∷ cs)      (_ All.∷ nrf) = ≤-trans (≤updateCertDeps cs nrf) (≤-reflexive getCoin∪⁺∅∣∅id)

  -- Main Theorem: General Minimum Spending Condition --
  gmsc :  let open Tx tx renaming (body to txb); open TxBody txb
              pp = UTxOEnv.pparams Γ; open PParams pp
              open UTxOState utxoState
                renaming (utxo to st; fees to fs; deposits to deps; donations to dons)
          in
    Γ ⊢  ⟦ st   , fs   , deps   , dons   ⟧ᵘ ⇀⦇ tx ,UTXO⦈
         ⟦ utxo'  , fees'  , deposits'  , donations'  ⟧ᵘ

    → noRefundCert txcerts -- FINAL ASSUMPTION --

       -------------------------------------------------------------------
    →  coin (consumed pp utxoState txb) ≥ length txprop * govActionDeposit

  gmsc step@(UTXO-inductive⋯ tx Γ utxoState _ _ _ _ _ c≡p cmint≡0 _ _ _ _ _ _ _ _ _ _) nrf =
    begin
    length txprop * govActionDeposit
      ≡˘⟨ updatePropDeps≡ txprop ⟩
    getCoin (updateProposalDeposits txprop txid govActionDeposit deps) ∸ getCoin deps
      ≤⟨ ∸-monoˡ-≤ (getCoin deps) (≤updateCertDeps txcerts nrf) ⟩
    getCoin (updateDeposits pp txb deps) - getCoin deps
      ≡⟨ ∸≡posPart⊖ {getCoin (updateDeposits pp txb deps)} {getCoin deps} ⟩
    newDeps
      ≤⟨ m≤n+m newDeps (coin balOut + txfee + txdonation) ⟩
    coin balOut + txfee + txdonation + newDeps
      ≡⟨ +-assoc (coin balOut + txfee) txdonation newDeps ⟩
    coin balOut + txfee + (txdonation + newDeps)
      ≡⟨ cong (coin balOut + txfee +_) (+-comm txdonation newDeps) ⟩
    coin balOut + txfee + (newDeps + txdonation)
      ≡˘⟨ +-assoc (coin balOut + txfee) newDeps txdonation ⟩
    coin balOut + txfee + newDeps + txdonation
      ≡˘⟨ cong (λ x → x + newDeps + txdonation) coin-inject-lemma ⟩
    coin (balOut + inject txfee) + newDeps + txdonation
      ≡˘⟨ cong (_+ txdonation) coin-inject-lemma ⟩
    coin (balOut + inject txfee + inject newDeps) + txdonation
      ≡˘⟨ coin-inject-lemma ⟩
    coin (balOut + inject txfee + inject newDeps + inject txdonation)
      ≡˘⟨ cong coin c≡p ⟩
    coin (balIn + mint + inject refunds + inject wdrls) ∎
    where
    open ≤-Reasoning
    pp : PParams
    pp = UTxOEnv.pparams Γ; open PParams pp
    open Tx tx renaming (body to txb); open TxBody txb
    open UTxOState utxoState renaming (utxo to st; fees to fs; deposits to deps; donations to dons)

    newDeps refunds wdrls : Coin
    newDeps = newDeposits pp utxoState txb
    refunds = depositRefunds pp utxoState txb
    wdrls = getCoin txwdrls

    balIn balOut : Value
    balIn = balance (st ∣ txins)
    balOut = balance (outs txb)
\end{code}
\end{property}<|MERGE_RESOLUTION|>--- conflicted
+++ resolved
@@ -577,23 +577,12 @@
   ≡ getCoin ⟦ utxo' , fees' , deposits' , donations' ⟧ᵘ
 \end{code}
 \begin{code}[hide]
-<<<<<<< HEAD
-pov {tx}{utxo}{_}{fees}{deposits}{donations}
-    {deposits' = deposits'} h'
+pov {deposits' = deposits'} h'
     step@(UTXO-inductive⋯ _ Γ _ _ _ _ _ _ newBal noMintAda _ _ _ _ _ _ _ _ _ (Scripts-Yes _)) =
-  DepositHelpers.pov-scripts step h' refl
-
-pov {tx}{utxo}{_}{fees}{deposits}{donations} h'
-    step@(UTXO-inductive⋯ _ _ _ _ _ _ _ _ _ _ _ _ _ _ _ _ _ _ _ (Scripts-No _)) =
-  DepositHelpers.pov-no-scripts step h'
-=======
-pov {deposits' = deposits'} h'
-    step@(UTXO-inductive⋯ _ Γ _ _ _ _ _ _ newBal noMintAda _ _ _ _ _ _ _ _ (Scripts-Yes (_ , valid))) =
     DepositHelpers.pov-scripts step h' refl valid
 
-pov h' step@(UTXO-inductive⋯ _ _ _ _ _ _ _ _ _ _ _ _ _ _ _ _ _ _ (Scripts-No (_ , invalid))) =
+pov h' step@(UTXO-inductive⋯ _ _ _ _ _ _ _ _ _ _ _ _ _ _ _ _ _ _ _ (Scripts-No (_ , invalid))) =
   DepositHelpers.pov-no-scripts step h' invalid
->>>>>>> 762d3f42
 \end{code}
 
 \end{property}
