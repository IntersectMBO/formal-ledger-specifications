\subsection{UTxO}
\label{sec:utxo-properties}

\begin{code}[hide]
{-# OPTIONS --safe #-}

open import Algebra.Morphism            using (module MonoidMorphisms; IsMagmaHomomorphism)
import Data.Nat as ℕ
open import Data.Nat.Properties         hiding (_≟_)
open import Data.Product                using (swap)
open import Data.Sign                   using (Sign)
open import Data.Integer as ℤ           using (ℤ)
import Data.Integer.Properties as ℤ
open import Data.String.Base            renaming (_++_ to _+ˢ_) using ()
open import Relation.Binary             using (IsEquivalence)

open import Data.List.Relation.Unary.All  using (All)
open import Data.List.Relation.Unary.Any  using (Any); open Any

open import Prelude; open Equivalence

open import Tactic.Cong                 using (cong!)
open import Tactic.Defaults
open import Tactic.EquationalReasoning  using (module ≡-Reasoning)
open import Tactic.GenError
open import Tactic.MonoidSolver.NonNormalising using (solve-macro)

open import Ledger.Prelude hiding (≤-trans; ≤-antisym; All); open Properties
open import Ledger.Abstract
open import Ledger.Transaction
open import Interface.ComputationalRelation

module Ledger.Utxo.Properties
  (txs : _) (open TransactionStructure txs)
  (abs : AbstractFunctions txs) (open AbstractFunctions abs)
  where

open import Ledger.Interface.HasDowncast.Instance txs govStructure
open import Ledger.Utxo txs abs
open import Ledger.ScriptValidation txs abs
open import Ledger.Certs govStructure
open import Algebra.Definitions.RawMagma +-rawMagma using () renaming (_,_ to _,≤_)

instance
  _ = TokenAlgebra.Value-CommutativeMonoid tokenAlgebra
  _ = +-0-monoid
  _ = Functor-ComputationResult

instance
  Computational-UTXOS : Computational _⊢_⇀⦇_,UTXOS⦈_ String
  Computational-UTXOS = record {go} where
    module go (Γ : UTxOEnv) (s : UTxOState) (tx : Tx)
      (let open UTxOState s)
      (let H-Yes , ⁇ H-Yes? = Scripts-Yes-premises {Γ} {tx} {utxo} {deposits})
      (let H-No  , ⁇ H-No?  = Scripts-No-premises  {Γ} {tx} {utxo}) where
      open Tx tx renaming (body to txb); open TxBody txb
      open UTxOEnv Γ renaming (pparams to pp)
      sLst = collectPhaseTwoScriptInputs pp tx utxo

      computeProof =
        case H-Yes? ,′ H-No? of λ where
          (yes p , no _ ) → success (_ , (Scripts-Yes p))
          (no _  , yes p) → success (_ , (Scripts-No p))
          (_     , _    ) → failure "isValid check failed"

      completeness : ∀ s' → Γ ⊢ s ⇀⦇ tx ,UTXOS⦈ s' → map proj₁ computeProof ≡ success s'
      completeness _ (Scripts-Yes p) with H-No? | H-Yes?
      ... | yes (_ , refl) | _     = case proj₂ p of λ ()
      ... | no _           | yes _ = refl
      ... | no _           | no ¬p = case ¬p p of λ ()
      completeness _ (Scripts-No p) with H-Yes? | H-No?
      ... | yes (_ , _ , refl) | _     = case proj₂ p of λ ()
      ... | no _               | yes _ = refl
      ... | no _               | no ¬p = case ¬p p of λ ()

instance
  Computational-UTXO' : Computational _⊢_⇀⦇_,UTXO⦈_ String
  Computational-UTXO' = record {Go}
    where
      module Go Γ s tx (let H , ⁇ H? = UTXO-premises {Γ = Γ} {s = s} {tx = tx}) where

        open Computational Computational-UTXOS
          renaming (computeProof to computeProof'; completeness to completeness')

        genErr : ¬ H → String
        genErr  ¬p = case dec-de-morgan ¬p of λ where
          (inj₁ a) → "¬ TxBody.txins (Tx.body tx) ≢ ∅"
          (inj₂ b) → case dec-de-morgan b of λ where
            (inj₁ a₁) → "¬ TxBody.txins (Tx.body tx) ⊆ dom (UTxOState.utxo s)"
            (inj₂ b₁) → case dec-de-morgan b₁ of λ where
                (inj₁ a₁') → "¬ refInputs ⊆ dom utxo "
                (inj₂ b₂') → case dec-de-morgan b₂' of λ where
                  (inj₁ a₂) → "¬ inInterval (UTxOEnv.slot Γ) (txvldt (Tx.body tx))"
                  (inj₂ b₂) → case dec-de-morgan b₂ of λ where
                    (inj₁ a₃) → "¬ feesOK pp tx utxo"
                    (inj₂ b₃) → case dec-de-morgan b₃ of λ where
                        (inj₁ a₄) →
                          let
                            pp = UTxOEnv.pparams Γ
                            txb = Tx.body tx
                            con = consumed pp s txb
                            prod = produced pp s txb
                            showValue = show ∘ coin
                          in
                            ( "¬consumed (UTxOEnv.pparams Γ) s (Tx.body tx) ≡ produced (UTxOEnv.pparams Γ) s (Tx.body tx)"
                            +ˢ "\n  consumed =\t\t" +ˢ showValue con
                            +ˢ "\n    ins  =\t\t" +ˢ showValue (balance (UTxOOf s ∣ txb .TxBody.txins))
                            +ˢ "\n    mint =\t\t" +ˢ showValue (TxBody.mint txb)
                            +ˢ "\n    depositRefunds =\t" +ˢ showValue (inject (depositRefunds pp s txb))
                            +ˢ "\n  produced =\t\t" +ˢ showValue prod
                            +ˢ "\n    outs =\t\t" +ˢ showValue (balance $ outs txb)
                            +ˢ "\n    fee  =\t\t" +ˢ show (txb .TxBody.txfee)
                            +ˢ "\n    newDeposits  =\t" +ˢ show (newDeposits pp s txb)
                            +ˢ "\n    donation  =\t\t" +ˢ show (txb .TxBody.txdonation)
                            )
                        (inj₂ b₄) → case dec-de-morgan b₄ of λ where
                          (inj₁ a₅) → "¬ coin (TxBody.mint (Tx.body tx)) ≡ 0"
                          (inj₂ b₅) → case dec-de-morgan b₅ of λ where
                              (inj₁ a₆) → "¬(TxBody.txsize (Tx.body tx) Data.Nat.Base.≤ maxTxSize (UTxOEnv.pparams Γ))"
                              (inj₂ b₆) → case dec-de-morgan b₆ of λ where
                                (inj₁ a₇) → "∀[ (_ , txout) ∈ txouts .proj₁ ] inject (utxoEntrySize txout * coinsPerUTxOByte pp) ≤ᵗ getValue txout"
                                (inj₂ b₇) → case dec-de-morgan b₇ of λ where
                                    (inj₁ a₈) → "∀[ (_ , txout) ∈ txouts .proj₁ ] serSize (getValue txout) ≤ maxValSize pp"
                                    (inj₂ b₈) → case dec-de-morgan b₈ of λ where
                                      (inj₁ a₉) → "∀[ (a , _) ∈ range txouts ] Sum.All (const ⊤) (λ a → a .BootstrapAddr.attrsSize ≤ 64) a"
                                      (inj₂ _) → "something else broke"

        computeProofH : Dec H → ComputationResult String (∃[ s' ] Γ ⊢ s ⇀⦇ tx ,UTXO⦈ s')
        computeProofH (yes (x , y , z , e , k , l , m , v , j , n , o , p , q , r , t , u)) =
            map₂′ (UTXO-inductive⋯ _ _ _ x y z e k l m v j n o p q r t u) <$> computeProof' Γ s tx
        computeProofH (no ¬p) = failure $ genErr ¬p

        computeProof : ComputationResult String (∃[ s' ] Γ ⊢ s ⇀⦇ tx ,UTXO⦈ s')
        computeProof = computeProofH H?

        completeness : ∀ s' → Γ ⊢ s ⇀⦇ tx ,UTXO⦈ s' → map proj₁ computeProof ≡ success s'
        completeness s' (UTXO-inductive⋯ _ _ _ x y z w k l m v j n o p q r t u h) with H?
        ... | no ¬p = ⊥-elim $ ¬p (x , y , z , w , k , l , m , v , j , n , o , p , q , r , t , u)
        ... | yes _ with computeProof' Γ s tx | completeness' _ _ _ _ h
        ... | success _ | refl = refl

open Computational ⦃...⦄

opaque
  unfolding List-Model
  Computational-UTXO : Computational _⊢_⇀⦇_,UTXO⦈_ String
  Computational-UTXO = Computational-UTXO'

private variable
  tx                               : Tx
  utxo utxo'                       : UTxO
  Γ                                : UTxOEnv
  utxoState utxoState'             : UTxOState
  fees fees' donations donations'  : Coin
  deposits deposits'               : Deposits

open MonoidMorphisms.IsMonoidHomomorphism
private
  ∙-homo-Coin = IsMagmaHomomorphism.homo (isMagmaHomomorphism coinIsMonoidHomomorphism)

opaque
  unfolding balance
<<<<<<< HEAD
  balance-cong :  utxo ↓ ≡ᵉ utxo' ↓ → balance utxo ≈ balance utxo'
  balance-cong {utxo} {utxo'} eq = indexedSumᵐ-cong {M = Value} {x = (mapValues txOutHash utxo) ᶠᵐ} {(mapValues txOutHash utxo') ᶠᵐ} (map-≡ᵉ eq)

  balance-cong-coin : utxo ↓ ≡ᵉ utxo' ↓ → cbalance utxo ≡ cbalance utxo'
=======
  balance-cong :  ∣ utxo ∣ ≡ᵉ ∣ utxo' ∣ → balance utxo ≈ balance utxo'
  balance-cong {utxo} {utxo'} eq = indexedSumᵐ-cong {M = Value} {x = (mapValues txOutHash utxo) ᶠᵐ} {(mapValues txOutHash utxo') ᶠᵐ} (map-≡ᵉ eq)

  balance-cong-coin : ∣ utxo ∣ ≡ᵉ ∣ utxo' ∣ → cbalance utxo ≡ cbalance utxo'
>>>>>>> f3a9fd99
  balance-cong-coin {utxo} {utxo'} x =
    coinIsMonoidHomomorphism .⟦⟧-cong (balance-cong {utxo} {utxo'} x)
    where open MonoidMorphisms.IsMonoidHomomorphism

  balance-∪ : disjoint (dom utxo) (dom utxo')
                       → cbalance (utxo ∪ˡ utxo') ≡ cbalance utxo + cbalance utxo'
  balance-∪ {utxo} {utxo'} h = begin
    cbalance (utxo ∪ˡ utxo')
      ≡⟨ ⟦⟧-cong coinIsMonoidHomomorphism
      $ indexedSumᵐ-cong {f = getValueʰ ∘ proj₂} {x = (mapValues txOutHash (utxo ∪ˡ utxo')) ᶠᵐ} {((mapValues txOutHash utxo) ᶠᵐ) ∪ˡᶠ ((mapValues txOutHash utxo') ᶠᵐ)} (disjoint-∪ˡ-mapValues {M = utxo} {utxo'} _ h)
      ⟩
    coin (indexedSumᵐ _ (((mapValues txOutHash utxo) ᶠᵐ) ∪ˡᶠ ((mapValues txOutHash utxo') ᶠᵐ)))
      ≡⟨ ⟦⟧-cong coinIsMonoidHomomorphism
       $ indexedSumᵐ-∪ {M = Value} {X = (mapValues txOutHash utxo) ᶠᵐ} {(mapValues txOutHash utxo') ᶠᵐ}
       (λ x x₁ → h (dom-mapʳ⊆ x) (dom-mapʳ⊆ x₁))
       ⟩
    coin (balance utxo + balance utxo')
      ≡⟨ ∙-homo-Coin _ _ ⟩
    cbalance utxo + cbalance utxo'
      ∎
    where open Tactic.EquationalReasoning.≡-Reasoning {A = ℕ} (solve-macro (quoteTerm +-0-monoid))

module _ {txb : _} (open TxBody txb) where opaque
  unfolding outs
  open Tactic.EquationalReasoning.≡-Reasoning {A = ℕ} (solve-macro (quoteTerm +-0-monoid))

  newTxid⇒disj : txid ∉ mapˢ proj₁ (dom utxo)
              → disjoint' (dom utxo) (dom (outs txb))
  newTxid⇒disj id∉utxo = disjoint⇒disjoint' λ h h' → id∉utxo $ to ∈-map
    (-, (case from ∈-map h' of λ where
          (_ , refl , h'') → case from ∈-map h'' of λ where (_ , refl , _) → refl) , h)

  consumedCoinEquality : ∀ {pp}
    → coin mint ≡ 0
    → coin (consumed pp utxoState txb)
    ≡ cbalance ((UTxOState.utxo utxoState) ∣ txins) + depositRefunds pp utxoState txb + getCoin txwdrls
  consumedCoinEquality {utxoState} {pp} h =
    let  utxo = UTxOState.utxo utxoState
         dRefs = depositRefunds pp utxoState txb
         sWdls = getCoin txwdrls
    in begin
    coin (balance (utxo ∣ txins) + mint + inject dRefs + inject sWdls)
      ≡⟨ ∙-homo-Coin _ _ ⟩
    coin (balance (utxo ∣ txins) + mint + inject dRefs) + coin (inject $ sWdls)
      ≡⟨ cong (coin (balance (utxo ∣ txins) + mint + inject dRefs) +_) (coin∘inject≗id _) ⟩
    coin (balance (utxo ∣ txins) + mint + inject dRefs) + sWdls
      ≡⟨ cong (_+ sWdls) (∙-homo-Coin _ _) ⟩
    coin (balance (utxo ∣ txins) + mint) + coin (inject $ dRefs) + sWdls
      ≡⟨ cong (λ u → coin (balance (utxo ∣ txins) + mint) + u + sWdls) (coin∘inject≗id _) ⟩
    coin (balance (utxo ∣ txins) + mint) + dRefs + sWdls
      ≡⟨ cong (λ u → u + dRefs + sWdls) (∙-homo-Coin _ _) ⟩
    cbalance (utxo ∣ txins) + coin mint + dRefs + sWdls
      ≡⟨ cong (λ x → cbalance (utxo ∣ txins) + x + dRefs + sWdls) h ⟩
    cbalance (utxo ∣ txins) + 0 + dRefs + sWdls
      ≡⟨ cong (λ x → x + dRefs + sWdls) (+-identityʳ (cbalance (utxo ∣ txins))) ⟩
    cbalance (utxo ∣ txins) + dRefs + sWdls
      ∎

  producedCoinEquality : ∀ {pp}
    → coin (produced pp utxoState txb)
    ≡ cbalance (outs txb) + txfee + newDeposits pp utxoState txb + txdonation
  producedCoinEquality {utxoState} {pp} =
      begin
    coin (balance (outs txb) + inject txfee
      + inject (newDeposits pp utxoState txb) + inject txdonation)
      ≡⟨ ∙-homo-Coin _ _ ⟩
    coin (balance (outs txb) + inject txfee
      + inject (newDeposits pp utxoState txb)) + coin (inject txdonation)
      ≡⟨ cong (_+ coin (inject txdonation)) (begin
        coin (balance (outs txb) + inject txfee
          + inject (newDeposits pp utxoState txb))
          ≡⟨ ∙-homo-Coin _ _ ⟩
        coin (balance (outs txb) +ᵛ inject txfee)
          ℕ.+ coin (inject (newDeposits pp utxoState txb))
          ≡⟨ cong! (coin∘inject≗id _) ⟩
        coin (balance (outs txb) +ᵛ inject txfee)
          ℕ.+ newDeposits pp utxoState txb
          ≡⟨ cong! (∙-homo-Coin _ _) ⟩
        coin (balance (outs txb)) ℕ.+ coin (inject txfee)
          ℕ.+ newDeposits pp utxoState txb
          ≡⟨ cong (λ x → cbalance (outs txb) + x + newDeposits pp utxoState txb)
                $ coin∘inject≗id txfee ⟩
        cbalance (outs txb) + txfee + newDeposits pp utxoState txb
          ∎
      )⟩
    cbalance (outs txb) + txfee
      + newDeposits pp utxoState txb + coin (inject txdonation)
      ≡⟨ cong (cbalance (outs txb) + txfee + newDeposits pp utxoState txb +_)
            $ coin∘inject≗id _ ⟩
    cbalance (outs txb) + txfee + newDeposits pp utxoState txb + txdonation
      ∎

  balValueToCoin : ∀ {pp}
    → coin mint ≡ 0
    → consumed pp utxoState txb ≡ produced pp utxoState txb
    → cbalance ((UTxOState.utxo utxoState) ∣ txins)
    + depositRefunds pp utxoState txb + getCoin txwdrls
    ≡ cbalance (outs txb) + txfee + newDeposits pp utxoState txb + txdonation
  balValueToCoin {utxoState} {pp} h h' = begin
    cbalance ((UTxOState.utxo utxoState) ∣ txins) + depositRefunds pp utxoState txb + getCoin txwdrls
      ≡˘⟨ consumedCoinEquality {utxoState} {pp} h ⟩
    coin (consumed pp utxoState txb)
      ≡⟨ cong! h' ⟩
    coin (produced pp utxoState txb)
      ≡⟨ producedCoinEquality {utxoState} {pp} ⟩
    cbalance (outs txb) + txfee + newDeposits pp utxoState txb + txdonation
      ∎

posPart-negPart≡x : {x : ℤ} → posPart x - negPart x ≡ x
posPart-negPart≡x {ℤ.+_ n}     = refl
posPart-negPart≡x {ℤ.negsuc n} = refl

φ : ℕ × Bool → ℕ
φ (n , true) = n
φ (n , false) = 0

module DepositHelpers
  {utxo utxo' : UTxO}
  {fees fees' : Coin}
  {deposits deposits' : Deposits}
  {donations donations' : Coin}
  {tx : Tx} (let open Tx tx renaming (body to txb); open TxBody txb)
  {Γ : UTxOEnv}
  (step  : Γ ⊢ ⟦ utxo  , fees  , deposits  , donations  ⟧ ⇀⦇ tx ,UTXO⦈
               ⟦ utxo' , fees' , deposits' , donations' ⟧)
  (h' : txid ∉ mapˢ proj₁ (dom utxo))
  where
  open Tactic.EquationalReasoning.≡-Reasoning {A = ℕ} (solve-macro (quoteTerm +-0-monoid))

  private
    stepS : Γ ⊢ ⟦ utxo  , fees  , deposits  , donations  ⟧ ⇀⦇ tx ,UTXOS⦈
                ⟦ utxo' , fees' , deposits' , donations' ⟧
    stepS = case step of λ where
      (UTXO-inductive⋯ _ _ _ _ _ _ _ _ _ _ _ _ _ _ _ _ _ _ _ h) → h

    pp : PParams
    pp = UTxOEnv.pparams Γ
    dep : Coin
    dep = getCoin deposits
    uDep : Coin
    uDep = getCoin (updateDeposits pp txb deposits)
    Δdep : ℤ
    Δdep = depositsChange pp txb deposits
    utxoSt : UTxOState
    utxoSt = ⟦ utxo , fees , deposits , donations ⟧
    ref tot : Coin
    ref = depositRefunds pp utxoSt txb
    wdls = getCoin txwdrls
    tot = newDeposits    pp utxoSt txb
    h : disjoint (dom (utxo ∣ txins ᶜ)) (dom (outs txb))
    h = λ h₁ h₂ → ∉-∅ $ proj₁ (newTxid⇒disj {txb} {utxo} h')
                      $ to ∈-∩ (res-comp-domᵐ h₁ , h₂)
    newBal' : Γ ⊢ ⟦ utxo  , fees  , deposits  , donations  ⟧ ⇀⦇ tx ,UTXO⦈
                  ⟦ utxo' , fees' , deposits' , donations' ⟧
            → consumed pp utxoSt txb ≡ produced pp utxoSt txb
    newBal' (UTXO-inductive⋯ _ _ _ _ _ _ _ _ x _ _ _ _ _ _ _ _ _ _ _) = x
    newBal : consumed pp utxoSt txb ≡ produced pp utxoSt txb
    newBal = newBal' step
    noMintAda' : Γ ⊢ ⟦ utxo  , fees  , deposits  , donations  ⟧ ⇀⦇ tx ,UTXO⦈
                     ⟦ utxo' , fees' , deposits' , donations' ⟧
               → coin (mint) ≡ 0
    noMintAda' (UTXO-inductive⋯ _ _ _ _ _ _ _ _ _ x _ _ _ _ _ _ _ _ _ _) = x
    noMintAda : coin mint ≡ 0
    noMintAda = noMintAda' step
    remDepTot : Coin
    remDepTot = getCoin deposits - ref

  deposits-change' : Δdep ≡ tot - ref
  deposits-change' = sym posPart-negPart≡x

  dep-ref : tot ≡ 0 → uDep + ref ≡ dep
  dep-ref tot≡0 = ℤ.+-injective $ begin
    ℤ.+_ (uDep + ref)          ≡⟨ ℤ.pos-+ uDep ref ⟩
    ℤ.+_ uDep ℤ.+ (ref - 0)    ≡˘⟨ cong (λ u → ℤ.+_ uDep ℤ.+ (ref - u)) tot≡0 ⟩
    ℤ.+_ uDep ℤ.+ (ref - tot)  ≡⟨ cong ((ℤ.+ uDep) +_) (ℤ.⊖-swap ref tot) ⟩
    ℤ.+_ uDep ℤ.- (tot - ref)  ≡˘⟨ cong (λ u →  ℤ.+_ uDep ℤ.- u) deposits-change' ⟩
    ℤ.+_ uDep ℤ.- Δdep         ≡˘⟨ cong ((ℤ.+ uDep) +_) (ℤ.⊖-swap dep uDep) ⟩
    ℤ.+_ uDep + (dep - uDep)   ≡⟨ ℤ.distribʳ-⊖-+-pos uDep dep uDep ⟩
    (uDep + dep) - uDep        ≡⟨ cong (_- uDep) (+-comm uDep dep) ⟩
    (dep + uDep) - uDep        ≡˘⟨ ℤ.distribʳ-⊖-+-pos dep uDep uDep ⟩
    ℤ.+_ dep ℤ.+ (uDep - uDep) ≡⟨ cong (λ u → ℤ.+_ dep ℤ.+ u) (ℤ.n⊖n≡0 uDep) ⟩
    ℤ.+_ dep ℤ.+ ℤ.0ℤ          ≡⟨ ℤ.+-identityʳ _ ⟩
    ℤ.+_ dep ∎

  ref-tot-0 : ref ≢ 0 → tot ≡ 0
  ref-tot-0 ref≢0 with Δdep
  ... | ℤ.+_ n     = ⊥-elim (ref≢0 refl)
  ... | ℤ.negsuc n = refl

  ref≤dep : ref ≤ dep
  ref≤dep with ref ≟ 0
  ... | no ¬p = ≤″⇒≤ $ _ ,≤_ $ begin
    ref + uDep ≡⟨ +-comm ref uDep ⟩
    uDep + ref ≡⟨ dep-ref $ ref-tot-0 ¬p ⟩
    dep        ∎
  ... | yes p rewrite p = z≤n

  deposits-change : uDep ≡ dep + tot - ref
  deposits-change = ℤ.+-injective $ begin
    ℤ.+_ uDep                                 ≡˘⟨ ℤ.+-identityʳ _ ⟩
    ℤ.+_ uDep ℤ.+ ℤ.0ℤ                        ≡˘⟨ cong! (ℤ.+-inverseˡ (ℤ.+_ dep)) ⟩
    ℤ.+_ uDep ℤ.+ (ℤ.-_ (ℤ.+_ dep) ℤ.+ (ℤ.+_ dep))
      ≡˘⟨ ℤ.+-assoc (ℤ.+_ uDep) (ℤ.-_ (ℤ.+_ dep)) (ℤ.+_ dep) ⟩
    (ℤ.+_ uDep ℤ.- (ℤ.+_ dep)) ℤ.+ (ℤ.+_ dep) ≡⟨ cong! (ℤ.m-n≡m⊖n uDep dep) ⟩
    Δdep ℤ.+ (ℤ.+_ dep)                       ≡⟨ ℤ.+-comm Δdep (ℤ.+_ dep) ⟩
    (ℤ.+_ dep) ℤ.+ Δdep                       ≡⟨ cong! deposits-change' ⟩
    (ℤ.+_ dep) ℤ.+ (tot - ref)                ≡⟨ ℤ.distribʳ-⊖-+-pos dep tot ref ⟩
    (dep + tot) - ref                         ≡⟨ ℤ.⊖-≥ (m≤n⇒m≤n+o tot ref≤dep) ⟩
    ℤ.+_ (dep + tot - ref) ∎

  split-balance : ∀ keys → cbalance utxo ≡ cbalance (utxo ∣ keys ᶜ) + cbalance (utxo ∣ keys)
  split-balance keys = begin
                      cbalance utxo
                        ≡˘⟨ balance-cong-coin {utxo = (utxo ∣ keys ᶜ) ∪ˡ (utxo ∣ keys)}{utxo}
                          $ disjoint-∪ˡ-∪ (disjoint-sym res-ex-disjoint)
                          ≡ᵉ-∘ ∪-sym
                          ≡ᵉ-∘ res-ex-∪ (_∈? keys) ⟩
                      cbalance ((utxo ∣ keys ᶜ) ∪ˡ (utxo ∣ keys))
                        ≡⟨ balance-∪ {utxo ∣ keys ᶜ} {utxo ∣ keys} $ flip res-ex-disjoint ⟩
                      cbalance (utxo ∣ keys ᶜ) + cbalance (utxo ∣ keys)
                        ∎
    where open IsEquivalence ≡ᵉ-isEquivalence renaming (trans to infixl 4 _≡ᵉ-∘_)

  module _ (balanceUtxo balanceIns balanceNoIns balanceOuts balanceUtxo' : Coin)
           (ref txfee txdonation tot : Coin)
           (splitUtxo : balanceUtxo ≡ balanceNoIns + balanceIns)
           (splitUtxo' : balanceUtxo' ≡ balanceNoIns + balanceOuts)
           (balanced : balanceIns + ref + wdls ≡ balanceOuts + txfee + tot + txdonation) where

    utxo-ref-prop-worker :
      balanceUtxo + ref + wdls ≡ balanceUtxo' + txfee + txdonation + tot
    utxo-ref-prop-worker = begin
      balanceUtxo + ref + wdls
        ≡⟨ cong (λ u → u + ref + wdls) splitUtxo ⟩
      balanceNoIns ℕ.+ balanceIns ℕ.+ ref ℕ.+ wdls
        ≡t⟨⟩
      balanceNoIns ℕ.+ (balanceIns ℕ.+ ref ℕ.+ wdls)
        ≡⟨ cong (balanceNoIns +_) balanced ⟩
      balanceNoIns ℕ.+ (balanceOuts ℕ.+ txfee ℕ.+ tot ℕ.+ txdonation)
        ≡t⟨⟩
      (balanceNoIns ℕ.+ balanceOuts ℕ.+ txfee) ℕ.+ tot ℕ.+ txdonation
        ≡˘⟨ cong (λ x → (x + txfee) + tot + txdonation) splitUtxo' ⟩
      (balanceUtxo' ℕ.+ txfee) ℕ.+ tot ℕ.+ txdonation
        ≡t⟨⟩
      balanceUtxo' ℕ.+ txfee ℕ.+ (tot ℕ.+ txdonation)
        ≡⟨ cong (balanceUtxo' + txfee +_) $ +-comm tot txdonation ⟩
      balanceUtxo' ℕ.+ txfee ℕ.+ (txdonation ℕ.+ tot)
        ≡t⟨⟩
      (balanceUtxo' ℕ.+ txfee) ℕ.+ txdonation ℕ.+ tot
        ∎

  utxo-ref-prop :
    cbalance utxo + ref + wdls ≡
    cbalance ((utxo ∣ txins ᶜ) ∪ˡ outs txb) + txfee + txdonation + tot
  utxo-ref-prop = utxo-ref-prop-worker
                    (cbalance utxo)
                    (cbalance (utxo ∣ txins))
                    (cbalance (utxo ∣ txins ᶜ))
                    (cbalance (outs txb))
                    (cbalance ((utxo ∣ txins ᶜ) ∪ˡ outs txb))
                    ref txfee txdonation tot
                    (split-balance txins)
                    (balance-∪ {utxo ∣ txins ᶜ} {outs txb} h)
                    (balValueToCoin {txb} {utxoSt} {UTxOEnv.pparams Γ} noMintAda newBal)

  rearrange0 :
      (bal : ℕ)
    → deposits' ≡ updateDeposits pp txb deposits
    → bal + txfee + txdonation + tot + (remDepTot + fees)
    ≡ bal + (fees + txfee + getCoin deposits' + txdonation)
  rearrange0 bal h = begin
    bal ℕ.+ txfee ℕ.+ txdonation ℕ.+ tot ℕ.+ (remDepTot ℕ.+ fees)
      ≡t⟨⟩
    bal ℕ.+ (txfee ℕ.+ txdonation ℕ.+ (tot ℕ.+ remDepTot) ℕ.+ fees)
      ≡⟨ cong (bal +_) $ begin
        txfee + txdonation + (tot + remDepTot) + fees
          ≡⟨ +-comm _ fees ⟩
        fees ℕ.+ (txfee ℕ.+ txdonation ℕ.+ (tot ℕ.+ remDepTot))
          ≡t⟨⟩
        (fees ℕ.+ txfee) ℕ.+ (txdonation ℕ.+ (tot ℕ.+ remDepTot))
          ≡⟨ cong ((fees + txfee) +_) $ +-comm txdonation (tot + remDepTot) ⟩
        (fees + txfee) ℕ.+ ((tot + remDepTot) ℕ.+ txdonation)
          ≡t⟨⟩
        (fees + txfee) ℕ.+ (tot + remDepTot) ℕ.+ txdonation
          ≡⟨ cong (λ x → (fees + txfee) + x + txdonation)
          $ begin tot + (dep - ref) ≡˘⟨ +-∸-assoc tot ref≤dep ⟩
                  (tot + dep) - ref ≡⟨ cong (_- ref) $ +-comm tot dep ⟩
                  (dep + tot) - ref ≡˘⟨ deposits-change ⟩
                  uDep              ≡⟨ cong getCoin $ sym h ⟩
                  getCoin deposits' ∎ ⟩
        (fees + txfee) + getCoin deposits' + txdonation
          ∎ ⟩
    bal + ((fees + txfee) + getCoin deposits' + txdonation)
      ∎

  module _ (balanceUtxo balanceUtxo' : Coin)
           (ref-prop : balanceUtxo + ref + wdls ≡ balanceUtxo' + txfee + txdonation + tot)
           (h : deposits' ≡ updateDeposits pp txb deposits)
           where

    pov-scripts-worker :  isValid ≡ true
                          →  balanceUtxo + fees + getCoin deposits + donations + φ(wdls , isValid)
                             ≡ balanceUtxo' + (fees + txfee) + getCoin deposits' + (donations + txdonation)
    pov-scripts-worker valid = begin
      balanceUtxo + fees + getCoin deposits + donations + φ(wdls , isValid)
        ≡⟨ cong (λ x → balanceUtxo + fees + getCoin deposits + donations + φ(wdls , x)) valid ⟩
      balanceUtxo + fees + dep + donations + wdls
        ≡⟨ +-assoc (balanceUtxo + fees + dep) donations wdls ⟩
      balanceUtxo + fees + dep + (donations + wdls)
        ≡⟨ cong (balanceUtxo + fees + dep +_) (+-comm donations wdls) ⟩
      balanceUtxo + fees + dep + (wdls + donations)
        ≡˘⟨ +-assoc (balanceUtxo + fees + dep) wdls donations  ⟩
      balanceUtxo + fees + dep + wdls + donations
        ≡⟨ cong (_+ donations)
        $ begin
            balanceUtxo + fees + dep + wdls
              ≡˘⟨ cong (λ x → balanceUtxo + fees + x + wdls) (m+[n∸m]≡n ref≤dep) ⟩
            balanceUtxo + fees + (ref + remDepTot) + wdls
              ≡⟨ cong (_+ wdls) (+-assoc balanceUtxo fees (ref + remDepTot)) ⟩
            balanceUtxo + (fees + (ref + remDepTot)) + wdls
              ≡⟨ cong (λ x → balanceUtxo + x + wdls) (+-comm fees (ref + remDepTot)) ⟩
            balanceUtxo + (ref + remDepTot + fees) + wdls
              ≡⟨ cong (λ x → balanceUtxo + x + wdls) (+-assoc ref remDepTot fees) ⟩ --
            balanceUtxo + (ref + (remDepTot + fees)) + wdls
              ≡⟨ +-assoc balanceUtxo (ref + (remDepTot + fees)) wdls ⟩ --
            balanceUtxo + (ref + (remDepTot + fees) + wdls)
              ≡⟨ cong (balanceUtxo +_) (+-assoc ref (remDepTot + fees) wdls) ⟩
            balanceUtxo + (ref + ((remDepTot + fees) + wdls))
              ≡⟨ cong (λ x → balanceUtxo + (ref + x)) (+-comm (remDepTot + fees) wdls) ⟩
            balanceUtxo + (ref + (wdls + (remDepTot + fees)))
              ≡˘⟨ +-assoc balanceUtxo ref (wdls + (remDepTot + fees)) ⟩
            balanceUtxo + ref + (wdls + (remDepTot + fees))
              ≡˘⟨ +-assoc (balanceUtxo + ref) wdls (remDepTot + fees) ⟩
            balanceUtxo + ref + wdls + (remDepTot + fees)
              ≡⟨ cong (_+ (remDepTot + fees)) ref-prop ⟩
            balanceUtxo' + txfee + txdonation + tot + (remDepTot + fees)
              ≡⟨ rearrange0 (balanceUtxo') h ⟩
            balanceUtxo' + (fees + txfee + getCoin deposits' + txdonation)
              ∎ ⟩
      balanceUtxo' ℕ.+ (fees + txfee ℕ.+ getCoin deposits' ℕ.+ txdonation) ℕ.+ donations
        ≡t⟨⟩
      balanceUtxo' ℕ.+ (fees + txfee) ℕ.+ getCoin deposits' ℕ.+ (txdonation ℕ.+ donations)
        ≡⟨ cong (balanceUtxo' + (fees + txfee) + getCoin deposits' ℕ.+_)
         $ +-comm txdonation donations ⟩
      balanceUtxo' + (fees + txfee) + getCoin deposits' + (donations + txdonation)
        ∎

  pov-scripts :  deposits' ≡ updateDeposits pp txb deposits
                 →  isValid ≡ true
                 →  cbalance utxo + fees + dep + donations + φ(wdls , isValid)
                    ≡  cbalance ((utxo ∣ txins ᶜ) ∪ˡ outs txb)
                       + (fees + txfee) + getCoin deposits' + (donations + txdonation)
  pov-scripts h valid = pov-scripts-worker (cbalance utxo) (cbalance ((utxo ∣ txins ᶜ) ∪ˡ outs txb)) utxo-ref-prop h valid

  pov-no-scripts :  isValid ≡ false
                    →  cbalance utxo + fees + dep + donations + φ(wdls , isValid)
                       ≡ cbalance (utxo ∣ collateral ᶜ) + (fees + cbalance (utxo ∣ collateral)) + dep + donations
  pov-no-scripts invalid = begin
    cbalance utxo + fees + dep + donations + φ(wdls , isValid) ≡⟨ cong (λ x → cbalance utxo + fees + dep + donations + φ(wdls , x)) invalid ⟩
    cbalance utxo + fees + dep + donations + 0 ≡⟨ +-identityʳ _ ⟩
    cbalance utxo + fees + dep + donations ≡⟨ cong (λ x → x + dep + donations) $ begin
      cbalance utxo ℕ.+ fees ≡⟨ cong (_+ fees) (split-balance collateral) ⟩
      cbalance (utxo ∣ collateral ᶜ) ℕ.+ cbalance (utxo ∣ collateral) ℕ.+ fees ≡t⟨⟩
      cbalance (utxo ∣ collateral ᶜ) ℕ.+ (cbalance (utxo ∣ collateral) ℕ.+ fees) ≡⟨ cong (cbalance (utxo ∣ collateral ᶜ) +_) (+-comm _ fees) ⟩
      cbalance (utxo ∣ collateral ᶜ) ℕ.+ (fees ℕ.+ cbalance (utxo ∣ collateral)) ∎ ⟩
    cbalance (utxo ∣ collateral ᶜ) + (fees + cbalance (utxo ∣ collateral)) + dep + donations
    ∎
\end{code}

Here we state the fact that the UTxO relation is computable.

\begin{figure*}[h]
\begin{code}
UTXO-step : UTxOEnv → UTxOState → Tx → ComputationResult String UTxOState
UTXO-step = compute ⦃ Computational-UTXO ⦄

UTXO-step-computes-UTXO  :  UTXO-step Γ utxoState tx ≡ success utxoState'
                         ⇔  Γ ⊢ utxoState ⇀⦇ tx ,UTXO⦈ utxoState'
UTXO-step-computes-UTXO = ≡-success⇔STS ⦃ Computational-UTXO ⦄
\end{code}
\caption{Computing the UTXO transition system}
\end{figure*}


\begin{property}[\textbf{General Minimum Spending Condition}]~\\

\begin{code}[hide]
isRefundCert : DCert → Bool
isRefundCert (dereg c _) = true
isRefundCert (deregdrep c _) = true
isRefundCert _ = false

noRefundCert : List DCert → Type _
noRefundCert l = All (λ cert → isRefundCert cert ≡ false) l

opaque
  unfolding List-Model
  unfolding finiteness
  fin∘list[] : {A : Type} → proj₁ (finiteness{A = A} ∅) ≡ []
  fin∘list[] = refl
  fin∘list∷[] : {A : Type} {a : A} → proj₁ (finiteness ❴ a ❵) ≡ [ a ]
  fin∘list∷[] = refl

coin∅ : getCoin{A = Deposits} ∅ ≡ 0
coin∅ = begin
  foldr (λ x → (proj₂ x) +_) 0 (deduplicate _≟_ (proj₁ (finiteness ∅)))
    ≡⟨ cong (λ u → (foldr (λ x → (proj₂ x) +_) 0 (deduplicate _≟_ u))) fin∘list[] ⟩
  foldr (λ (x : DepositPurpose × Coin) → (proj₂ x) +_) 0 (deduplicate _≟_ [])
    ≡⟨ cong (λ u → (foldr (λ (x : DepositPurpose × Coin) → (proj₂ x) +_) 0  u))
            {x = deduplicate _≟_ []} {y = []} refl ⟩
  foldr (λ (x : DepositPurpose × Coin) → (proj₂ x) +_) 0 []
    ≡⟨ refl ⟩
  0 ∎
  where open Prelude.≡-Reasoning

getCoin-singleton : ((dp , c) : DepositPurpose × Coin) → indexedSumᵛ' id ❴ (dp , c) ❵ ≡ c
getCoin-singleton _ = indexedSum-singleton' {A = DepositPurpose × Coin} {f = proj₂} (finiteness _)

module _ -- ASSUMPTION --
         (gc-hom : (d₁ d₂ : Deposits) → getCoin (d₁ ∪⁺ d₂) ≡ getCoin d₁ + getCoin d₂)
  where
  ∪⁺singleton≡ : {deps : Deposits} {(dp , c) : DepositPurpose × Coin}
                 → getCoin (deps ∪⁺ ❴ (dp , c) ❵ᵐ) ≡ getCoin deps + c
  ∪⁺singleton≡ {deps} {(dp , c)} = begin
    getCoin (deps ∪⁺ ❴ (dp , c) ❵)
      ≡⟨ gc-hom deps ❴ (dp , c) ❵ ⟩
    getCoin deps + getCoin{A = Deposits} ❴ (dp , c) ❵
      ≡⟨ cong (getCoin deps +_) (getCoin-singleton (dp , c)) ⟩
    getCoin deps + c
      ∎
    where open Prelude.≡-Reasoning

  module _ {deposits : Deposits} {txid : TxId} {gaDep : Coin} where

    ≤updatePropDeps : (props : List GovProposal)
      → getCoin deposits ≤ getCoin (updateProposalDeposits props txid gaDep deposits)
    ≤updatePropDeps [] = ≤-reflexive refl
    ≤updatePropDeps (x ∷ props) = ≤-trans (≤updatePropDeps props)
                                          (≤-trans (m≤m+n _ _)
                                                   (≤-reflexive $ sym $ ∪⁺singleton≡))
    updatePropDeps≡ : (ps : List GovProposal)
      → getCoin (updateProposalDeposits ps txid gaDep deposits) - getCoin deposits ≡ (length ps) * gaDep
    updatePropDeps≡ [] = n∸n≡0 (getCoin deposits)
    updatePropDeps≡ (_ ∷ ps) = let
      upD = updateProposalDeposits ps txid gaDep deposits in
      begin
        getCoin (upD ∪⁺ ❴ GovActionDeposit (txid , length ps) , gaDep ❵ᵐ) ∸ getCoin deposits
          ≡⟨ cong (_∸ getCoin deposits) ∪⁺singleton≡ ⟩
        getCoin upD + gaDep ∸ getCoin deposits
          ≡⟨ +-∸-comm _ (≤updatePropDeps ps) ⟩
        (getCoin upD ∸ getCoin deposits) + gaDep
          ≡⟨ cong (_+ gaDep) (updatePropDeps≡ ps) ⟩
        (length ps) * gaDep + gaDep
          ≡⟨ +-comm ((length ps) * gaDep) gaDep ⟩
        gaDep + (length ps) * gaDep
          ∎
        where open Prelude.≡-Reasoning

  ≤certDeps  :  {d : Deposits} {(dp , c) : DepositPurpose × Coin}
             →  getCoin d ≤ getCoin (d ∪⁺ ❴ (dp , c) ❵)

  ≤certDeps {d} = begin
    getCoin d                      ≤⟨ m≤m+n (getCoin d) _ ⟩
    getCoin d + _                  ≡⟨ sym ∪⁺singleton≡ ⟩
    getCoin (d ∪⁺ ❴ _ ❵)           ∎
    where open ≤-Reasoning


  ≤updateCertDeps : (cs : List DCert) {pp : PParams} {deposits : Deposits}
    → noRefundCert cs
    → getCoin deposits ≤ getCoin (updateCertDeposits pp cs deposits)
  ≤updateCertDeps [] nrf = ≤-reflexive refl
  ≤updateCertDeps (reg c v ∷ cs) {pp} {deposits} (_ All.∷ nrf) =
    ≤-trans ≤certDeps (≤updateCertDeps cs {pp} {deposits ∪⁺ ❴ CredentialDeposit c , pp .PParams.keyDeposit ❵} nrf)
  ≤updateCertDeps (delegate c _ _ v ∷ cs) {pp} {deposits} (_ All.∷ nrf) =
    ≤-trans ≤certDeps (≤updateCertDeps cs {pp} {deposits ∪⁺ ❴ CredentialDeposit c , v ❵} nrf)
  ≤updateCertDeps (regpool _ _ ∷ cs)       (_ All.∷ nrf) = ≤-trans ≤certDeps (≤updateCertDeps cs nrf)
  ≤updateCertDeps (retirepool _ _ ∷ cs)    (_ All.∷ nrf) = ≤updateCertDeps cs nrf
  ≤updateCertDeps (regdrep _ _ _ ∷ cs)     (_ All.∷ nrf) = ≤-trans ≤certDeps (≤updateCertDeps cs nrf)
  ≤updateCertDeps (ccreghot _ _ ∷ cs)      (_ All.∷ nrf) = ≤updateCertDeps cs nrf

  -- Main Theorem: General Minimum Spending Condition --
  gmsc :  let open Tx tx renaming (body to txb); open TxBody txb
              pp = UTxOEnv.pparams Γ; open PParams pp
              open UTxOState utxoState
                renaming (utxo to st; fees to fs; deposits to deps; donations to dons)
          in
    Γ ⊢  ⟦ st   , fs   , deps   , dons   ⟧ ⇀⦇ tx ,UTXO⦈
         ⟦ utxo'  , fees'  , deposits'  , donations'  ⟧

    → noRefundCert txcerts -- FINAL ASSUMPTION --

       -------------------------------------------------------------------
    →  coin (consumed pp utxoState txb) ≥ length txprop * govActionDeposit

  gmsc step@(UTXO-inductive⋯ tx Γ utxoState _ _ _ _ _ c≡p cmint≡0 _ _ _ _ _ _ _ _ _ _) nrf =
    begin
    length txprop * govActionDeposit
      ≡˘⟨ updatePropDeps≡ txprop ⟩
    getCoin (updateProposalDeposits txprop txid govActionDeposit deps) ∸ getCoin deps
      ≤⟨ ∸-monoˡ-≤ (getCoin deps) (≤updateCertDeps txcerts nrf) ⟩
    getCoin (updateDeposits pp txb deps) - getCoin deps
      ≡⟨ ∸≡posPart⊖ {getCoin (updateDeposits pp txb deps)} {getCoin deps} ⟩
    newDeps
      ≤⟨ m≤n+m newDeps (coin balOut + txfee + txdonation) ⟩
    coin balOut + txfee + txdonation + newDeps
      ≡⟨ +-assoc (coin balOut + txfee) txdonation newDeps ⟩
    coin balOut + txfee + (txdonation + newDeps)
      ≡⟨ cong (coin balOut + txfee +_) (+-comm txdonation newDeps) ⟩
    coin balOut + txfee + (newDeps + txdonation)
      ≡˘⟨ +-assoc (coin balOut + txfee) newDeps txdonation ⟩
    coin balOut + txfee + newDeps + txdonation
      ≡˘⟨ cong (λ x → x + newDeps + txdonation) coin-inject-lemma ⟩
    coin (balOut + inject txfee) + newDeps + txdonation
      ≡˘⟨ cong (_+ txdonation) coin-inject-lemma ⟩
    coin (balOut + inject txfee + inject newDeps) + txdonation
      ≡˘⟨ coin-inject-lemma ⟩
    coin (balOut + inject txfee + inject newDeps + inject txdonation)
      ≡˘⟨ cong coin c≡p ⟩
    coin (balIn + mint + inject refunds + inject wdrls) ∎
    where
    open ≤-Reasoning
    pp : PParams
    pp = UTxOEnv.pparams Γ; open PParams pp
    open Tx tx renaming (body to txb); open TxBody txb
    open UTxOState utxoState renaming (utxo to st; fees to fs; deposits to deps; donations to dons)

    newDeps refunds wdrls : Coin
    newDeps = newDeposits pp utxoState txb
    refunds = depositRefunds pp utxoState txb
    wdrls = getCoin txwdrls

    balIn balOut : Value
    balIn = balance (st ∣ txins)
    balOut = balance (outs txb)
\end{code}
\end{property}<|MERGE_RESOLUTION|>--- conflicted
+++ resolved
@@ -35,7 +35,6 @@
   (abs : AbstractFunctions txs) (open AbstractFunctions abs)
   where
 
-open import Ledger.Interface.HasDowncast.Instance txs govStructure
 open import Ledger.Utxo txs abs
 open import Ledger.ScriptValidation txs abs
 open import Ledger.Certs govStructure
@@ -160,17 +159,10 @@
 
 opaque
   unfolding balance
-<<<<<<< HEAD
-  balance-cong :  utxo ↓ ≡ᵉ utxo' ↓ → balance utxo ≈ balance utxo'
-  balance-cong {utxo} {utxo'} eq = indexedSumᵐ-cong {M = Value} {x = (mapValues txOutHash utxo) ᶠᵐ} {(mapValues txOutHash utxo') ᶠᵐ} (map-≡ᵉ eq)
-
-  balance-cong-coin : utxo ↓ ≡ᵉ utxo' ↓ → cbalance utxo ≡ cbalance utxo'
-=======
   balance-cong :  ∣ utxo ∣ ≡ᵉ ∣ utxo' ∣ → balance utxo ≈ balance utxo'
   balance-cong {utxo} {utxo'} eq = indexedSumᵐ-cong {M = Value} {x = (mapValues txOutHash utxo) ᶠᵐ} {(mapValues txOutHash utxo') ᶠᵐ} (map-≡ᵉ eq)
 
   balance-cong-coin : ∣ utxo ∣ ≡ᵉ ∣ utxo' ∣ → cbalance utxo ≡ cbalance utxo'
->>>>>>> f3a9fd99
   balance-cong-coin {utxo} {utxo'} x =
     coinIsMonoidHomomorphism .⟦⟧-cong (balance-cong {utxo} {utxo'} x)
     where open MonoidMorphisms.IsMonoidHomomorphism
@@ -215,10 +207,12 @@
     coin (balance (utxo ∣ txins) + mint + inject dRefs + inject sWdls)
       ≡⟨ ∙-homo-Coin _ _ ⟩
     coin (balance (utxo ∣ txins) + mint + inject dRefs) + coin (inject $ sWdls)
+ --     ≡⟨ cong (coin (balance (utxo ∣ txins) + mint + inject dRefs) +_) (property _) ⟩
       ≡⟨ cong (coin (balance (utxo ∣ txins) + mint + inject dRefs) +_) (coin∘inject≗id _) ⟩
     coin (balance (utxo ∣ txins) + mint + inject dRefs) + sWdls
       ≡⟨ cong (_+ sWdls) (∙-homo-Coin _ _) ⟩
     coin (balance (utxo ∣ txins) + mint) + coin (inject $ dRefs) + sWdls
+--      ≡⟨ cong (λ u → coin (balance (utxo ∣ txins) + mint) + u + sWdls) (property _) ⟩
       ≡⟨ cong (λ u → coin (balance (utxo ∣ txins) + mint) + u + sWdls) (coin∘inject≗id _) ⟩
     coin (balance (utxo ∣ txins) + mint) + dRefs + sWdls
       ≡⟨ cong (λ u → u + dRefs + sWdls) (∙-homo-Coin _ _) ⟩
@@ -245,6 +239,7 @@
           ≡⟨ ∙-homo-Coin _ _ ⟩
         coin (balance (outs txb) +ᵛ inject txfee)
           ℕ.+ coin (inject (newDeposits pp utxoState txb))
+--          ≡⟨ cong! (property _) ⟩
           ≡⟨ cong! (coin∘inject≗id _) ⟩
         coin (balance (outs txb) +ᵛ inject txfee)
           ℕ.+ newDeposits pp utxoState txb
@@ -252,6 +247,7 @@
         coin (balance (outs txb)) ℕ.+ coin (inject txfee)
           ℕ.+ newDeposits pp utxoState txb
           ≡⟨ cong (λ x → cbalance (outs txb) + x + newDeposits pp utxoState txb)
+--                $ property txfee ⟩
                 $ coin∘inject≗id txfee ⟩
         cbalance (outs txb) + txfee + newDeposits pp utxoState txb
           ∎
@@ -259,6 +255,7 @@
     cbalance (outs txb) + txfee
       + newDeposits pp utxoState txb + coin (inject txdonation)
       ≡⟨ cong (cbalance (outs txb) + txfee + newDeposits pp utxoState txb +_)
+--            $ property _ ⟩
             $ coin∘inject≗id _ ⟩
     cbalance (outs txb) + txfee + newDeposits pp utxoState txb + txdonation
       ∎
