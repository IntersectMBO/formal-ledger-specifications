\subsection{UTxO}
\label{sec:utxo-properties}

\begin{code}[hide]
{-# OPTIONS --safe #-}

open import Algebra.Morphism            using (module MonoidMorphisms; IsMagmaHomomorphism)
import Data.Nat as ℕ
open import Data.Nat.Properties         hiding (_≟_)
open import Data.Product                using (swap)
open import Data.Sign                   using (Sign)
open import Data.Integer as ℤ           using (ℤ)
open import Data.Integer.Ext            using (posPart; negPart; ∸≡posPart⊖)
import Data.Integer.Properties as ℤ
open import Data.String.Base            renaming (_++_ to _+ˢ_) using ()
open import Relation.Binary             using (IsEquivalence)

open import Data.List.Relation.Unary.All  using (All)
open import Data.List.Relation.Unary.Any  using (Any); open Any

open import Prelude; open Equivalence

open import Tactic.Cong                 using (cong!)
open import Tactic.Defaults
open import Tactic.EquationalReasoning  using (module ≡-Reasoning)
open import Tactic.GenError
open import Tactic.MonoidSolver.NonNormalising using (solve-macro)

open import Ledger.Prelude hiding (≤-trans; ≤-antisym; All); open Properties
open import Ledger.Abstract
open import Ledger.Transaction
open import Interface.ComputationalRelation

module Ledger.Utxo.Properties
  (txs : _) (open TransactionStructure txs)
  (abs : AbstractFunctions txs) (open AbstractFunctions abs)
  where

open import Ledger.Utxo txs abs
open import Ledger.ScriptValidation txs abs
open import Algebra.Definitions.RawMagma +-rawMagma using () renaming (_,_ to _,≤_)

instance
  _ = TokenAlgebra.Value-CommutativeMonoid tokenAlgebra
  _ = +-0-monoid
  _ = Functor-ComputationResult

instance
  Computational-UTXOS : Computational _⊢_⇀⦇_,UTXOS⦈_ String
  Computational-UTXOS = record {go} where
    module go Γ s tx
      (let H-Yes , ⁇ H-Yes? = Scripts-Yes-premises {Γ} {s} {tx})
      (let H-No  , ⁇ H-No?  = Scripts-No-premises {Γ} {s} {tx}) where
      open Tx tx renaming (body to txb); open TxBody txb
      open UTxOEnv Γ renaming (pparams to pp)
      open UTxOState s
      sLst = collectPhaseTwoScriptInputs pp tx utxo

      computeProof =
        case H-Yes? ,′ H-No? of λ where
          (yes p , no _ ) → success (_ , (Scripts-Yes p))
          (no _  , yes p) → success (_ , (Scripts-No p))
          (_     , _    ) → failure "isValid check failed"

      completeness : ∀ s' → Γ ⊢ s ⇀⦇ tx ,UTXOS⦈ s' → map proj₁ computeProof ≡ success s'
      completeness _ (Scripts-Yes p) with H-No? | H-Yes?
      ... | yes (_ , refl) | _     = case proj₂ p of λ ()
      ... | no _           | yes _ = refl
      ... | no _           | no ¬p = case ¬p p of λ ()
      completeness _ (Scripts-No p) with H-Yes? | H-No?
      ... | yes (_ , _ , refl) | _     = case proj₂ p of λ ()
      ... | no _               | yes _ = refl
      ... | no _               | no ¬p = case ¬p p of λ ()

instance
  Computational-UTXO' : Computational _⊢_⇀⦇_,UTXO⦈_ String
  Computational-UTXO' = record {Go}
    where
      module Go Γ s tx (let H , ⁇ H? = UTXO-premises {tx}{Γ}{s}) where

        open Computational Computational-UTXOS
          renaming (computeProof to computeProof'; completeness to completeness')

        genErr : ¬ H → String
        genErr  ¬p = case dec-de-morgan ¬p of λ where
          (inj₁ a) → "¬ TxBody.txins (Tx.body tx) ≢ ∅"
          (inj₂ b) → case dec-de-morgan b of λ where
            (inj₁ a₁) → "¬ TxBody.txins (Tx.body tx) ⊆ dom (UTxOState.utxo s)"
            (inj₂ b₁) → case dec-de-morgan b₁ of λ where
                (inj₁ a₁') → "¬ refInputs ⊆ dom utxo "
                (inj₂ b₂') → case dec-de-morgan b₂' of λ where
                  (inj₁ a₂) → "¬ inInterval (UTxOEnv.slot Γ) (txvldt (Tx.body tx))"
                  (inj₂ b₂) → case dec-de-morgan b₂ of λ where
                    (inj₁ a₃) → "¬ feesOK pp tx utxo ≡ true"
                    (inj₂ b₃) → case dec-de-morgan b₃ of λ where
                        (inj₁ a₄) →
                          let
                            pp = UTxOEnv.pparams Γ
                            txb = Tx.body tx
                            con = consumed pp s txb
                            prod = produced pp s txb
                            showValue = show ∘ coin
                          in
                            ( "¬consumed (UTxOEnv.pparams Γ) s (Tx.body tx) ≡ produced (UTxOEnv.pparams Γ) s (Tx.body tx)"
                            +ˢ "\n  consumed =\t\t" -- +ˢ showValue con
                            +ˢ "\n    ins  =\t\t" +ˢ showValue (balance (s .UTxOState.utxo ∣ txb .TxBody.txins))
                            +ˢ "\n    mint =\t\t" +ˢ showValue (TxBody.mint txb)
                            +ˢ "\n    depositRefunds =\t" -- +ˢ showValue (inject (depositRefunds pp s txb))
                            +ˢ "\n  produced =\t\t" -- +ˢ showValue prod
                            +ˢ "\n    outs =\t\t" +ˢ showValue (balance $ outs txb)
                            +ˢ "\n    fee  =\t\t" +ˢ show (txb .TxBody.txfee)
                            +ˢ "\n    newDeposits  =\t" -- +ˢ show (newDeposits pp s txb)
                            +ˢ "\n    donation  =\t\t" +ˢ show (txb .TxBody.txdonation)
                            )
                        (inj₂ b₄) → case dec-de-morgan b₄ of λ where
                          (inj₁ a₅) → "¬ coin (TxBody.mint (Tx.body tx)) ≡ 0"
                          (inj₂ b₅) → case dec-de-morgan b₅ of λ where
                              (inj₁ a₆) → "¬(TxBody.txsize (Tx.body tx) Data.Nat.Base.≤ maxTxSize (UTxOEnv.pparams Γ))"
                              (inj₂ b₆) → case dec-de-morgan b₆ of λ where
                                (inj₁ a₇) → "∀[ (_ , txout) ∈ txouts .proj₁ ] inject (utxoEntrySize txout * coinsPerUTxOByte pp) ≤ᵗ getValue txout"
                                (inj₂ b₇) → case dec-de-morgan b₇ of λ where
                                    (inj₁ a₈) → "∀[ (_ , txout) ∈ txouts .proj₁ ] serSize (getValue txout) ≤ maxValSize pp"
                                    (inj₂ b₈) → case dec-de-morgan b₈ of λ where
                                      (inj₁ a₉) → "∀[ (a , _) ∈ range txouts ] Sum.All (const ⊤) (λ a → a .BootstrapAddr.attrsSize ≤ 64) a"
                                      (inj₂ _) → "something else broke"

        computeProofH : Dec H → ComputationResult String (∃[ s' ] Γ ⊢ s ⇀⦇ tx ,UTXO⦈ s')
        computeProofH (yes (x , y , z , e , k , l , m , v , j , n , o , p , q , r , t , u)) =
            map₂′ (UTXO-inductive⋯ _ _ _ x y z e k l m v j n o p q r t u) <$> computeProof' Γ s tx
        computeProofH (no ¬p) = failure $ genErr ¬p

        computeProof : ComputationResult String (∃[ s' ] Γ ⊢ s ⇀⦇ tx ,UTXO⦈ s')
        computeProof = computeProofH H?

        completeness : ∀ s' → Γ ⊢ s ⇀⦇ tx ,UTXO⦈ s' → map proj₁ computeProof ≡ success s'
        completeness s' (UTXO-inductive⋯ _ _ _ x y z w k l m v j n o p q r t u h) with H?
        ... | no ¬p = ⊥-elim $ ¬p (x , y , z , w , k , l , m , v , j , n , o , p , q , r , t , u)
        ... | yes _ with computeProof' Γ s tx | completeness' _ _ _ _ h
        ... | success _ | refl = refl

open Computational ⦃...⦄

opaque
  unfolding List-Model
  Computational-UTXO : Computational _⊢_⇀⦇_,UTXO⦈_ String
  Computational-UTXO = Computational-UTXO'

private variable
  tx                               : Tx
  utxo utxo'                       : UTxO
  Γ                                : UTxOEnv
  utxoState utxoState'             : UTxOState
  fees fees' donations donations'  : Coin
  deposits deposits'               : DepositPurpose ⇀ Coin

open MonoidMorphisms.IsMonoidHomomorphism
private
  ∙-homo-Coin = IsMagmaHomomorphism.homo (isMagmaHomomorphism coinIsMonoidHomomorphism)

opaque
  unfolding balance
  balance-cong : proj₁ utxo ≡ᵉ proj₁ utxo' → balance utxo ≈ balance utxo'
  balance-cong {utxo} {utxo'} eq = indexedSumᵐ-cong {x = (mapValues txOutHash utxo) ᶠᵐ} {(mapValues txOutHash utxo') ᶠᵐ} (map-≡ᵉ eq)

  balance-cong-coin : proj₁ utxo ≡ᵉ proj₁ utxo' → cbalance utxo ≡ cbalance utxo'
  balance-cong-coin {utxo} {utxo'} x =
    coinIsMonoidHomomorphism .⟦⟧-cong (balance-cong {utxo} {utxo'} x)
    where open MonoidMorphisms.IsMonoidHomomorphism

  balance-∪ : disjoint (dom utxo) (dom utxo')
                       → cbalance (utxo ∪ˡ utxo') ≡ cbalance utxo + cbalance utxo'
  balance-∪ {utxo} {utxo'} h = begin
    cbalance (utxo ∪ˡ utxo')
      ≡⟨ ⟦⟧-cong coinIsMonoidHomomorphism
      $ indexedSumᵐ-cong {x = (mapValues txOutHash (utxo ∪ˡ utxo')) ᶠᵐ} {((mapValues txOutHash utxo) ᶠᵐ) ∪ˡᶠ ((mapValues txOutHash utxo') ᶠᵐ)} (disjoint-∪ˡ-mapValues {M = utxo} {utxo'} _ h)
      ⟩
    coin (indexedSumᵐ _ (((mapValues txOutHash utxo) ᶠᵐ) ∪ˡᶠ ((mapValues txOutHash utxo') ᶠᵐ)))
      ≡⟨ ⟦⟧-cong coinIsMonoidHomomorphism
       $ indexedSumᵐ-∪ {X = (mapValues txOutHash utxo) ᶠᵐ} {(mapValues txOutHash utxo') ᶠᵐ}
       (λ x x₁ → h (dom-mapʳ⊆ x) (dom-mapʳ⊆ x₁))
       ⟩
    coin (balance utxo + balance utxo')
      ≡⟨ ∙-homo-Coin  _ _ ⟩
    cbalance utxo + cbalance utxo'
      ∎
    where open Tactic.EquationalReasoning.≡-Reasoning {A = ℕ} (solve-macro (quoteTerm +-0-monoid))

module _ {txb : _} (open TxBody txb) where opaque
  unfolding outs
  open Tactic.EquationalReasoning.≡-Reasoning {A = ℕ} (solve-macro (quoteTerm +-0-monoid))

  newTxid⇒disj : txid ∉ mapˢ proj₁ (dom utxo)
              → disjoint' (dom utxo) (dom (outs txb))
  newTxid⇒disj id∉utxo = disjoint⇒disjoint' λ h h' → id∉utxo $ to ∈-map
    (-, (case from ∈-map h' of λ where
          (_ , refl , h'') → case from ∈-map h'' of λ where (_ , refl , _) → refl) , h)

  consumedCoinEquality : ∀ {pp}
    → coin mint ≡ 0
    → coin (consumed pp utxoState txb)
    ≡ cbalance ((UTxOState.utxo utxoState) ∣ txins) + depositRefunds pp utxoState txb + getCoin txwdrls
  consumedCoinEquality {utxoState} {pp} h =
    let  utxo = UTxOState.utxo utxoState
         dRefs = depositRefunds pp utxoState txb
         sWdls = getCoin txwdrls
    in begin
    coin (balance (utxo ∣ txins) + mint + inject dRefs + inject sWdls)
      ≡⟨ ∙-homo-Coin _ _ ⟩
    coin (balance (utxo ∣ txins) + mint + inject dRefs) + coin (inject $ sWdls)
      ≡⟨ cong (coin (balance (utxo ∣ txins) + mint + inject dRefs) +_) (property _) ⟩
    coin (balance (utxo ∣ txins) + mint + inject dRefs) + sWdls
      ≡⟨ cong (_+ sWdls) (∙-homo-Coin _ _) ⟩
    coin (balance (utxo ∣ txins) + mint) + coin (inject $ dRefs) + sWdls
      ≡⟨ cong (λ u → coin (balance (utxo ∣ txins) + mint) + u + sWdls) (property _) ⟩
    coin (balance (utxo ∣ txins) + mint) + dRefs + sWdls
      ≡⟨ cong (λ u → u + dRefs + sWdls) (∙-homo-Coin _ _) ⟩
    cbalance (utxo ∣ txins) + coin mint + dRefs + sWdls
      ≡⟨ cong (λ x → cbalance (utxo ∣ txins) + x + dRefs + sWdls) h ⟩
    cbalance (utxo ∣ txins) + 0 + dRefs + sWdls
      ≡⟨ cong (λ x → x + dRefs + sWdls) (+-identityʳ (cbalance (utxo ∣ txins))) ⟩
    cbalance (utxo ∣ txins) + dRefs + sWdls
      ∎

  producedCoinEquality : ∀ {pp}
    → coin (produced pp utxoState txb)
    ≡ cbalance (outs txb) + txfee + newDeposits pp utxoState txb + txdonation
  producedCoinEquality {utxoState} {pp} =
      begin
    coin (balance (outs txb) + inject txfee
      + inject (newDeposits pp utxoState txb) + inject txdonation)
      ≡⟨ ∙-homo-Coin _ _ ⟩
    coin (balance (outs txb) + inject txfee
      + inject (newDeposits pp utxoState txb)) + coin (inject txdonation)
      ≡⟨ cong (_+ coin (inject txdonation)) (begin
        coin (balance (outs txb) + inject txfee
          + inject (newDeposits pp utxoState txb))
          ≡⟨ ∙-homo-Coin _ _ ⟩
        coin (balance (outs txb) +ᵛ inject txfee)
          ℕ.+ coin (inject (newDeposits pp utxoState txb))
          ≡⟨ cong! (property _) ⟩
        coin (balance (outs txb) +ᵛ inject txfee)
          ℕ.+ newDeposits pp utxoState txb
          ≡⟨ cong! (∙-homo-Coin _ _) ⟩
        coin (balance (outs txb)) ℕ.+ coin (inject txfee)
          ℕ.+ newDeposits pp utxoState txb
          ≡⟨ cong (λ x → cbalance (outs txb) + x + newDeposits pp utxoState txb)
                $ property txfee ⟩
        cbalance (outs txb) + txfee + newDeposits pp utxoState txb
          ∎
      )⟩
    cbalance (outs txb) + txfee
      + newDeposits pp utxoState txb + coin (inject txdonation)
      ≡⟨ cong (cbalance (outs txb) + txfee + newDeposits pp utxoState txb +_)
            $ property _ ⟩
    cbalance (outs txb) + txfee + newDeposits pp utxoState txb + txdonation
      ∎

  balValueToCoin : ∀ {pp}
    → coin mint ≡ 0
    → consumed pp utxoState txb ≡ produced pp utxoState txb
    → cbalance ((UTxOState.utxo utxoState) ∣ txins)
<<<<<<< HEAD
    + depositRefunds pp utxoState txb
    ≡ ((cbalance (outs txb) + txfee) + newDeposits pp utxoState txb) + txdonation
=======
    + depositRefunds pp utxoState txb + getCoin txwdrls
    ≡ cbalance (outs txb) + txfee + newDeposits pp utxoState txb + txdonation
>>>>>>> 937db4ab
  balValueToCoin {utxoState} {pp} h h' = begin
    cbalance ((UTxOState.utxo utxoState) ∣ txins) + depositRefunds pp utxoState txb + getCoin txwdrls
      ≡˘⟨ consumedCoinEquality {utxoState} {pp} h ⟩
    coin (consumed pp utxoState txb)
      ≡⟨ cong! h' ⟩
    coin (produced pp utxoState txb)
      ≡⟨ producedCoinEquality {utxoState} {pp} ⟩
    cbalance (outs txb) + txfee + newDeposits pp utxoState txb + txdonation
      ∎

posPart-negPart≡x : {x : ℤ} → posPart x - negPart x ≡ x
posPart-negPart≡x {ℤ.+_ n}     = refl
posPart-negPart≡x {ℤ.negsuc n} = refl

φ : ℕ × Bool → ℕ
φ (n , true) = n
φ (n , false) = 0

module DepositHelpers
  {utxo utxo' : UTxO}
  {fees fees' : Coin}
  {deposits deposits' : DepositPurpose ⇀ Coin}
  {donations donations' : Coin}
  {tx : Tx} (let open Tx tx renaming (body to txb); open TxBody txb)
  {Γ : UTxOEnv}
  (step  : Γ ⊢ ⟦ utxo  , fees  , deposits  , donations ⟧ᵘ ⇀⦇ tx ,UTXO⦈
               ⟦ utxo' , fees' , deposits' , donations' ⟧ᵘ)
  (h' : txid ∉ mapˢ proj₁ (dom utxo))
  where
  open Tactic.EquationalReasoning.≡-Reasoning {A = ℕ} (solve-macro (quoteTerm +-0-monoid))

  private
    stepS : Γ ⊢ ⟦ utxo  , fees  , deposits  , donations  ⟧ᵘ ⇀⦇ tx ,UTXOS⦈
                ⟦ utxo' , fees' , deposits' , donations' ⟧ᵘ
    stepS = case step of λ where
      (UTXO-inductive⋯ _ _ _ _ _ _ _ _ _ _ _ _ _ _ _ _ _ _ _ h) → h

    pp : PParams
    pp = UTxOEnv.pparams Γ
    dep : Coin
    dep = getCoin deposits
    uDep : Coin
    uDep = getCoin (updateDeposits pp txb deposits)
    Δdep : ℤ
    Δdep = depositsChange pp txb deposits
    utxoSt : UTxOState
    utxoSt = ⟦ utxo , fees , deposits , donations ⟧ᵘ
    ref tot : Coin
    ref = depositRefunds pp utxoSt txb
    wdls = getCoin txwdrls
    tot = newDeposits    pp utxoSt txb
    h : disjoint (dom (utxo ∣ txins ᶜ)) (dom (outs txb))
    h = λ h₁ h₂ → ∉-∅ $ proj₁ (newTxid⇒disj {txb} {utxo} h')
                      $ to ∈-∩ (res-comp-domᵐ h₁ , h₂)
    newBal' : Γ ⊢ ⟦ utxo , fees , deposits , donations ⟧ᵘ ⇀⦇ tx ,UTXO⦈
                  ⟦ utxo' , fees' , deposits' , donations' ⟧ᵘ
            → consumed pp utxoSt txb ≡ produced pp utxoSt txb
    newBal' (UTXO-inductive⋯ _ _ _ _ _ _ _ _ x _ _ _ _ _ _ _ _ _ _ _) = x
    newBal : consumed pp utxoSt txb ≡ produced pp utxoSt txb
    newBal = newBal' step
    noMintAda' : Γ ⊢ ⟦ utxo , fees , deposits , donations ⟧ᵘ ⇀⦇ tx ,UTXO⦈
                     ⟦ utxo' , fees' , deposits' , donations' ⟧ᵘ
               → coin (mint) ≡ 0
    noMintAda' (UTXO-inductive⋯ _ _ _ _ _ _ _ _ _ x _ _ _ _ _ _ _ _ _ _) = x
    noMintAda : coin mint ≡ 0
    noMintAda = noMintAda' step
    remDepTot : Coin
    remDepTot = getCoin deposits - ref

  deposits-change' : Δdep ≡ (tot - ref)
  deposits-change' = sym posPart-negPart≡x

  dep-ref : tot ≡ 0 → uDep + ref ≡ dep
  dep-ref tot≡0 =
    ℤ.+-injective $ begin
    ℤ.+_ (uDep + ref)          ≡⟨ ℤ.pos-+ uDep ref ⟩
    ℤ.+_ uDep ℤ.+ (ref - 0)    ≡˘⟨ cong (λ u → ℤ.+_ uDep ℤ.+ (ref - u)) tot≡0 ⟩
    ℤ.+_ uDep ℤ.+ (ref - tot)  ≡⟨ cong ((ℤ.+ uDep) +_) (ℤ.⊖-swap ref tot) ⟩
    ℤ.+_ uDep ℤ.- (tot - ref)  ≡˘⟨ cong (λ u →  ℤ.+_ uDep ℤ.- u) deposits-change' ⟩
    ℤ.+_ uDep ℤ.- Δdep         ≡˘⟨ cong ((ℤ.+ uDep) +_) (ℤ.⊖-swap dep uDep) ⟩
    ℤ.+_ uDep + (dep - uDep)   ≡⟨ ℤ.distribʳ-⊖-+-pos uDep dep uDep ⟩
    (uDep + dep) - uDep        ≡⟨ cong (_- uDep) (+-comm uDep dep) ⟩
    (dep + uDep) - uDep        ≡˘⟨ ℤ.distribʳ-⊖-+-pos dep uDep uDep ⟩
    ℤ.+_ dep ℤ.+ (uDep - uDep) ≡⟨ cong (λ u → ℤ.+_ dep ℤ.+ u) (ℤ.n⊖n≡0 uDep) ⟩
    ℤ.+_ dep ℤ.+ ℤ.0ℤ          ≡⟨ ℤ.+-identityʳ _ ⟩
    ℤ.+_ dep ∎

  ref-tot-0 : ref ≢ 0 → tot ≡ 0
  ref-tot-0 ref≢0 with Δdep
  ... | ℤ.+_ n     = ⊥-elim (ref≢0 refl)
  ... | ℤ.negsuc n = refl

  ref≤dep : ref ≤ dep
  ref≤dep with ref ≟ 0
  ... | no ¬p = ≤″⇒≤ $ _ ,≤_ $ begin
    ref + uDep ≡⟨ +-comm ref uDep ⟩
    uDep + ref ≡⟨ dep-ref $ ref-tot-0 ¬p ⟩
    dep        ∎
  ... | yes p rewrite p = z≤n

  deposits-change : uDep ≡ dep + tot - ref
  deposits-change = ℤ.+-injective $ begin
    ℤ.+_ uDep                                 ≡˘⟨ ℤ.+-identityʳ _ ⟩
    ℤ.+_ uDep ℤ.+ ℤ.0ℤ                        ≡˘⟨ cong! (ℤ.+-inverseˡ (ℤ.+_ dep)) ⟩
    ℤ.+_ uDep ℤ.+ (ℤ.-_ (ℤ.+_ dep) ℤ.+ (ℤ.+_ dep))
      ≡˘⟨ ℤ.+-assoc (ℤ.+_ uDep) (ℤ.-_ (ℤ.+_ dep)) (ℤ.+_ dep) ⟩
    (ℤ.+_ uDep ℤ.- (ℤ.+_ dep)) ℤ.+ (ℤ.+_ dep) ≡⟨ cong! (ℤ.m-n≡m⊖n uDep dep) ⟩
    Δdep ℤ.+ (ℤ.+_ dep)                       ≡⟨ ℤ.+-comm Δdep (ℤ.+_ dep) ⟩
    (ℤ.+_ dep) ℤ.+ Δdep                       ≡⟨ cong! deposits-change' ⟩
    (ℤ.+_ dep) ℤ.+ (tot - ref)                ≡⟨ ℤ.distribʳ-⊖-+-pos dep tot ref ⟩
    (dep + tot) - ref                         ≡⟨ ℤ.⊖-≥ (m≤n⇒m≤n+o tot ref≤dep) ⟩
    ℤ.+_ (dep + tot - ref) ∎

  split-balance : ∀ keys → cbalance utxo ≡ cbalance (utxo ∣ keys ᶜ) + cbalance (utxo ∣ keys)
  split-balance keys = begin
                      cbalance utxo
                        ≡˘⟨ balance-cong-coin {utxo = (utxo ∣ keys ᶜ) ∪ˡ (utxo ∣ keys)}{utxo}
                          $ disjoint-∪ˡ-∪ (disjoint-sym res-ex-disjoint)
                          ≡ᵉ-∘ ∪-sym
                          ≡ᵉ-∘ res-ex-∪ (_∈? keys) ⟩
                      cbalance ((utxo ∣ keys ᶜ) ∪ˡ (utxo ∣ keys))
                        ≡⟨ balance-∪ {utxo ∣ keys ᶜ} {utxo ∣ keys} $ flip res-ex-disjoint ⟩
                      cbalance (utxo ∣ keys ᶜ) + cbalance (utxo ∣ keys)
                        ∎
    where open IsEquivalence ≡ᵉ-isEquivalence renaming (trans to infixl 4 _≡ᵉ-∘_)

  module _ (balanceUtxo balanceIns balanceNoIns balanceOuts balanceUtxo' : Coin)
           (ref txfee txdonation tot : Coin)
           (splitUtxo : balanceUtxo ≡ balanceNoIns + balanceIns)
           (splitUtxo' : balanceUtxo' ≡ balanceNoIns + balanceOuts)
           (balanced : balanceIns + ref + wdls ≡ balanceOuts + txfee + tot + txdonation) where

    utxo-ref-prop-worker :
      balanceUtxo + ref + wdls ≡ balanceUtxo' + txfee + txdonation + tot
    utxo-ref-prop-worker = begin
      balanceUtxo + ref + wdls
        ≡⟨ cong (λ u → u + ref + wdls) splitUtxo ⟩
      balanceNoIns ℕ.+ balanceIns ℕ.+ ref ℕ.+ wdls
        ≡t⟨⟩
      balanceNoIns ℕ.+ (balanceIns ℕ.+ ref ℕ.+ wdls)
        ≡⟨ cong (balanceNoIns +_) balanced ⟩
      balanceNoIns ℕ.+ (balanceOuts ℕ.+ txfee ℕ.+ tot ℕ.+ txdonation)
        ≡t⟨⟩
      (balanceNoIns ℕ.+ balanceOuts ℕ.+ txfee) ℕ.+ tot ℕ.+ txdonation
        ≡˘⟨ cong (λ x → (x + txfee) + tot + txdonation) splitUtxo' ⟩
      (balanceUtxo' ℕ.+ txfee) ℕ.+ tot ℕ.+ txdonation
        ≡t⟨⟩
      balanceUtxo' ℕ.+ txfee ℕ.+ (tot ℕ.+ txdonation)
        ≡⟨ cong (balanceUtxo' + txfee +_) $ +-comm tot txdonation ⟩
      balanceUtxo' ℕ.+ txfee ℕ.+ (txdonation ℕ.+ tot)
        ≡t⟨⟩
      (balanceUtxo' ℕ.+ txfee) ℕ.+ txdonation ℕ.+ tot
        ∎

  utxo-ref-prop :
<<<<<<< HEAD
    (cbalance utxo) + ref ≡
    (cbalance ((utxo ∣ txins ᶜ) ∪ˡ outs txb) + txfee + txdonation) + tot
=======
    cbalance utxo + ref + wdls ≡
    cbalance ((utxo ∣ txins ᶜ) ∪ˡ outs txb) + txfee + txdonation + tot
>>>>>>> 937db4ab
  utxo-ref-prop = utxo-ref-prop-worker
                    (cbalance utxo)
                    (cbalance (utxo ∣ txins))
                    (cbalance (utxo ∣ txins ᶜ))
                    (cbalance (outs txb))
                    (cbalance ((utxo ∣ txins ᶜ) ∪ˡ outs txb))
                    ref txfee txdonation tot
                    (split-balance txins)
                    (balance-∪ {utxo ∣ txins ᶜ} {outs txb} h)
                    (balValueToCoin {txb} {utxoSt} {UTxOEnv.pparams Γ} noMintAda newBal)

  rearrange0 :
      (bal : ℕ)
    → deposits' ≡ updateDeposits pp txb deposits
    → bal + txfee + txdonation + tot + (remDepTot + fees)
    ≡ bal + (fees + txfee + getCoin deposits' + txdonation)
  rearrange0 bal h = begin
    bal ℕ.+ txfee ℕ.+ txdonation ℕ.+ tot ℕ.+ (remDepTot ℕ.+ fees)
      ≡t⟨⟩
    bal ℕ.+ (txfee ℕ.+ txdonation ℕ.+ (tot ℕ.+ remDepTot) ℕ.+ fees)
      ≡⟨ cong (bal +_) $ begin
        txfee + txdonation + (tot + remDepTot) + fees
          ≡⟨ +-comm _ fees ⟩
        fees ℕ.+ (txfee ℕ.+ txdonation ℕ.+ (tot ℕ.+ remDepTot))
          ≡t⟨⟩
        (fees ℕ.+ txfee) ℕ.+ (txdonation ℕ.+ (tot ℕ.+ remDepTot))
          ≡⟨ cong ((fees + txfee) +_) $ +-comm txdonation (tot + remDepTot) ⟩
        (fees + txfee) ℕ.+ ((tot + remDepTot) ℕ.+ txdonation)
          ≡t⟨⟩
        (fees + txfee) ℕ.+ (tot + remDepTot) ℕ.+ txdonation
          ≡⟨ cong (λ x → (fees + txfee) + x + txdonation)
          $ begin tot + (dep - ref) ≡˘⟨ +-∸-assoc tot ref≤dep ⟩
                  (tot + dep) - ref ≡⟨ cong (_- ref) $ +-comm tot dep ⟩
                  (dep + tot) - ref ≡˘⟨ deposits-change ⟩
                  uDep              ≡⟨ cong getCoin $ sym h ⟩
                  getCoin deposits' ∎ ⟩
        (fees + txfee) + getCoin deposits' + txdonation
          ∎ ⟩
    bal + ((fees + txfee) + getCoin deposits' + txdonation)
      ∎

  module _ (balanceUtxo balanceUtxo' : Coin)
<<<<<<< HEAD
           (ref-prop : balanceUtxo + ref ≡ (balanceUtxo' + txfee + txdonation) + tot)
           (h : deposits' ≡ updateDeposits pp txb deposits)
           where

    pov-scripts-worker : ((balanceUtxo + fees) + dep) + donations ≡
                         balanceUtxo' + (fees + txfee) + getCoin deposits' + (donations + txdonation)
    pov-scripts-worker = begin
      balanceUtxo + fees + dep + donations
=======
           (ref-prop : balanceUtxo + ref + wdls ≡ balanceUtxo' + txfee + txdonation + tot)
           (h : deposits' ≡ updateDeposits pp txb deposits)
           where

    pov-scripts-worker :  isValid ≡ true
                          →  balanceUtxo + fees + getCoin deposits + donations + φ(wdls , isValid)
                             ≡ balanceUtxo' + (fees + txfee) + getCoin deposits' + (donations + txdonation)
    pov-scripts-worker valid = begin
      balanceUtxo + fees + getCoin deposits + donations + φ(wdls , isValid)
        ≡⟨ cong (λ x → balanceUtxo + fees + getCoin deposits + donations + φ(wdls , x)) valid ⟩
      balanceUtxo + fees + dep + donations + wdls
        ≡⟨ +-assoc (balanceUtxo + fees + dep) donations wdls ⟩
      balanceUtxo + fees + dep + (donations + wdls)
        ≡⟨ cong (balanceUtxo + fees + dep +_) (+-comm donations wdls) ⟩
      balanceUtxo + fees + dep + (wdls + donations)
        ≡˘⟨ +-assoc (balanceUtxo + fees + dep) wdls donations  ⟩
      balanceUtxo + fees + dep + wdls + donations
>>>>>>> 937db4ab
        ≡⟨ cong (_+ donations)
        $ begin
            balanceUtxo + fees + dep + wdls
              ≡˘⟨ cong (λ x → balanceUtxo + fees + x + wdls) (m+[n∸m]≡n ref≤dep) ⟩
            balanceUtxo + fees + (ref + remDepTot) + wdls
              ≡⟨ cong (_+ wdls) (+-assoc balanceUtxo fees (ref + remDepTot)) ⟩
            balanceUtxo + (fees + (ref + remDepTot)) + wdls
              ≡⟨ cong (λ x → balanceUtxo + x + wdls) (+-comm fees (ref + remDepTot)) ⟩
            balanceUtxo + (ref + remDepTot + fees) + wdls
              ≡⟨ cong (λ x → balanceUtxo + x + wdls) (+-assoc ref remDepTot fees) ⟩ --
            balanceUtxo + (ref + (remDepTot + fees)) + wdls
              ≡⟨ +-assoc balanceUtxo (ref + (remDepTot + fees)) wdls ⟩ --
            balanceUtxo + (ref + (remDepTot + fees) + wdls)
              ≡⟨ cong (balanceUtxo +_) (+-assoc ref (remDepTot + fees) wdls) ⟩
            balanceUtxo + (ref + ((remDepTot + fees) + wdls))
              ≡⟨ cong (λ x → balanceUtxo + (ref + x)) (+-comm (remDepTot + fees) wdls) ⟩
            balanceUtxo + (ref + (wdls + (remDepTot + fees)))
              ≡˘⟨ +-assoc balanceUtxo ref (wdls + (remDepTot + fees)) ⟩
            balanceUtxo + ref + (wdls + (remDepTot + fees))
              ≡˘⟨ +-assoc (balanceUtxo + ref) wdls (remDepTot + fees) ⟩
            balanceUtxo + ref + wdls + (remDepTot + fees)
              ≡⟨ cong (_+ (remDepTot + fees)) ref-prop ⟩
            balanceUtxo' + txfee + txdonation + tot + (remDepTot + fees)
              ≡⟨ rearrange0 (balanceUtxo') h ⟩
            balanceUtxo' + (fees + txfee + getCoin deposits' + txdonation)
              ∎ ⟩
      balanceUtxo' ℕ.+ (fees + txfee ℕ.+ getCoin deposits' ℕ.+ txdonation) ℕ.+ donations
        ≡t⟨⟩
      balanceUtxo' ℕ.+ (fees + txfee) ℕ.+ getCoin deposits' ℕ.+ (txdonation ℕ.+ donations)
        ≡⟨ cong (balanceUtxo' + (fees + txfee) + getCoin deposits' ℕ.+_)
         $ +-comm txdonation donations ⟩
      balanceUtxo' + (fees + txfee) + getCoin deposits' + (donations + txdonation)
        ∎

<<<<<<< HEAD
  pov-scripts : deposits' ≡ updateDeposits pp txb deposits
              → ((cbalance utxo + fees) + dep) + donations
                 ≡ cbalance ((utxo ∣ txins ᶜ) ∪ˡ outs txb)
                   + (fees + txfee) + getCoin deposits' + (donations + txdonation)
  pov-scripts h = pov-scripts-worker (cbalance utxo) (cbalance ((utxo ∣ txins ᶜ) ∪ˡ outs txb))
                                     utxo-ref-prop h

  pov-no-scripts : ((cbalance utxo + fees) + dep) + donations ≡
                   ((cbalance (utxo ∣ collateral ᶜ) + (fees + cbalance (utxo ∣ collateral))) + dep) + donations
  pov-no-scripts = cong (λ x → x + dep + donations) $ begin
    cbalance utxo ℕ.+ fees
      ≡⟨ cong (_+ fees) (split-balance collateral) ⟩
    cbalance (utxo ∣ collateral ᶜ) ℕ.+ cbalance (utxo ∣ collateral) ℕ.+ fees
      ≡t⟨⟩
    cbalance (utxo ∣ collateral ᶜ) ℕ.+ (cbalance (utxo ∣ collateral) ℕ.+ fees)
      ≡⟨ cong (cbalance (utxo ∣ collateral ᶜ) +_) (+-comm _ fees) ⟩
    cbalance (utxo ∣ collateral ᶜ) ℕ.+ (fees ℕ.+ cbalance (utxo ∣ collateral))
      ∎
=======
  pov-scripts :  deposits' ≡ updateDeposits pp txb deposits
                 →  isValid ≡ true
                 →  cbalance utxo + fees + dep + donations + φ(wdls , isValid)
                    ≡  cbalance ((utxo ∣ txins ᶜ) ∪ˡ outs txb)
                       + (fees + txfee) + getCoin deposits' + (donations + txdonation)
  pov-scripts h valid = pov-scripts-worker (cbalance utxo) (cbalance ((utxo ∣ txins ᶜ) ∪ˡ outs txb)) utxo-ref-prop h valid

  pov-no-scripts :  isValid ≡ false
                    →  cbalance utxo + fees + dep + donations + φ(wdls , isValid)
                       ≡ cbalance (utxo ∣ collateral ᶜ) + (fees + cbalance (utxo ∣ collateral)) + dep + donations
  pov-no-scripts invalid = begin
    cbalance utxo + fees + dep + donations + φ(wdls , isValid) ≡⟨ cong (λ x → cbalance utxo + fees + dep + donations + φ(wdls , x)) invalid ⟩
    cbalance utxo + fees + dep + donations + 0 ≡⟨ +-identityʳ _ ⟩
    cbalance utxo + fees + dep + donations ≡⟨ cong (λ x → x + dep + donations) $ begin
      cbalance utxo ℕ.+ fees ≡⟨ cong (_+ fees) (split-balance collateral) ⟩
      cbalance (utxo ∣ collateral ᶜ) ℕ.+ cbalance (utxo ∣ collateral) ℕ.+ fees ≡t⟨⟩
      cbalance (utxo ∣ collateral ᶜ) ℕ.+ (cbalance (utxo ∣ collateral) ℕ.+ fees) ≡⟨ cong (cbalance (utxo ∣ collateral ᶜ) +_) (+-comm _ fees) ⟩
      cbalance (utxo ∣ collateral ᶜ) ℕ.+ (fees ℕ.+ cbalance (utxo ∣ collateral)) ∎ ⟩
    cbalance (utxo ∣ collateral ᶜ) + (fees + cbalance (utxo ∣ collateral)) + dep + donations
    ∎
>>>>>>> 937db4ab
\end{code}

Here, we state the fact that the UTxO relation is computable.

\begin{figure*}[h]
\begin{code}
UTXO-step : UTxOEnv → UTxOState → Tx → ComputationResult String UTxOState
UTXO-step = compute ⦃ Computational-UTXO ⦄

UTXO-step-computes-UTXO  :  UTXO-step Γ utxoState tx ≡ success utxoState'
                         ⇔  Γ ⊢ utxoState ⇀⦇ tx ,UTXO⦈ utxoState'
UTXO-step-computes-UTXO = ≡-success⇔STS ⦃ Computational-UTXO ⦄
\end{code}
\caption{Computing the UTXO transition system}
\end{figure*}

\begin{property}[\textbf{Preserve Balance}]~\\
\noindent
For all \AgdaBound{Γ} \∈ \UTxOEnv, \AgdaBound{utxo}, \AgdaBound{utxo'} \∈ \UTxO,
\AgdaBound{fees}, \AgdaBound{fees'} \∈ \Coin and \AgdaBound{tx} \∈ \Tx,

if
\begin{code}[hide]
pov : let open Tx tx; open TxBody body in
\end{code}
\begin{code}
  txid ∉ mapˢ proj₁ (dom utxo)
\end{code}

and
\begin{code}[hide]
  →
\end{code}
\begin{code}
  Γ ⊢  ⟦ utxo   , fees   , deposits   , donations   ⟧ᵘ ⇀⦇ tx ,UTXO⦈
       ⟦ utxo'  , fees'  , deposits'  , donations'  ⟧ᵘ
\end{code}

then
\begin{code}[hide]
  →
\end{code}
\begin{code}
  getCoin ⟦ utxo , fees , deposits , donations ⟧ᵘ + φ(getCoin txwdrls , isValid)
  ≡ getCoin ⟦ utxo' , fees' , deposits' , donations' ⟧ᵘ
\end{code}
\begin{code}[hide]
pov {deposits' = deposits'} h'
    step@(UTXO-inductive⋯ _ Γ _ _ _ _ _ _ newBal noMintAda _ _ _ _ _ _ _ _ _ (Scripts-Yes (_ , valid))) =
    DepositHelpers.pov-scripts step h' refl valid

pov h' step@(UTXO-inductive⋯ _ _ _ _ _ _ _ _ _ _ _ _ _ _ _ _ _ _ _ (Scripts-No (_ , invalid))) =
  DepositHelpers.pov-no-scripts step h' invalid
\end{code}

\end{property}

\begin{property}[\textbf{General Minimum Spending Condition}]~\\

\begin{code}[hide]
isRefundCert : DCert → Bool
isRefundCert (dereg c _) = true
isRefundCert (deregdrep c _) = true
isRefundCert _ = false

noRefundCert : List DCert → Type _
noRefundCert l = All (λ cert → isRefundCert cert ≡ false) l

opaque
  unfolding List-Model
  unfolding finiteness
  fin∘list[] : {A : Type} → proj₁ (finiteness{A = A} ∅) ≡ []
  fin∘list[] = refl
  fin∘list∷[] : {A : Type} {a : A} → proj₁ (finiteness ❴ a ❵) ≡ [ a ]
  fin∘list∷[] = refl

coin∅ : getCoin{A = DepositPurpose ⇀ Coin} ∅ ≡ 0
coin∅ = begin
  foldr (λ x → (proj₂ x) +_) 0 (deduplicate _≟_ (proj₁ (finiteness ∅)))
    ≡⟨ cong (λ u → (foldr (λ x → (proj₂ x) +_) 0 (deduplicate _≟_ u))) fin∘list[] ⟩
  foldr (λ (x : DepositPurpose × Coin) → (proj₂ x) +_) 0 (deduplicate _≟_ [])
    ≡⟨ cong (λ u → (foldr (λ (x : DepositPurpose × Coin) → (proj₂ x) +_) 0  u))
            {x = deduplicate _≟_ []} {y = []} refl ⟩
  foldr (λ (x : DepositPurpose × Coin) → (proj₂ x) +_) 0 []
    ≡⟨ refl ⟩
  0 ∎
  where open Prelude.≡-Reasoning

getCoin-singleton : ((dp , c) : DepositPurpose × Coin) → indexedSumᵛ' id ❴ (dp , c) ❵ ≡ c
getCoin-singleton _ = indexedSum-singleton' ⦃ M = +-0-commutativeMonoid ⦄ (finiteness _)

module _ -- ASSUMPTION --
         (gc-hom : (d₁ d₂ : DepositPurpose ⇀ Coin) → getCoin (d₁ ∪⁺ d₂) ≡ getCoin d₁ + getCoin d₂)
  where
  ∪⁺singleton≡ : {deps : DepositPurpose ⇀ Coin} {(dp , c) : DepositPurpose × Coin}
                 → getCoin (deps ∪⁺ ❴ (dp , c) ❵ᵐ) ≡ getCoin deps + c
  ∪⁺singleton≡ {deps} {(dp , c)} = begin
    getCoin (deps ∪⁺ ❴ (dp , c) ❵)
      ≡⟨ gc-hom deps ❴ (dp , c) ❵ ⟩
    getCoin deps + getCoin{A = DepositPurpose ⇀ Coin} ❴ (dp , c) ❵
      ≡⟨ cong (getCoin deps +_) (getCoin-singleton (dp , c)) ⟩
    getCoin deps + c
      ∎
    where open Prelude.≡-Reasoning

  module _ {deposits : DepositPurpose ⇀ Coin} {txid : TxId} {gaDep : Coin} where

    ≤updatePropDeps : (props : List GovProposal)
      → getCoin deposits ≤ getCoin (updateProposalDeposits props txid gaDep deposits)
    ≤updatePropDeps [] = ≤-reflexive refl
    ≤updatePropDeps (x ∷ props) = ≤-trans (≤updatePropDeps props)
                                          (≤-trans (m≤m+n _ _)
                                                   (≤-reflexive $ sym $ ∪⁺singleton≡))
    updatePropDeps≡ : (ps : List GovProposal)
      → getCoin (updateProposalDeposits ps txid gaDep deposits) - getCoin deposits ≡ (length ps) * gaDep
    updatePropDeps≡ [] = n∸n≡0 (getCoin deposits)
    updatePropDeps≡ (_ ∷ ps) = let
      upD = updateProposalDeposits ps txid gaDep deposits in
      begin
        getCoin (upD ∪⁺ ❴ GovActionDeposit (txid , length ps) , gaDep ❵ᵐ) ∸ getCoin deposits
          ≡⟨ cong (_∸ getCoin deposits) ∪⁺singleton≡ ⟩
        getCoin upD + gaDep ∸ getCoin deposits
          ≡⟨ +-∸-comm _ (≤updatePropDeps ps) ⟩
        (getCoin upD ∸ getCoin deposits) + gaDep
          ≡⟨ cong (_+ gaDep) (updatePropDeps≡ ps) ⟩
        (length ps) * gaDep + gaDep
          ≡⟨ +-comm ((length ps) * gaDep) gaDep ⟩
        gaDep + (length ps) * gaDep
          ∎
        where open Prelude.≡-Reasoning

  ≤certDeps  :  (certs : List DCert)
                {d : DepositPurpose ⇀ Coin} {(dp , c) : DepositPurpose × Coin}
             →  getCoin d ≤ getCoin (d ∪⁺ ❴ (dp , c) ❵)

  ≤certDeps certs {d} = begin
    getCoin d                      ≤⟨ m≤m+n (getCoin d) _ ⟩
    getCoin d + _                  ≡⟨ sym ∪⁺singleton≡ ⟩
    getCoin (d ∪⁺ ❴ _ ❵)           ∎
    where open ≤-Reasoning

  ≤updateCertDeps : (cs : List DCert) {pp : PParams} {deposits :  DepositPurpose ⇀ Coin}
    → noRefundCert cs
    -- → ValidCertDeposits (mapˢ proj₁ (deposits ˢ)) cs   -- Do we need this? Maybe not.
    → getCoin deposits ≤ getCoin (updateCertDeposits pp cs deposits)
  ≤updateCertDeps [] nrf = ≤-reflexive refl
  ≤updateCertDeps (delegate c _ _ v ∷ cs) {pp} {deposits} (_ All.∷ nrf) =
    ≤-trans (≤certDeps cs) (≤updateCertDeps cs {pp} {deposits ∪⁺ ❴ CredentialDeposit c , v ❵} nrf)
  ≤updateCertDeps (regpool _ _ ∷ cs)       (_ All.∷ nrf) = ≤-trans (≤certDeps cs) (≤updateCertDeps cs nrf)
  ≤updateCertDeps (retirepool _ _ ∷ cs)    (_ All.∷ nrf) = ≤updateCertDeps cs nrf
  ≤updateCertDeps (regdrep _ _ _ ∷ cs)     (_ All.∷ nrf) = ≤-trans (≤certDeps cs) (≤updateCertDeps cs nrf)
  ≤updateCertDeps (ccreghot _ _ ∷ cs)      (_ All.∷ nrf) = ≤updateCertDeps cs nrf

  -- Main Theorem: General Minimum Spending Condition --
  gmsc :  let open Tx tx renaming (body to txb); open TxBody txb
              pp = UTxOEnv.pparams Γ; open PParams pp
              open UTxOState utxoState
                renaming (utxo to st; fees to fs; deposits to deps; donations to dons)
          in
    Γ ⊢  ⟦ st   , fs   , deps   , dons   ⟧ᵘ ⇀⦇ tx ,UTXO⦈
         ⟦ utxo'  , fees'  , deposits'  , donations'  ⟧ᵘ

    → noRefundCert txcerts -- FINAL ASSUMPTION --

       -------------------------------------------------------------------
    →  coin (consumed pp utxoState txb) ≥ length txprop * govActionDeposit

  gmsc step@(UTXO-inductive⋯ tx Γ utxoState _ _ _ _ _ c≡p cmint≡0 _ _ _ _ _ _ _ _ _ _) nrf =
    begin
    length txprop * govActionDeposit
      ≡˘⟨ updatePropDeps≡ txprop ⟩
    getCoin (updateProposalDeposits txprop txid govActionDeposit deps) ∸ getCoin deps
      ≤⟨ ∸-monoˡ-≤ (getCoin deps) (≤updateCertDeps txcerts nrf) ⟩
    getCoin (updateDeposits pp txb deps) - getCoin deps
      ≡⟨ ∸≡posPart⊖ {getCoin (updateDeposits pp txb deps)} {getCoin deps} ⟩
    newDeps
      ≤⟨ m≤n+m newDeps (coin balOut + txfee + txdonation) ⟩
    coin balOut + txfee + txdonation + newDeps
      ≡⟨ +-assoc (coin balOut + txfee) txdonation newDeps ⟩
    coin balOut + txfee + (txdonation + newDeps)
      ≡⟨ cong (coin balOut + txfee +_) (+-comm txdonation newDeps) ⟩
    coin balOut + txfee + (newDeps + txdonation)
      ≡˘⟨ +-assoc (coin balOut + txfee) newDeps txdonation ⟩
    coin balOut + txfee + newDeps + txdonation
      ≡˘⟨ cong (λ x → x + newDeps + txdonation) coin-inject-lemma ⟩
    coin (balOut + inject txfee) + newDeps + txdonation
      ≡˘⟨ cong (_+ txdonation) coin-inject-lemma ⟩
    coin (balOut + inject txfee + inject newDeps) + txdonation
      ≡˘⟨ coin-inject-lemma ⟩
    coin (balOut + inject txfee + inject newDeps + inject txdonation)
      ≡˘⟨ cong coin c≡p ⟩
    coin (balIn + mint + inject refunds + inject wdrls) ∎
    where
    open ≤-Reasoning
    pp : PParams
    pp = UTxOEnv.pparams Γ; open PParams pp
    open Tx tx renaming (body to txb); open TxBody txb
    open UTxOState utxoState renaming (utxo to st; fees to fs; deposits to deps; donations to dons)

    newDeps refunds wdrls : Coin
    newDeps = newDeposits pp utxoState txb
    refunds = depositRefunds pp utxoState txb
    wdrls = getCoin txwdrls

    balIn balOut : Value
    balIn = balance (st ∣ txins)
    balOut = balance (outs txb)
\end{code}
\end{property}<|MERGE_RESOLUTION|>--- conflicted
+++ resolved
@@ -102,14 +102,14 @@
                             showValue = show ∘ coin
                           in
                             ( "¬consumed (UTxOEnv.pparams Γ) s (Tx.body tx) ≡ produced (UTxOEnv.pparams Γ) s (Tx.body tx)"
-                            +ˢ "\n  consumed =\t\t" -- +ˢ showValue con
+                            +ˢ "\n  consumed =\t\t" +ˢ showValue con
                             +ˢ "\n    ins  =\t\t" +ˢ showValue (balance (s .UTxOState.utxo ∣ txb .TxBody.txins))
                             +ˢ "\n    mint =\t\t" +ˢ showValue (TxBody.mint txb)
-                            +ˢ "\n    depositRefunds =\t" -- +ˢ showValue (inject (depositRefunds pp s txb))
-                            +ˢ "\n  produced =\t\t" -- +ˢ showValue prod
+                            +ˢ "\n    depositRefunds =\t" +ˢ showValue (inject (depositRefunds pp s txb))
+                            +ˢ "\n  produced =\t\t" +ˢ showValue prod
                             +ˢ "\n    outs =\t\t" +ˢ showValue (balance $ outs txb)
                             +ˢ "\n    fee  =\t\t" +ˢ show (txb .TxBody.txfee)
-                            +ˢ "\n    newDeposits  =\t" -- +ˢ show (newDeposits pp s txb)
+                            +ˢ "\n    newDeposits  =\t" +ˢ show (newDeposits pp s txb)
                             +ˢ "\n    donation  =\t\t" +ˢ show (txb .TxBody.txdonation)
                             )
                         (inj₂ b₄) → case dec-de-morgan b₄ of λ where
@@ -259,13 +259,8 @@
     → coin mint ≡ 0
     → consumed pp utxoState txb ≡ produced pp utxoState txb
     → cbalance ((UTxOState.utxo utxoState) ∣ txins)
-<<<<<<< HEAD
-    + depositRefunds pp utxoState txb
-    ≡ ((cbalance (outs txb) + txfee) + newDeposits pp utxoState txb) + txdonation
-=======
     + depositRefunds pp utxoState txb + getCoin txwdrls
     ≡ cbalance (outs txb) + txfee + newDeposits pp utxoState txb + txdonation
->>>>>>> 937db4ab
   balValueToCoin {utxoState} {pp} h h' = begin
     cbalance ((UTxOState.utxo utxoState) ∣ txins) + depositRefunds pp utxoState txb + getCoin txwdrls
       ≡˘⟨ consumedCoinEquality {utxoState} {pp} h ⟩
@@ -335,12 +330,11 @@
     remDepTot : Coin
     remDepTot = getCoin deposits - ref
 
-  deposits-change' : Δdep ≡ (tot - ref)
+  deposits-change' : Δdep ≡ tot - ref
   deposits-change' = sym posPart-negPart≡x
 
   dep-ref : tot ≡ 0 → uDep + ref ≡ dep
-  dep-ref tot≡0 =
-    ℤ.+-injective $ begin
+  dep-ref tot≡0 = ℤ.+-injective $ begin
     ℤ.+_ (uDep + ref)          ≡⟨ ℤ.pos-+ uDep ref ⟩
     ℤ.+_ uDep ℤ.+ (ref - 0)    ≡˘⟨ cong (λ u → ℤ.+_ uDep ℤ.+ (ref - u)) tot≡0 ⟩
     ℤ.+_ uDep ℤ.+ (ref - tot)  ≡⟨ cong ((ℤ.+ uDep) +_) (ℤ.⊖-swap ref tot) ⟩
@@ -421,13 +415,8 @@
         ∎
 
   utxo-ref-prop :
-<<<<<<< HEAD
-    (cbalance utxo) + ref ≡
-    (cbalance ((utxo ∣ txins ᶜ) ∪ˡ outs txb) + txfee + txdonation) + tot
-=======
     cbalance utxo + ref + wdls ≡
     cbalance ((utxo ∣ txins ᶜ) ∪ˡ outs txb) + txfee + txdonation + tot
->>>>>>> 937db4ab
   utxo-ref-prop = utxo-ref-prop-worker
                     (cbalance utxo)
                     (cbalance (utxo ∣ txins))
@@ -470,16 +459,6 @@
       ∎
 
   module _ (balanceUtxo balanceUtxo' : Coin)
-<<<<<<< HEAD
-           (ref-prop : balanceUtxo + ref ≡ (balanceUtxo' + txfee + txdonation) + tot)
-           (h : deposits' ≡ updateDeposits pp txb deposits)
-           where
-
-    pov-scripts-worker : ((balanceUtxo + fees) + dep) + donations ≡
-                         balanceUtxo' + (fees + txfee) + getCoin deposits' + (donations + txdonation)
-    pov-scripts-worker = begin
-      balanceUtxo + fees + dep + donations
-=======
            (ref-prop : balanceUtxo + ref + wdls ≡ balanceUtxo' + txfee + txdonation + tot)
            (h : deposits' ≡ updateDeposits pp txb deposits)
            where
@@ -497,7 +476,6 @@
       balanceUtxo + fees + dep + (wdls + donations)
         ≡˘⟨ +-assoc (balanceUtxo + fees + dep) wdls donations  ⟩
       balanceUtxo + fees + dep + wdls + donations
->>>>>>> 937db4ab
         ≡⟨ cong (_+ donations)
         $ begin
             balanceUtxo + fees + dep + wdls
@@ -532,26 +510,6 @@
       balanceUtxo' + (fees + txfee) + getCoin deposits' + (donations + txdonation)
         ∎
 
-<<<<<<< HEAD
-  pov-scripts : deposits' ≡ updateDeposits pp txb deposits
-              → ((cbalance utxo + fees) + dep) + donations
-                 ≡ cbalance ((utxo ∣ txins ᶜ) ∪ˡ outs txb)
-                   + (fees + txfee) + getCoin deposits' + (donations + txdonation)
-  pov-scripts h = pov-scripts-worker (cbalance utxo) (cbalance ((utxo ∣ txins ᶜ) ∪ˡ outs txb))
-                                     utxo-ref-prop h
-
-  pov-no-scripts : ((cbalance utxo + fees) + dep) + donations ≡
-                   ((cbalance (utxo ∣ collateral ᶜ) + (fees + cbalance (utxo ∣ collateral))) + dep) + donations
-  pov-no-scripts = cong (λ x → x + dep + donations) $ begin
-    cbalance utxo ℕ.+ fees
-      ≡⟨ cong (_+ fees) (split-balance collateral) ⟩
-    cbalance (utxo ∣ collateral ᶜ) ℕ.+ cbalance (utxo ∣ collateral) ℕ.+ fees
-      ≡t⟨⟩
-    cbalance (utxo ∣ collateral ᶜ) ℕ.+ (cbalance (utxo ∣ collateral) ℕ.+ fees)
-      ≡⟨ cong (cbalance (utxo ∣ collateral ᶜ) +_) (+-comm _ fees) ⟩
-    cbalance (utxo ∣ collateral ᶜ) ℕ.+ (fees ℕ.+ cbalance (utxo ∣ collateral))
-      ∎
-=======
   pov-scripts :  deposits' ≡ updateDeposits pp txb deposits
                  →  isValid ≡ true
                  →  cbalance utxo + fees + dep + donations + φ(wdls , isValid)
@@ -572,7 +530,6 @@
       cbalance (utxo ∣ collateral ᶜ) ℕ.+ (fees ℕ.+ cbalance (utxo ∣ collateral)) ∎ ⟩
     cbalance (utxo ∣ collateral ᶜ) + (fees + cbalance (utxo ∣ collateral)) + dep + donations
     ∎
->>>>>>> 937db4ab
 \end{code}
 
 Here, we state the fact that the UTxO relation is computable.
@@ -621,7 +578,7 @@
 \end{code}
 \begin{code}[hide]
 pov {deposits' = deposits'} h'
-    step@(UTXO-inductive⋯ _ Γ _ _ _ _ _ _ newBal noMintAda _ _ _ _ _ _ _ _ _ (Scripts-Yes (_ , valid))) =
+    step@(UTXO-inductive⋯ _ Γ _ _ _ _ _ _ newBal noMintAda _ _ _ _ _ _ _ _ _ (Scripts-Yes (_ , _ , valid))) =
     DepositHelpers.pov-scripts step h' refl valid
 
 pov h' step@(UTXO-inductive⋯ _ _ _ _ _ _ _ _ _ _ _ _ _ _ _ _ _ _ _ (Scripts-No (_ , invalid))) =
