--- conflicted
+++ resolved
@@ -153,70 +153,12 @@
         returnAddr  : RwdAddr
         anchor      : Anchor
 
-<<<<<<< HEAD
-The purpose of the \SecurityGroup is to add an additional check to
-security-relevant protocol parameters. Any proposal that includes a
-change to a security-relevant protocol parameter must also be accepted
-by at least half of the SPO stake.
-
-\subsection{Enactment}
-\label{sec:enactment}
-\defn{Enactment} of a governance action is carried out as an \defn{enact transition}
-which requires an \defn{enact environment}, an \defn{enact state}
-representing the existing state (prior to enactment), the voted on
-governance action (that achieved enough votes to enact), and the state that results from enacting the given
-governance action (see Figure~\ref{fig:enactment-types}).
-
-A record of type \EnactEnv represents the environment for enacting a governance action.
-A record of type \EnactState represents the state for enacting a governance action.
-The latter contains fields for the constitutional committee, constitution,
-protocol version, protocol parameters, withdrawals from treasury, and treasury balance.
-\begin{figure*}[h]
-\begin{code}
-record EnactEnv : Set where
-  constructor ⟦_,_,_⟧ᵉ
-  field gid       : GovActionID
-        treasury  : Coin
-        epoch     : Epoch
-
-record EnactState : Set where
-  field cc            : HashProtected (Maybe ((Credential ⇀ Epoch) × ℚ))
-        constitution  : HashProtected (DocHash × Maybe ScriptHash)
-        pv            : HashProtected ProtVer
-        pparams       : HashProtected PParams
-        withdrawals   : RwdAddr ⇀ Coin
-
-ccCreds : HashProtected (Maybe ((Credential ⇀ Epoch) × ℚ)) → ℙ Credential
-getHash : ∀ {a} → NeedsHash a → Maybe GovActionID
-getHash {NoConfidence}         h = just h
-getHash {NewCommittee _ _ _}   h = just h
-getHash {NewConstitution _ _}  h = just h
-getHash {TriggerHF _}          h = just h
-getHash {ChangePParams _}      h = just h
-getHash {TreasuryWdrl _}       _ = nothing
-getHash {Info}                 _ = nothing
-
-open EnactState
-
-getHashES : EnactState → GovAction → Maybe GovActionID
-getHashES es NoConfidence           = just $ es .cc .proj₂
-getHashES es (NewCommittee _ _ _)   = just $ es .cc .proj₂
-getHashES es (NewConstitution _ _)  = just $ es .constitution .proj₂
-getHashES es (TriggerHF _)          = just $ es .pv .proj₂
-getHashES es (ChangePParams _)      = just $ es .pparams .proj₂
-getHashES es (TreasuryWdrl _)       = nothing
-getHashES es Info                   = nothing
-
-ccCreds (just x   , _)  = dom (x .proj₁)
-ccCreds (nothing  , _)  = ∅
-=======
 record GovActionState : Set where
   field votes       : Voter ⇀ Vote
         returnAddr  : RwdAddr
         expiresIn   : Epoch
         action      : GovAction
         prevAction  : NeedsHash action
->>>>>>> 5398da54
 \end{code}
 \begin{code}[hide]
 instance
