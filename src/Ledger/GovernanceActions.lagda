--- conflicted
+++ resolved
@@ -62,25 +62,6 @@
   ChangePParams    : PParamsUpdate                            →  GovAction
   TreasuryWdrl     : (RwdAddr ⇀ Coin)                         →  GovAction
   Info             :                                             GovAction
-<<<<<<< HEAD
-
-actionWellFormed : GovAction → Type
-actionWellFormed (ChangePParams x)  =  ppdWellFormed x
-actionWellFormed (TreasuryWdrl x)   =  ∀[ a ∈ dom x ] RwdAddr.net a ≡ NetworkId
-                                       × ∃[ v ∈ range x ] ¬ (v ≡ 0)
-actionWellFormed _                  =  ⊤
-\end{code}
-\begin{code}[hide]
-actionWellFormed? : ∀ {a} → actionWellFormed a ⁇
-actionWellFormed? {NoConfidence}          = it
-actionWellFormed? {UpdateCommittee _ _ _} = it
-actionWellFormed? {NewConstitution _ _}   = it
-actionWellFormed? {TriggerHF _}           = it
-actionWellFormed? {ChangePParams _}       = it
-actionWellFormed? {TreasuryWdrl _}        = it
-actionWellFormed? {Info}                  = it
-=======
->>>>>>> fd4d0b95
 \end{code}
 \end{AgdaMultiCode}
 \caption{Governance actions}
