--- conflicted
+++ resolved
@@ -1,37 +1,21 @@
-<<<<<<< HEAD
-\section{Governance actions\protect\footnotemark}
-\label{sec:governance-actions}
-\footnotetext{See also: \href{https://github.com/cardano-foundation/CIPs/tree/master/CIP-1694}{github.com/cardano-foundation/CIPs/CIP-1694}}
-%%\textit{Any Cardano user} will be allowed to submit a \defn{governance action}.
-We introduce three distinct bodies that have specific functions in the new governance framework:
-\begin{enumerate}
-\item
-  a constitutional committee
-\item
-  a group of delegate representatives (henceforth called \defn{DReps})
-\item
-  the stake pool operators (henceforth called \defn{SPOs})
-\end{enumerate}
-Every governance action must be ratified by at least two of these three bodies using their on-chain \defn{votes}.
-The type of action and the state of the governance system determines which bodies must ratify it.
-Ratified actions are then \defn{enacted} on-chain, following a set of well-defined rules.
-\\[4pt]
-As with stake pools, any Ada holder may register to be a DRep and so choose to represent themselves and/or others.
-Also, as with stake pools, Ada holders may instead delegate their voting rights to any other DRep.
-Voting rights will be based on the total Ada that is delegated, as a whole number of Lovelace.
-\\[4pt]
-The most crucial aspect of this proposal is the notion of ``\textit{one Lovelace = one vote}''.
-
-=======
 \section{Governance actions}
 \label{sec:governance-actions}
 We introduce three distinct bodies that have specific functions in the new governance framework:
 \begin{enumerate}
-\item \ac{CC}
-\item \acp{DRep}
-\item \acp{SPO}
+\item
+  a constitutional committee (henceforth called \CC);
+\item
+  a group of delegate representatives (henceforth called \DReps);
+\item
+  a group of stake pool operators (henceforth called \SPOs).
 \end{enumerate}
->>>>>>> 467dfa45
+%Every governance action must be ratified by at least two of these three bodies using their on-chain \defn{votes}.
+%The type of action and the state of the governance system determines which bodies must ratify it.
+%Ratified actions are then \defn{enacted} on-chain, following a set of well-defined rules.
+%\\[4pt]
+%As with stake pools, any Ada holder may register to be a DRep and so choose to represent themselves and/or others.
+%Also, as with stake pools, Ada holders may instead delegate their voting rights to any other DRep.
+%Voting rights will be based on the total Ada that is delegated, as a whole number of Lovelace.
 \begin{code}[hide]
 {-# OPTIONS --safe #-}
 open import Ledger.Crypto
@@ -65,52 +49,6 @@
 
 2ℚ = 1ℚ Data.Rational.+ 1ℚ
 \end{code}
-
-Figure~\ref{defs:governance} defines several data types used to represent governance actions including:
-\begin{itemize}
-  \item %%% \defn{identifier} (\AgdaSymbol{:}\,
-        \AgdaDatatype{GovActionId}---a pair consisting of a transaction id (\AgdaSymbol{:}\,\AgdaDatatype{TxId}) and a natural number (\AgdaSymbol{:}\,\AgdaDatatype{ℕ});
-  \item %%% \defn{role} (\AgdaSymbol{:}\,
-        \AgdaDatatype{GovRole}---enumerates the available voter roles: \AgdaInductiveConstructor{CC}, \AgdaInductiveConstructor{DRep}, \AgdaInductiveConstructor{SPO};
-  \item %%% \defn{voter delegation type} (\AgdaSymbol{:}\,
-        \AgdaDatatype{VDeleg}---enumerates the available ways to delegate votes: by a credential
-        (\AgdaInductiveConstructor{credVoter}), abstention (\AgdaInductiveConstructor{abstainRep}), or expressing no confidence (\AgdaInductiveConstructor{noConfidenceRep});
-  \item %%% \defn{anchor} (\AgdaSymbol{:}\,
-        \AgdaRecord{Anchor}---an anchor with fields \AgdaField{url} (\AgdaSymbol{:}\,\AgdaDatatype{String}) and a document \AgdaField{hash} (\AgdaSymbol{:}\,\AgdaDatatype{DocHash});
-  \item %%% \defn{governance action} (\AgdaSymbol{:}\,
-        \AgdaDatatype{GovAction}---enumerates the available governance actions
-        (\AgdaInductiveConstructor{NoConfidence}, \AgdaInductiveConstructor{NewCommittee},
-        \AgdaInductiveConstructor{NewConstitution}, \AgdaInductiveConstructor{TriggerHF},
-        \AgdaInductiveConstructor{ChangePParams}, \AgdaInductiveConstructor{TreasuryWdrl}, or
-        \AgdaInductiveConstructor{Info}).
-\end{itemize}
-The \AgdaDatatype{GovAction} type represents the seven available \defn{governance actions} described in Table~\ref{fig:types-of-governance-actions}.
-\begin{table}[h]
-\begin{longtable}[]{@{}
- >{\raggedright\arraybackslash}p{(\columnwidth - 2\tabcolsep) * \real{0.35}}
- >{\raggedright\arraybackslash}p{(\columnwidth - 2\tabcolsep) * \real{0.35}}
- >{\raggedright\arraybackslash}p{(\columnwidth - 2\tabcolsep) * \real{0.15}}@{}}
-\hline
-\textbf{Action}  & \textbf{Description}  &  \textbf{Agda type}\\
-\hline
-\endhead
-1. Motion of no-confidence & A motion to create a \defn{state of no-confidence} in the current constitutional committee & \AgdaInductiveConstructor{NoConfidence}\\
-2. New constitutional committee and/or threshold and/or term limits & Changes to the members of the constitutional committee and/or to its signature threshold and/or term limits & \AgdaInductiveConstructor{NewCommittee}\\
-3. Updates to the Constitution & A modification to the off-chain Constitution, recorded as an on-chain hash of the text document & \AgdaInductiveConstructor{NewConstitution}\\
-4. Hard fork\footnotemark &
-  Initiation triggers a non-backwards compatible upgrade of the network; requires a prior software upgrade & \AgdaInductiveConstructor{TriggerHF} \\
-5. Protocol Parameter Changes & Any change to \textit{one or more} updatable protocol parameters, excluding changes to major protocol versions (``hard forks'') & \AgdaInductiveConstructor{ChangePParams}\\
-6. Treasury Withdrawals & Movements from the treasury, sub-categorized into small, medium or large withdrawals (based on the amount of Lovelace to be withdrawn). The thresholds for treasury withdrawals are discussed below. & \AgdaInductiveConstructor{TreasuryWdrl} \\
-7. Info & An action that has no effect on-chain, other than an on-chain record. & \AgdaInductiveConstructor{Info}\\
-\hline
-\end{longtable}
-\caption{Types of governance actions}
-\label{tab:types-of-governance-actions}
-\end{table}
-\footnotetext{There are many varying definitions of the term ``hard fork'' in the blockchain industry. Hard forks typically refer
-  to non-backwards compatible updates of a network. In Cardano, we formalize the definition slightly more by calling any upgrade that
-  would lead to \emph{more blocks} being validated a ``hard fork'' and force nodes to comply with the new protocol version, effectively
-  obsoleting nodes that are unable to handle the upgrade.}
 \begin{figure*}[h]
 {\small
 \begin{code}
@@ -140,12 +78,6 @@
   TreasuryWdrl     : (Credential ⇀ Coin)              → GovAction
   Info             :                                    GovAction
 \end{code}
-<<<<<<< HEAD
-\caption{Governance actions}
-\label{defs:governance}
-\end{figure*}
-
-=======
 } %% end small
 \caption{Governance actions}
 \label{defs:governance}
@@ -180,7 +112,6 @@
   to non-backwards compatible updates of a network. In Cardano, we formalize the definition slightly more by calling any upgrade that
   would lead to \emph{more blocks} being validated a ``hard fork'' and force nodes to comply with the new protocol version, effectively
   obsoleting nodes that are unable to handle the upgrade.}
->>>>>>> 467dfa45
 \begin{code}[hide]
 actionWellFormed : GovAction → Bool
 actionWellFormed (ChangePParams x _) = ppdWellFormed x
@@ -233,56 +164,6 @@
 {\small
 \begin{code}
 NeedsHash : GovAction → Set
-<<<<<<< HEAD
-NeedsHash NoConfidence         = GovActionID
-NeedsHash (NewCommittee _ _ _) = GovActionID
-NeedsHash (NewConstitution _)  = GovActionID
-NeedsHash (TriggerHF _)        = GovActionID
-NeedsHash (ChangePParams _ _)  = GovActionID
-NeedsHash (TreasuryWdrl _)     = ⊤
-NeedsHash Info                 = ⊤
-\end{code}
-
-A governance action is an on-chain event that is triggered by a transaction, and there is a deadline after which
-the governance action cannot be enacted.
-\begin{itemize}
-\item
-  \defn{Ratification}. An action is said to be \defn{ratified} when it gathers enough votes in its favor (through the rules and parameters that are detailed
-  below).
-\item
-  \defn{Expiration}. An action that doesn't collect sufficient \AgdaField{yes} votes before its deadline is said to have \defn{expired}.
-\item
-  \defn{Enactment}. An action that has been ratified is said to be \defn{enacted} once it has been activated on the network.
-\end{itemize}
-
-
-\subsection{Voting and ratification}
-\label{sec:voting-and-ratification}
-A governance action is an on-chain event that is triggered by a transaction. There is a deadline after which
-the governance action cannot be enacted.
-\begin{itemize}
-\item
-  A governance action is said to be \defn{ratified} when it gathers enough votes in its favor
-  (through the rules and parameters that are detailed elsewhere [TODO: insert reference]).
-\item
-  A governance action is said to have \defn{expired} if it does not collect sufficient \AgdaField{yes} votes before the deadline.
-\item
-  An action that has been ratified is said to be \defn{enacted} once it has been activated on the network.
-\end{itemize}
-
-The data type \AgdaDatatype{Vote} represents the different voting options: \AgdaInductiveConstructor{yes}, \AgdaInductiveConstructor{no}, or \AgdaInductiveConstructor{abstain}.
-Each \AgdaField{vote} is recorded in a \AgdaRecord{GovVote} record along with the following meta-data:
-\begin{itemize}
-\item \FieldTyped{gid}{GovActionID} (governance action identifier),
-\item \FieldTyped{role}{GovRole},
-\item \FieldTyped{credential}{Credential},
-\item \FieldTyped{anchor}{Maybe~Anchor}.
-\end{itemize}
-A \defn{governance action proposal} is recorded in a \AgdaRecord{GovProposal} record which includes fields for
-a return address (\FieldTyped{returnAddr}{RwdAddr}), the proposed governance action (\FieldTyped{action}{GovAction}),
-a hash of the previous governance action (\FieldTyped{prevAction}{NeedsHash action}), and an anchor. (See Figure~\ref{defs:governance-votes}.)
-\begin{figure*}[h]
-=======
 NeedsHash NoConfidence          = GovActionID
 NeedsHash (NewCommittee _ _ _)  = GovActionID
 NeedsHash (NewConstitution _)   = GovActionID
@@ -314,7 +195,6 @@
 
 \begin{figure*}[h]
 {\small
->>>>>>> 467dfa45
 \begin{code}
 data Vote : Set where
   yes      : Vote
@@ -334,15 +214,6 @@
         prevAction  : NeedsHash action
         anchor      : Anchor
 \end{code}
-<<<<<<< HEAD
-\caption{Governance action proposals and votes}
-\label{defs:governance-votes}
-\end{figure*}
-\emph{Any Ada holder} can submit a governance action to the chain.
-They must provide a deposit of \AgdaBound{govDeposit} Lovelace, which will be returned when the action is finalized (whether it is \defn{ratified} or has \defn{expired}).
-The deposit amount will be added to the \defn{deposit pot}, similar to stake key deposits. It will also be counted towards the stake of the reward address it will be paid
-back to, to not reduce the submitter's voting power to vote on their own (and competing) actions.
-=======
 } %% end small
 \caption{Governance action proposals and votes}
 \label{defs:governance-votes}
@@ -360,7 +231,6 @@
 The deposit amount will be added to the \defn{deposit pot}, similar to stake key deposits. It will also be
 counted towards the stake of the reward address it will be paid back to, to not reduce the submitter's
 voting power to vote on their own (and competing) actions.
->>>>>>> 467dfa45
 \\[4pt]
 \textbf{Remarks}.
 \begin{enumerate}
@@ -376,24 +246,6 @@
   unquoteDecl DecEq-VDeleg  = derive-DecEq ((quote VDeleg  , DecEq-VDeleg)  ∷ [])
 \end{code}
 
-<<<<<<< HEAD
-See Section~\ref{sec:ratification} for more on the ratification process.
-
-\subsection{Enactment}
-\label{sec:enactment}
-\defn{Enactment} of a governance action is carried out as an \defn{enact transition}
-which requires an \defn{enact environment} (\AgdaSymbol{:}\,\AgdaRecord{EnactEnv}), an \defn{enact state}
-(\AgdaSymbol{:}\,\AgdaRecord{EnactState}) representing the existing state (prior to enactment), the voted on
-governance action (that achieved enough votes to enact), and the state that results from enacting the given
-governance action (\AgdaSymbol{:}\,\AgdaRecord{EnactState}). (See Figure~\ref{fig:enactment-types}.)
-
-The \AgdaRecord{EnactEnv} record type represents the environment for enacting a governance action. %; the type has only one field, \FieldTyped{gid}{GovActionID}.
-
-The \AgdaRecord{EnactState} record type represents the state for enacting a governance action.
-It contains various fields such as \AgdaField{cc} (constitutional committee), \AgdaField{constitution},
-\AgdaField{pv} (protocol version), \AgdaField{pparams} (protocol parameters), \AgdaField{withdrawals}
-(withdrawals from treasury), and \AgdaField{treasury} (treasury balance).
-=======
 \subsection{Protocol parameters and governance actions}
 \label{sec:protocol-parameters-and-governance-actions}
 Recall from Section~\ref{sec:protocol-parameters}, parameters used in the Cardano ledger are grouped according to
@@ -414,7 +266,6 @@
 The type \EnactEnv is \acl{EnactEnv}, while \EnactState is \acl{EnactState}.
 The latter contains fields for the constitutional committee, constitution,
 protocol version, protocol parameters, withdrawals from treasury, and treasury balance.
->>>>>>> 467dfa45
 \begin{figure*}[h]
 {\small
 \begin{code}
@@ -430,10 +281,7 @@
         withdrawals   : Credential ⇀ Coin
         treasury      : Coin
 \end{code}
-<<<<<<< HEAD
-=======
-} %% end small
->>>>>>> 467dfa45
+} %% end small
 \caption{Enactment types}
 \label{fig:enactment-types}
 \end{figure*}
@@ -455,30 +303,17 @@
 
 instance
   _ = +-0-monoid
-<<<<<<< HEAD
-\end{code}
-
-The data type \verb!_⊢_⇀⦇_,ENACT⦈_! defines the transition relation for enacting a governance action.
-It represents how the \AgdaBound{EnactState} changes when a specific governance action is enacted.
-(See Figure~\ref{fig:enact-transition-system}.)
-
-\begin{figure*}[h]
-{\small
-\begin{code}
-data _⊢_⇀⦇_,ENACT⦈_ : EnactEnv → EnactState → GovAction → EnactState → Set where
-=======
 
 data
 \end{code}
 
-The relation \ENACTsyntax is \acl{ENACTsyntax}.
+The relation \ENACTsyntax defines the transition relation for enacting a governance action.
 It represents how the \EnactState changes when a specific governance action is enacted
 (see Figure~\ref{fig:enact-transition-system}).
 \begin{figure*}[h]
 {\small
 \begin{code}
   _⊢_⇀⦇_,ENACT⦈_ : EnactEnv → EnactState → GovAction → EnactState → Set where
->>>>>>> 467dfa45
   Enact-NoConf    : ⟦ gid ⟧ᵉ ⊢ s ⇀⦇ NoConfidence ,ENACT⦈  record s { cc = nothing , gid }
   Enact-NewComm   : ⟦ gid ⟧ᵉ ⊢ s ⇀⦇ NewCommittee new rem q ,ENACT⦈ let
     old = maybe proj₁ ∅ᵐ (proj₁ (EnactState.cc s))
@@ -499,8 +334,4 @@
 } %% end small
 \caption{ENACT transition system}
 \label{fig:enact-transition-system}
-<<<<<<< HEAD
-}
-=======
->>>>>>> 467dfa45
 \end{figure*}