--- conflicted
+++ resolved
@@ -46,8 +46,7 @@
   abstainRep       :                         VDeleg
   noConfidenceRep  :                         VDeleg
 
-<<<<<<< HEAD
-record Anchor : Set where
+record Anchor : Type where
 \end{code}
 \begin{code}[hide]
   field
@@ -55,11 +54,6 @@
 \begin{code}
     url   : String
     hash  : DocHash
-=======
-record Anchor : Type where
-  field  url   : String
-         hash  : DocHash
->>>>>>> 52e31136
 
 data GovAction : Type where
   NoConfidence     :                                             GovAction
@@ -180,8 +174,7 @@
 data Vote : Type where
   yes no abstain  : Vote
 
-<<<<<<< HEAD
-record GovVote : Set where
+record GovVote : Type where
 \end{code}
 \begin{code}[hide]
   field
@@ -192,7 +185,7 @@
     vote        : Vote
     anchor      : Maybe Anchor
 
-record GovProposal : Set where
+record GovProposal : Type where
 \end{code}
 \begin{code}[hide]
   field
@@ -205,7 +198,7 @@
     returnAddr  : RwdAddr
     anchor      : Anchor
 
-record GovActionState : Set where
+record GovActionState : Type where
 \end{code}
 \begin{code}[hide]
   field
@@ -216,28 +209,6 @@
     expiresIn   : Epoch
     action      : GovAction
     prevAction  : NeedsHash action
-=======
-record GovVote : Type where
-  field gid         : GovActionID
-        voter       : Voter
-        vote        : Vote
-        anchor      : Maybe Anchor
-
-record GovProposal : Type where
-  field action      : GovAction
-        prevAction  : NeedsHash action
-        policy      : Maybe ScriptHash
-        deposit     : Coin
-        returnAddr  : RwdAddr
-        anchor      : Anchor
-
-record GovActionState : Type where
-  field votes       : Voter ⇀ Vote
-        returnAddr  : RwdAddr
-        expiresIn   : Epoch
-        action      : GovAction
-        prevAction  : NeedsHash action
->>>>>>> 52e31136
 \end{code}
 \begin{code}[hide]
 instance
