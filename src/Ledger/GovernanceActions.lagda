\section{Governance actions}
\label{sec:governance-actions}
We introduce three distinct bodies that have specific functions in the new governance framework:
\begin{enumerate}
\item
  a constitutional committee  (henceforth called \CC)
\item
  a group of delegate representatives (henceforth called \DReps)
\item
  the stake pool operators (henceforth called \SPOs)
\end{enumerate}
\begin{code}[hide]
{-# OPTIONS --safe #-}
open import Ledger.Crypto

open import Ledger.Prelude hiding (yes; no)
open import Ledger.Epoch

import Ledger.PParams as PP
<<<<<<< HEAD
import Data.Nat as ℕ
=======

>>>>>>> b0c7004e
open import Data.Nat.Properties using (+-0-commutativeMonoid; +-0-monoid)
open import Data.Rational using (ℚ; 0ℚ; 1ℚ)

module Ledger.GovernanceActions (TxId Network DocHash : Set)
                                (es : EpochStructure)
                                (ppd : PP.PParamsDiff es)
                                (ppHashable : isHashableSet (PP.PParams es))
                                (crypto : Crypto) ⦃ _ : DecEq Network ⦄ where

open EpochStructure es
open Crypto crypto

open import Ledger.Address Network KeyHash ScriptHash

open PP es
open PParamsDiff ppd
open isHashableSet ppHashable renaming (THash to PPHash)

open import Tactic.Derive.DecEq
open import MyDebugOptions

open import Interface.HasRawPartialOrder.Instance

2ℚ = 1ℚ Data.Rational.+ 1ℚ
\end{code}
\begin{figure*}[h]
{\small
\begin{code}
GovActionID : Set
GovActionID = TxId × ℕ

data GovRole : Set where
  CC    : GovRole
  DRep  : GovRole
  SPO   : GovRole

data VDeleg : Set where
  credVoter        : GovRole → Credential → VDeleg
  abstainRep       : VDeleg
  noConfidenceRep  : VDeleg

record Anchor : Set where
  field  url   : String
         hash  : DocHash

data GovAction : Set where
  NoConfidence     :                                          GovAction
  NewCommittee     : Credential ⇀ Epoch → ℙ Credential → ℚ  → GovAction
  NewConstitution  : DocHash → Maybe ScriptHash             → GovAction
  TriggerHF        : ProtVer                                → GovAction
  ChangePParams    : UpdateT                                → GovAction
  TreasuryWdrl     : (RwdAddr ⇀ Coin)                       → GovAction
  Info             :                                          GovAction
\end{code}
} %% end small
\caption{Governance actions}
\label{defs:governance}
\end{figure*}
Figure~\ref{defs:governance} defines several data types used to represent governance actions including:
\begin{itemize}
  \item \defn{identifier}---a pair consisting of
        a \TxId (transaction ID) and a natural number;
  \item \defn{role}---one of three available voter roles defined above (\CC, \DRep, \SPO);
  \item \defn{voter delegation type}---one of three ways to delegate votes: by credential, abstention, or no confidence (\credVoter, \abstainRep, or \noConfidenceRep);
  \item \defn{anchor}---a url and a document hash;
  \item \defn{governance action}---one of seven possible actions (see Figure~\ref{fig:types-of-governance-actions} for definitions).
\end{itemize}
\begin{figure*}[h]
\begin{longtable}[]{@{}
 >{\raggedright\arraybackslash}p{(\columnwidth - 2\tabcolsep) * \real{0.2}}
 >{\raggedright\arraybackslash}p{(\columnwidth - 2\tabcolsep) * \real{0.75}}@{}}
\textbf{Action}  & \textbf{Description}\\
\hline
\endhead
\NoConfidence            & a motion to create a \defn{state of no-confidence} in the current constitutional committee \\[10pt]
\NewCommittee            & changes to the members of the constitutional committee and/or to its signature threshold and/or term limits \\[10pt]
\NewConstitution         & a modification to the off-chain Constitution, recorded as an on-chain hash of the text document \\[10pt]
\TriggerHF\footnotemark  & triggers a non-backwards compatible upgrade of the network; requires a prior software upgrade  \\[10pt]
\ChangePParams           & a change to \textit{one or more} updatable protocol parameters, excluding changes to major protocol versions (``hard forks'')\\[10pt]
\TreasuryWdrl            & movements from the treasury, sub-categorized into small, medium or large withdrawals (based on the amount of Lovelace to be withdrawn)\\[10pt]
\Info                    & an action that has no effect on-chain, other than an on-chain record
\end{longtable}
\caption{Types of governance actions}
\label{fig:types-of-governance-actions}
\end{figure*}
\footnotetext{There are many varying definitions of the term ``hard fork'' in the blockchain industry. Hard forks typically refer
  to non-backwards compatible updates of a network. In Cardano, we formalize the definition slightly more by calling any upgrade that
  would lead to \emph{more blocks} being validated a ``hard fork'' and force nodes to comply with the new protocol version, effectively
  obsoleting nodes that are unable to handle the upgrade.}
\begin{code}[hide]
actionWellFormed : GovAction → Bool
actionWellFormed (ChangePParams x) = ppdWellFormed x
actionWellFormed _                 = true

maximum : ℙ ℚ → ℚ
maximum x = foldl Data.Rational._⊔_ 0ℚ (proj₁ $ finiteness x)

module _ (pp : PParams) (ccThreshold' : Maybe ℚ) where
  open PParams pp
  open DrepThresholds drepThresholds
  open PoolThresholds poolThresholds

  -- Here, 2 can just be any number strictly greater than one. It just
  -- means that a threshold can never be cleared, i.e. that the action
  -- cannot be enacted.

  private
    ccThreshold : ℚ
    ccThreshold = case ccThreshold' of λ where
      (just x) → x
      nothing  → 2ℚ

    pparamThreshold : PParamGroup → ℚ
    pparamThreshold NetworkGroup    = P5a
    pparamThreshold EconomicGroup   = P5b
    pparamThreshold TechnicalGroup  = P5c
    pparamThreshold GovernanceGroup = P5d

    P5 : UpdateT → ℚ
    P5 ppu = maximum $ map pparamThreshold (updateGroups ppu)

  threshold : GovAction → GovRole → ℚ
  threshold NoConfidence          = λ { CC → 0ℚ          ; DRep → P1   ; SPO → Q1 }
  threshold (NewCommittee _ _ _)  = case ccThreshold' of λ where
                        (just _)  → λ { CC → 0ℚ          ; DRep → P2a  ; SPO → Q2a }
                        nothing   → λ { CC → 0ℚ          ; DRep → P2b  ; SPO → Q2b }
  threshold (NewConstitution _ _) = λ { CC → ccThreshold ; DRep → P3   ; SPO → 0ℚ }
  threshold (TriggerHF _)         = λ { CC → ccThreshold ; DRep → P4   ; SPO → Q4 }
  threshold (ChangePParams x)     = λ { CC → ccThreshold ; DRep → P5 x ; SPO → 0ℚ }
  threshold (TreasuryWdrl _)      = λ { CC → ccThreshold ; DRep → P6   ; SPO → 0ℚ }
  threshold Info                  = λ { CC → 2ℚ          ; DRep → 2ℚ   ; SPO → 2ℚ }
\end{code}
\subsection{Voting and ratification}
\label{sec:voting-and-ratification}
Every governance action must be ratified by at least two of these three bodies using their on-chain \defn{votes}.
The type of action and the state of the governance system determines which bodies must ratify it.
Ratified actions are then \defn{enacted} on-chain, following a set of rules (see Section~\ref{sec:enactment} and Figure~\ref{fig:enactment-types}).
\begin{figure*}[h]
{\small
\begin{code}
NeedsHash : GovAction → Set
NeedsHash NoConfidence          = GovActionID
NeedsHash (NewCommittee _ _ _)  = GovActionID
NeedsHash (NewConstitution _ _) = GovActionID
NeedsHash (TriggerHF _)         = GovActionID
NeedsHash (ChangePParams _)     = GovActionID
NeedsHash (TreasuryWdrl _)      = ⊤
NeedsHash Info                  = ⊤

HashProtected : Set → Set
HashProtected A = A × GovActionID
\end{code}
} %% end small
\caption{NeedsHash and HashProtected types}
\label{fig:needshash-and-hashprotected-types}
\end{figure*}
Figure~\ref{fig:needshash-and-hashprotected-types} defines types that are used in
ratification (for verifyPrev) where we check that the stored hash matches the one
attached to the action we want to ratify.
\begin{itemize}
\item
  \defn{Ratification}. An action is said to be \defn{ratified} when it gathers enough votes in its favor
  (according to the rules described in Section~\ref{sec:ratification}).
\item
  \defn{Expiration}. An action that doesn't collect sufficient `yes' votes before its deadline is said to have \defn{expired}.
\item
  \defn{Enactment}. An action that has been ratified is said to be \defn{enacted} once it has been activated on the network.
\end{itemize}
See Section~\ref{sec:ratification} for more on the ratification process.

\begin{figure*}[h]
{\small
\begin{code}
data Vote : Set where
  yes      : Vote
  no       : Vote
  abstain  : Vote

record GovVote : Set where
  field gid         : GovActionID
        role        : GovRole
        credential  : Credential
        vote        : Vote
        anchor      : Maybe Anchor

record GovProposal : Set where
  field returnAddr  : RwdAddr
        action      : GovAction
        prevAction  : NeedsHash action
        deposit     : Coin
        anchor      : Anchor
\end{code}
} %% end small
\caption{Governance action proposals and votes}
\label{defs:governance-votes}
\end{figure*}
The data type \Vote represents the different voting options: \yes, \no, or \abstain.
Each \vote is recorded in a \GovVote record along with the following data:
a governance action ID, a role, a credential, and possibly an anchor.

A \defn{governance action proposal} is recorded in a \GovProposal record which includes fields for
a return address, the proposed governance action, a hash of the previous governance action,
a deposit (required to propose a governance action)
and an anchor (see Figure~\ref{defs:governance-votes}).

To submit a governance action proposal to the chain one must provide a deposit which will be returned when
the action is finalized (whether it is \defn{ratified} or has \defn{expired}).
The deposit amount will be added to the \defn{deposit pot}, similar to stake key deposits. It will also be
counted towards the stake of the reward address it will be paid back to, to not reduce the submitter's
voting power to vote on their own (and competing) actions.
\\[4pt]
\textbf{Remarks}.
\begin{enumerate}
\item A motion of no-confidence is an extreme measure that enables Ada holders to revoke the power that has been granted to the current constitutional committee.
\item A \emph{single} governance action might contain \emph{multiple} protocol parameter updates. Many parameters are inter-connected and might require moving in lockstep.
\end{enumerate}

\begin{code}[hide]
instance
  _ = +-0-commutativeMonoid
  unquoteDecl DecEq-GovRole = derive-DecEq ((quote GovRole , DecEq-GovRole) ∷ [])
  unquoteDecl DecEq-Vote    = derive-DecEq ((quote Vote    , DecEq-Vote)    ∷ [])
  unquoteDecl DecEq-VDeleg  = derive-DecEq ((quote VDeleg  , DecEq-VDeleg)  ∷ [])
\end{code}

\subsection{Protocol parameters and governance actions}
\label{sec:protocol-parameters-and-governance-actions}
Recall from Section~\ref{sec:protocol-parameters}, parameters used in the Cardano ledger are grouped according to
the general purpose that each parameter serves (see Figure~\ref{fig:protocol-parameter-declarations}).
Specifically, we have \NetworkGroup, \EconomicGroup, \TechnicalGroup, and \GovernanceGroup.
This allows voting/ratification thresholds to be set by group, though we do not require that each protocol
parameter governance action be confined to a single group. In case a governance action carries updates
for multiple parameters from different groups, the maximum threshold of all the groups involved will
apply to any given such governance action.

\subsection{Enactment}
\label{sec:enactment}
\defn{Enactment} of a governance action is carried out as an \defn{enact transition}
which requires an \defn{enact environment}, an \defn{enact state}
representing the existing state (prior to enactment), the voted on
governance action (that achieved enough votes to enact), and the state that results from enacting the given
governance action (see Figure~\ref{fig:enactment-types}).

A record of type \EnactEnv represents the environment for enacting a governance action.
A record of type \EnactState represents the state for enacting a governance action.
The latter contains fields for the constitutional committee, constitution,
protocol version, protocol parameters, withdrawals from treasury, and treasury balance.
\begin{figure*}[h]
{\small
\begin{code}
record EnactEnv : Set where
  constructor ⟦_⟧ᵉ
  field gid  : GovActionID

record EnactState : Set where
  field cc            : HashProtected (Maybe (Credential ⇀ Epoch × ℚ))
        constitution  : HashProtected (DocHash × Maybe ScriptHash)
        pv            : HashProtected ProtVer
        pparams       : HashProtected PParams
        withdrawals   : RwdAddr ⇀ Coin
        treasury      : Coin
\end{code}
} %% end small
\caption{Enactment types}
\label{fig:enactment-types}
\end{figure*}
\begin{code}[hide]
open EnactState

private variable
  s : EnactState
  up : UpdateT
  new : Credential ⇀ Epoch
  rem : ℙ Credential
  q : ℚ
  dh : DocHash
  sh : Maybe ScriptHash
  h : PPHash
  v : ProtVer
  wdrl : RwdAddr ⇀ Coin
  newTreasury : Coin
  gid : GovActionID

instance
  _ = +-0-monoid

data
\end{code}

The relation \ENACTsyntax is the transition relation for enacting a governance action.
It represents how the \agdaboundEnactState changes when a specific governance action is enacted
(see Figure~\ref{fig:enact-transition-system}).
\begin{figure*}[h]
{\small
\begin{code}
  _⊢_⇀⦇_,ENACT⦈_ : EnactEnv → EnactState → GovAction → EnactState → Set where
  Enact-NoConf    : ⟦ gid ⟧ᵉ ⊢ s ⇀⦇ NoConfidence ,ENACT⦈  record s { cc = nothing , gid }
  Enact-NewComm   : ⟦ gid ⟧ᵉ ⊢ s ⇀⦇ NewCommittee new rem q ,ENACT⦈ let
    old = maybe proj₁ ∅ᵐ (proj₁ (EnactState.cc s))
    in record s { cc = just ((new ∪ᵐˡ old) ∣ rem ᶜ , q) , gid }
  Enact-NewConst  : ⟦ gid ⟧ᵉ ⊢ s ⇀⦇ NewConstitution dh sh ,ENACT⦈  record s { constitution = (dh , sh) , gid }
  Enact-HF        : ⟦ gid ⟧ᵉ ⊢ s ⇀⦇ TriggerHF v ,ENACT⦈  record s { pv = v , gid }
  Enact-PParams   : ⟦ gid ⟧ᵉ ⊢ s ⇀⦇ ChangePParams up ,ENACT⦈
    record s { pparams = applyUpdate (proj₁ (s .pparams)) up , gid }
  Enact-Wdrl      :
    let newWdrls = Σᵐᵛ[ x ← wdrl ᶠᵐ ] x
    in newWdrls ℕ.≤ s .treasury
    ────────────────────────────────
    ⟦ gid ⟧ᵉ ⊢ s ⇀⦇ TreasuryWdrl wdrl  ,ENACT⦈
      record s { withdrawals  = s .withdrawals  ∪⁺ wdrl
               ; treasury     = s .treasury     -  newWdrls }
  Enact-Info      : ⟦ gid ⟧ᵉ ⊢ s ⇀⦇ Info  ,ENACT⦈ s
\end{code}
} %% end small
\caption{ENACT transition system}
\label{fig:enact-transition-system}
\end{figure*}<|MERGE_RESOLUTION|>--- conflicted
+++ resolved
@@ -17,11 +17,7 @@
 open import Ledger.Epoch
 
 import Ledger.PParams as PP
-<<<<<<< HEAD
 import Data.Nat as ℕ
-=======
-
->>>>>>> b0c7004e
 open import Data.Nat.Properties using (+-0-commutativeMonoid; +-0-monoid)
 open import Data.Rational using (ℚ; 0ℚ; 1ℚ)
 
@@ -42,8 +38,6 @@
 
 open import Tactic.Derive.DecEq
 open import MyDebugOptions
-
-open import Interface.HasRawPartialOrder.Instance
 
 2ℚ = 1ℚ Data.Rational.+ 1ℚ
 \end{code}
@@ -328,7 +322,7 @@
     record s { pparams = applyUpdate (proj₁ (s .pparams)) up , gid }
   Enact-Wdrl      :
     let newWdrls = Σᵐᵛ[ x ← wdrl ᶠᵐ ] x
-    in newWdrls ℕ.≤ s .treasury
+    in newWdrls ≤ s .treasury
     ────────────────────────────────
     ⟦ gid ⟧ᵉ ⊢ s ⇀⦇ TreasuryWdrl wdrl  ,ENACT⦈
       record s { withdrawals  = s .withdrawals  ∪⁺ wdrl
