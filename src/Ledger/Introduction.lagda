\section{Introduction}
\label{sec:introduction}
\modulenote{\LedgerModule{Introduction}}

\begin{code}[hide]
{-# OPTIONS --safe #-}

open import Axiom.Set using (Theory)

module Ledger.Introduction (th : Theory) where

open import Prelude

import Data.Maybe as Maybe
open import Data.Maybe.Properties
open import Interface.STS hiding (_⊢_⇀⟦_⟧*_)
open import Relation.Binary.PropositionalEquality

private variable
  C S Sig : Type
  Γ : C
  s s' s'' : S
  b sig : Sig
  sigs : List Sig
\end{code}

\begin{Conway}

This is the specification of the Conway era of the Cardano ledger. As
with previous specifications, this document is an incremental
specification, so everything that isn't defined here refers to the
most recent definition from an older specification.

Note: As of now, this specification is still a draft. Some details and
explanations may be missing or wrong.

\end{Conway}

\begin{NoConway}
This is the work-in-progress specification of the Cardano ledger.
The Agda source code with which we formalize the ledger specification and which
generates this pdf document is open source and resides at the following
\begin{center}
repository: \url{\repourl}
\end{center}
<<<<<<< HEAD

The current status of each individual era is described in Table \ref{fig:eras-progress}.
=======
This is the work-in-progress specification of the Cardano ledger. The
current status of each individual era is described in \cref{fig:eras-progress}.
>>>>>>> 421b07a3

\begin{longtable}[h!]{|l l l l|}
\hline
Era  & Figures & Prose & Cleanup \\
\hline
\endhead
Shelley~\cite{shelley-ledger-spec} & Partial & Partial & Not started \\
Shelley-MA~\cite{shelley-ma-ledger-spec} & Partial & Partial & Not started \\
Alonzo~\cite{alonzo-ledger-spec} & Partial & Partial & Not started \\
Babbage~\cite{babbage-ledger-spec} & Not started & Not started & Not started \\
Conway~\cite{cip1694} & Complete & Partial & Partial \\
\hline
\caption{Specification progress}
\label{fig:eras-progress}
\end{longtable}
\end{NoConway}

\subsection{A Note on Agda}

This specification is written using the
\hrefAgdaWiki[Agda programming language and proof assistant]~\parencite{agda2024}.
We have made a considerable effort to ensure
that this document is readable by people unfamiliar with Agda (or other proof
assistants, functional programming languages, etc.).  However, by the
nature of working in a formal language we have to play by its rules,
meaning that some instances of uncommon notation are very difficult or
impossible to avoid. Some are explained in
\cref{sec:notation}, but there is no guarantee that this
section is complete.  If the meaning of an expression is confusing
or unclear, please
\href{https://github.com/IntersectMBO/formal-ledger-specifications/issues}%
     {open an issue} in
\href{\repourl}{our GitHub repository} with the `notation' label.

\subsection{Separation of Concerns}

The \emph{Cardano Node} consists of three pieces:

\begin{itemize}
  \item Networking layer, which deals with sending messages across the internet;
  \item Consensus layer, which establishes a common order of valid blocks;
  \item Ledger layer, which decides whether a sequence of blocks is valid.
\end{itemize}

Because of this separation, the ledger gets to be a state machine:
\[ s \xrightarrow[X]{b} s' \]

More generally, we will consider state machines with an environment:
\[ Γ ⊢ s \xrightarrow[X]{b} s' \]

These are modelled as 4-ary relations between the environment \(Γ\), an
initial state \(s\), a signal \(b\) and a final state \(s'\). The ledger consists of
25-ish (depending on the version) such relations that depend on each
other, forming a directed graph that is almost a tree.  Thus each such relation
represents the transition rule of the state machine; \(X\) is simply a placeholder
for the name of the transition rule.

\subsection{Reflexive-transitive Closure}

Some STS (state transition system) relations need to be applied as
many times as they can to arrive at a final state. Since we use this
pattern multiple times, we define a closure operation which takes a
STS relation and applies it as many times as possible.

The closure \RTCI{} of a relation \RTCB{} is defined in \cref{fig:rt-closure}.
In the remainder of the text, the closure operation is called \RTC{}.

\begin{figure*}[htb]
\caption{Reflexive transitive closure}
\begin{AgdaMultiCode}
\begin{code}
module _ (_⊢_⇀⟦_⟧_ : C → S → Sig → S → Type) where

\end{code}
\emph{Closure type}
\begin{code}
  data _⊢_⇀⟦_⟧*_ : C → S → List Sig → S → Type where

\end{code}
\emph{Closure rules}
\begin{code}
    RTC-base :
      Γ ⊢ s ⇀⟦ [] ⟧* s

    RTC-ind :
      ∙ Γ ⊢ s  ⇀⟦ sig  ⟧  s'
      ∙ Γ ⊢ s' ⇀⟦ sigs ⟧* s''
      ───────────────────────────────────────
      Γ ⊢ s ⇀⟦ sig ∷ sigs ⟧* s''
\end{code}
\end{AgdaMultiCode}
\label{fig:rt-closure}
\end{figure*}

\subsection{Computational}

Since all such state machines need to be evaluated by the nodes and all
nodes should compute the same states, the relations specified by them
should be computable by functions. This can be captured by the
definition in \cref{fig:computational} which is parametrized
over the state transition relation.

\begin{figure*}[htb]
\begin{AgdaMultiCode}
\begin{code}
record Computational (_⊢_⇀⦇_,X⦈_ : C → S → Sig → S → Type) : Type where
  field
    compute     : C → S → Sig → Maybe S
    ≡-just⇔STS  : compute Γ s b ≡ just s' ⇔ Γ ⊢ s ⇀⦇ b ,X⦈ s'

  nothing⇒∀¬STS : compute Γ s b ≡ nothing → ∀ s' → ¬ Γ ⊢ s ⇀⦇ b ,X⦈ s'
\end{code}
\end{AgdaMultiCode}
\caption{Computational relations}
\label{fig:computational}
\end{figure*}
\begin{code}[hide]
  nothing⇒∀¬STS comp≡nothing s' h rewrite ≡-just⇔STS .Equivalence.from h =
    case comp≡nothing of λ ()
\end{code}

Unpacking this, we have a \compute{} function that computes a final
state from a given environment, state and signal. The second piece is
correctness: \compute{} succeeds with some final state if and only if
that final state is in relation to the inputs.

This has two further implications:

\begin{itemize}
\item Since \compute{} is a function, the state transition relation is necessarily
a (partial) function; i.e., there is at most one possible final state for each
input data.  Otherwise, we could prove that \compute{} could evaluates to
two different states on the same inputs, which is impossible since it
is a function.
\item The actual definition of \compute{} is irrelevant---any two
implementations of \compute{} have to produce the same result on any
input. This is because we can simply chain the equivalences for two
different \compute{} functions together.
\end{itemize}

What this all means in the end is that if we give a \Computational{}
instance for every relation defined in the ledger, we also have an
executable version of the rules which is guaranteed to be
correct. This is indeed something we have done, and the same source
code that generates this document also generates a Haskell library
that lets anyone run this code.

\subsection{Sets \& Maps}
\label{sec:sets-maps}

The ledger heavily uses set theory. For various reasons it was
necessary to implement our own set theory (there will be a paper on this
some time in the future). Crucially, the set theory is completely
abstract (in a technical sense---Agda has an abstract keyword) meaning
that implementation details of the set theory are
irrelevant. Additionally, all sets in this specification are finite.

We use this set theory to define maps as seen below, which are used in
many places. We usually think of maps as partial functions
(i.e., functions not necessarily defined everywhere---equivalently, "left-unique"
relations) and we use the harpoon arrow \AgdaFunction{⇀} to
distinguish such maps from standard Agda functions which use \AgdaSymbol{→}.
The figure below also gives notation for the powerset operation, \PowerSet{},
used to form a type of sets with elements in a given type,
as well as the subset relation and the equality relation for sets.
\begin{figure*}[h]
\begin{code}[hide]
open Theory th using (_∈_) renaming (Set to ℙ)
private variable
  a c : Level
  A : Type a
Σ-syntax' : (A : Type a) → (A → Type c) → Type _
Σ-syntax' = Σ
syntax Σ-syntax' A (λ x → B) = x ∈ A ﹐ B
\end{code}
\begin{code}
_⊆_ : {A : Type} → ℙ A → ℙ A → Type
X ⊆ Y = ∀ {x} → x ∈ X → x ∈ Y

_≡ᵉ_ : {A : Type} → ℙ A → ℙ A → Type
X ≡ᵉ Y = X ⊆ Y × Y ⊆ X

Rel : Type → Type → Type
Rel A B = ℙ (A × B)

left-unique : {A B : Type} → Rel A B → Type
left-unique R = ∀ {a b b'} → (a , b) ∈ R → (a , b') ∈ R → b ≡ b'

_⇀_ : Type → Type → Type
A ⇀ B = r ∈ Rel A B ﹐ left-unique r
\end{code}
\end{figure*}

\subsection{Propositions as Types, Properties and Relations}

In type theory we represent propositions as types and proofs of a proposition as
elements of the corresponding type.
A unary predicate is a function that takes each \AgdaBound{x} (of some type \AgdaBound{A}) and
returns a proposition \AgdaFunction{P}(\AgdaBound{x}). Thus, a predicate is a function of type
\AgdaBound{A}~\AgdaSymbol{→}~\Type{}.
A \textit{binary relation} \AgdaFunction{R} between \AgdaBound{A} and \AgdaBound{B} is a
function that takes a pair of values \AgdaBound{x} and \AgdaBound{y} and returns a proposition
asserting that the relation \AgdaFunction{R} holds between \AgdaBound{x} and \AgdaBound{y}.
Thus, such a relation is a function of type
\AgdaBound{A}~\AgdaFunction{×}~\AgdaBound{B}~\AgdaSymbol{→}~\Type{}
or \AgdaBound{A}~\AgdaSymbol{→}~\AgdaBound{B}~\AgdaSymbol{→}~\Type{}.

\subsection{Superscripts and Other Special Notations}

In the current version of this specification, superscript letters are
heavily used for things such as disambiguations or type
conversions. These are essentially meaningless, only present for
technical reasons and can safely be ignored. However there are the
two exceptions:
\begin{itemize}
\item \AgdaFunction{∪ˡ} for left-biased union
\item \AgdaFunction{ᶜ} in the context of set restrictions, where it indicates the complement
\end{itemize}
Also, non-letter superscripts do carry meaning.\footnote{At some point in the future we
  hope to be able to remove all those non-essential superscripts.  Since we prefer doing
  this by changing the Agda source code instead of via hiding them in this document, this
  is a non-trivial problem that will take some time to address.}

Finally, there are some \AgdaFunction{?} and \AgdaFunction{¿} operations.
These relate to decision procedures and can also safely be ignored.\footnote{We
  plan on refactoring the code so that these special symbols will also disappear
  from this document.}<|MERGE_RESOLUTION|>--- conflicted
+++ resolved
@@ -43,13 +43,8 @@
 \begin{center}
 repository: \url{\repourl}
 \end{center}
-<<<<<<< HEAD
 
 The current status of each individual era is described in Table \ref{fig:eras-progress}.
-=======
-This is the work-in-progress specification of the Cardano ledger. The
-current status of each individual era is described in \cref{fig:eras-progress}.
->>>>>>> 421b07a3
 
 \begin{longtable}[h!]{|l l l l|}
 \hline
