\section{Introduction}
\label{sec:introduction}
\modulenote{\LedgerModule{Introduction}}

\begin{code}[hide]
{-# OPTIONS --safe #-}

open import Axiom.Set using (Theory)

module Ledger.Introduction (th : Theory) where

open import Prelude

import Data.Maybe as Maybe
open import Data.Maybe.Properties
open import Interface.STS hiding (_⊢_⇀⟦_⟧*_)
open import Relation.Binary.PropositionalEquality

private variable
  C S Sig : Type
  Γ : C
  s s' s'' : S
  b sig : Sig
  sigs : List Sig
\end{code}

\begin{Conway}

This is the specification of the Conway era of the Cardano ledger. As
with previous specifications, this document is an incremental
specification, so everything that isn't defined here refers to the
most recent definition from an older specification.

Note: As of now, this specification is still a draft. Some details and
explanations may be missing or wrong.

\end{Conway}

\begin{NoConway}
This is the work-in-progress specification of the Cardano ledger.
The Agda source code with which we formalize the ledger specification and which
generates this pdf document is open source and resides at the following
\begin{center}
<<<<<<< HEAD
repository URL: \url{https://github.com/IntersectMBO/formal-ledger-specifications}
=======
Repository: \url{\repourl}
>>>>>>> 9d84dad2
\end{center}

The current status of each individual era is described in Table \ref{fig:eras-progress}.

\begin{longtable}[h!]{|l l l l|}
\hline
Era  & Figures & Prose & Cleanup \\
\hline
\endhead
<<<<<<< HEAD
Shelley~\cite{cardano_shelley_spec} & Partial & Partial & Not started \\
Shelley-MA~\cite{cardano_shelley_ma_spec} & Partial & Partial & Not started \\
Alonzo~\cite{cardano_alonzo_spec} & Partial & Partial & Not started \\
Babbage~\cite{cardano_babbage_spec} & Not started & Not started & Not started \\
=======
Shelley~\cite{shelley-ledger-spec} & Partial & Partial & Not started \\
Shelley-MA~\cite{shelley-ma-ledger-spec} & Partial & Partial & Not started \\
Alonzo~\cite{alonzo-ledger-spec} & Partial & Partial & Not started \\
Babbage~\cite{babbage-ledger-spec} & Not started & Not started & Not started \\
>>>>>>> 9d84dad2
Conway~\cite{cip1694} & Complete & Partial & Partial \\
\hline
\caption{Specification progress}
\label{fig:eras-progress}
\end{longtable}
\end{NoConway}

\subsection{A Note on Agda}

This specification is written using the Agda programming language and
proof assistant~(\cite{agda2023}). We have spent a lot of time on making
this document readable for people unfamiliar with Agda (or other proof
assistants, functional programming languages, etc.). However, by the
nature of working in a formal language we have to play by its rules,
meaning that some instances of uncommon notation are very difficult or
impossible to avoid. Some are explained in
Section~\ref{sec:notation}, but there is no guarantee that this
section is complete.  If the meaning of an expression is confusing
or unclear, please
\href{https://github.com/IntersectMBO/formal-ledger-specifications/issues}%
     {open an issue} in
\href{\repourl}{our GitHub repository} with the `notation' label.

\subsection{Separation of Concerns}

The \emph{Cardano Node} consists of three pieces:

\begin{itemize}
  \item Networking layer, which deals with sending messages across the internet;
  \item Consensus layer, which establishes a common order of valid blocks;
  \item Ledger layer, which decides whether a sequence of blocks is valid.
\end{itemize}

Because of this separation, the ledger gets to be a state machine:
\[ s \xrightarrow[X]{b} s' \]

More generally, we will consider state machines with an environment:
\[ Γ ⊢ s \xrightarrow[X]{b} s' \]

These are modelled as 4-ary relations between the environment \(Γ\), an
initial state \(s\), a signal \(b\) and a final state \(s'\). The ledger consists of
25-ish (depending on the version) such relations that depend on each
other, forming a directed graph that is almost a tree.  Thus each such relation
represents the transition rule of the state machine; \(X\) is simply a placeholder
for the name of the transition rule.

\subsection{Reflexive-transitive Closure}

Some STS (state transition system) relations need to be applied as
many times as they can to arrive at a final state. Since we use this
pattern multiple times, we define a closure operation which takes a
STS relation and applies it as many times as possible.

The closure \RTCI of a relation \RTCB is defined in Figure
\ref{fig:rt-closure}. In the remainder of the text, the closure
operation is called \RTC.

\begin{figure*}[htb]
\caption{Reflexive transitive closure\protect\footnotemark}
\begin{AgdaMultiCode}
\begin{code}
module _ (_⊢_⇀⟦_⟧_ : C → S → Sig → S → Type) where

\end{code}
\emph{Closure type}
\begin{code}
  data _⊢_⇀⟦_⟧*_ : C → S → List Sig → S → Type where

\end{code}
\emph{Closure rules}
\begin{code}
    RTC-base :
      Γ ⊢ s ⇀⟦ [] ⟧* s

    RTC-ind :
      ∙ Γ ⊢ s  ⇀⟦ sig  ⟧  s'
      ∙ Γ ⊢ s' ⇀⟦ sigs ⟧* s''
      ───────────────────────────────────────
      Γ ⊢ s ⇀⟦ sig ∷ sigs ⟧* s''
\end{code}
\end{AgdaMultiCode}
\label{fig:rt-closure}
\end{figure*}
\footnotetext{The source code that appears in the figures is this section are excerpts from the Agda module
\LedgerIntroduction.}

\subsection{Computational}

Since all such state machines need to be evaluated by the nodes and all
nodes should compute the same states, the relations specified by them
should be computable by functions. This can be captured by the
definition in Figure \ref{fig:computational} which is parametrized
over the state transition relation.

\begin{figure*}[htb]
\begin{AgdaMultiCode}
\begin{code}
record Computational (_⊢_⇀⦇_,X⦈_ : C → S → Sig → S → Type) : Type where
  field
    compute     : C → S → Sig → Maybe S
    ≡-just⇔STS  : compute Γ s b ≡ just s' ⇔ Γ ⊢ s ⇀⦇ b ,X⦈ s'

  nothing⇒∀¬STS : compute Γ s b ≡ nothing → ∀ s' → ¬ Γ ⊢ s ⇀⦇ b ,X⦈ s'
\end{code}
\end{AgdaMultiCode}
\caption{Computational relations\footnotemark}
\label{fig:computational}
\end{figure*}
\begin{code}[hide]
  nothing⇒∀¬STS comp≡nothing s' h rewrite ≡-just⇔STS .Equivalence.from h =
    case comp≡nothing of λ ()
\end{code}

Unpacking this, we have a \compute function that computes a final
state from a given environment, state and signal. The second piece is
correctness: \compute succeeds with some final state if and only if
that final state is in relation to the inputs.

This has two further implications:

\begin{itemize}

\item Since \compute is a function, the state transition relation is necessarily
a (partial) function; i.e., there is at most one possible final state for each
input data. Otherwise, we could prove that \compute could evaluates to
two different states on the same inputs, which is impossible since it
is a function.

\item The actual definition of \compute is irrelevant---any two
implementations of \compute have to produce the same result on any
input. This is because we can simply chain the equivalences for two
different \compute functions together.

\end{itemize}

What this all means in the end is that if we give a \Computational
instance for every relation defined in the ledger, we also have an
executable version of the rules which is guaranteed to be
correct. This is indeed something we have done, and the same source
code that generates this document also generates a Haskell library
that lets anyone run this code.

\subsection{Sets \& Maps}
\label{sec:sets-maps}

The ledger heavily uses set theory. For various reasons it was
necessary to implement our own set theory (there will be a paper on this
some time in the future). Crucially, the set theory is completely
abstract (in a technical sense---Agda has an abstract keyword) meaning
that implementation details of the set theory are
irrelevant. Additionally, all sets in this specification are finite.

We use this set theory to define maps as seen below, which are used in
many places. We usually think of maps as partial functions
(i.e., functions not necessarily defined everywhere---equivalently, "left-unique"
relations) and we use the harpoon arrow \AgdaFunction{⇀} to
distinguish such maps from standard Agda functions which use \AgdaSymbol{→}.
The figure below also gives notation for the powerset operation, \PowerSet,
used to form a type of sets with elements in a given type,
as well as the subset relation and the equality relation for sets.
\begin{figure*}[h]
\begin{code}[hide]
open Theory th using (_∈_) renaming (Set to ℙ)
private variable
  a c : Level
  A : Type a
Σ-syntax' : (A : Type a) → (A → Type c) → Type _
Σ-syntax' = Σ
syntax Σ-syntax' A (λ x → B) = x ∈ A ﹐ B
\end{code}
\begin{code}
_⊆_ : {A : Type} → ℙ A → ℙ A → Type
X ⊆ Y = ∀ {x} → x ∈ X → x ∈ Y

_≡ᵉ_ : {A : Type} → ℙ A → ℙ A → Type
X ≡ᵉ Y = X ⊆ Y × Y ⊆ X

Rel : Type → Type → Type
Rel A B = ℙ (A × B)

left-unique : {A B : Type} → Rel A B → Type
left-unique R = ∀ {a b b'} → (a , b) ∈ R → (a , b') ∈ R → b ≡ b'

_⇀_ : Type → Type → Type
A ⇀ B = r ∈ Rel A B ﹐ left-unique r
\end{code}
\end{figure*}

\subsection{Propositions as Types, Properties and Relations}

In type theory we represent propositions as types and proofs of a proposition as
elements of the corresponding type.
A unary predicate is a function that takes each \AgdaBound{x} (of some type \AgdaBound{A}) and
returns a proposition \AgdaFunction{P}(\AgdaBound{x}). Thus, a predicate is a function of type
\AgdaBound{A}~\AgdaSymbol{→}~\Type.
A \textit{binary relation} \AgdaFunction{R} between \AgdaBound{A} and \AgdaBound{B} is a
function that takes a pair of values \AgdaBound{x} and \AgdaBound{y} and returns a proposition
asserting that the relation \AgdaFunction{R} holds between \AgdaBound{x} and \AgdaBound{y}.
Thus, such a relation is a function of type \AgdaBound{A}~\AgdaFunction{×}~\AgdaBound{B}~\AgdaSymbol{→}~\Type
or \AgdaBound{A}~\AgdaSymbol{→}~\AgdaBound{B}~\AgdaSymbol{→}~\Type.

\subsection{Superscripts and Other Special Notations}

In the current version of this specification, superscript letters are
heavily used for things such as disambiguations or type
conversions. These are essentially meaningless, only present for
technical reasons and can safely be ignored. However there are the
two exceptions:
\begin{itemize}
\item \AgdaFunction{∪ˡ} for left-biased union
\item \AgdaFunction{ᶜ} in the context of set restrictions, where it indicates the complement
\end{itemize}
Also, non-letter superscripts do carry meaning.\footnote{At some point in the future we
  hope to be able to remove all those non-essential superscripts.  Since we prefer doing
  this by changing the Agda source code instead of via hiding them in this document, this
  is a non-trivial problem that will take some time to address.}

Finally, there are some \AgdaFunction{?} and \AgdaFunction{¿} operations.
These relate to decision procedures and can also safely be ignored.\footnote{We
  plan on refactoring the code so that these special symbols will also disappear
  from this document.}<|MERGE_RESOLUTION|>--- conflicted
+++ resolved
@@ -41,11 +41,7 @@
 The Agda source code with which we formalize the ledger specification and which
 generates this pdf document is open source and resides at the following
 \begin{center}
-<<<<<<< HEAD
-repository URL: \url{https://github.com/IntersectMBO/formal-ledger-specifications}
-=======
-Repository: \url{\repourl}
->>>>>>> 9d84dad2
+repository: \url{\repourl}
 \end{center}
 
 The current status of each individual era is described in Table \ref{fig:eras-progress}.
@@ -55,17 +51,10 @@
 Era  & Figures & Prose & Cleanup \\
 \hline
 \endhead
-<<<<<<< HEAD
-Shelley~\cite{cardano_shelley_spec} & Partial & Partial & Not started \\
-Shelley-MA~\cite{cardano_shelley_ma_spec} & Partial & Partial & Not started \\
-Alonzo~\cite{cardano_alonzo_spec} & Partial & Partial & Not started \\
-Babbage~\cite{cardano_babbage_spec} & Not started & Not started & Not started \\
-=======
 Shelley~\cite{shelley-ledger-spec} & Partial & Partial & Not started \\
 Shelley-MA~\cite{shelley-ma-ledger-spec} & Partial & Partial & Not started \\
 Alonzo~\cite{alonzo-ledger-spec} & Partial & Partial & Not started \\
 Babbage~\cite{babbage-ledger-spec} & Not started & Not started & Not started \\
->>>>>>> 9d84dad2
 Conway~\cite{cip1694} & Complete & Partial & Partial \\
 \hline
 \caption{Specification progress}
@@ -124,7 +113,7 @@
 operation is called \RTC.
 
 \begin{figure*}[htb]
-\caption{Reflexive transitive closure\protect\footnotemark}
+\caption{Reflexive transitive closure}
 \begin{AgdaMultiCode}
 \begin{code}
 module _ (_⊢_⇀⟦_⟧_ : C → S → Sig → S → Type) where
@@ -149,8 +138,6 @@
 \end{AgdaMultiCode}
 \label{fig:rt-closure}
 \end{figure*}
-\footnotetext{The source code that appears in the figures is this section are excerpts from the Agda module
-\LedgerIntroduction.}
 
 \subsection{Computational}
 
@@ -171,7 +158,7 @@
   nothing⇒∀¬STS : compute Γ s b ≡ nothing → ∀ s' → ¬ Γ ⊢ s ⇀⦇ b ,X⦈ s'
 \end{code}
 \end{AgdaMultiCode}
-\caption{Computational relations\footnotemark}
+\caption{Computational relations}
 \label{fig:computational}
 \end{figure*}
 \begin{code}[hide]
