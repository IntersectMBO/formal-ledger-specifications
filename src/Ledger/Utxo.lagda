\section{UTxO}
\label{sec:utxo}

\subsection{Accounting}

\begin{code}[hide]
{-# OPTIONS --safe #-}

open import Algebra              using (CommutativeMonoid)
open import Data.Integer.Ext     using (posPart; negPart)
open import Data.Nat.Properties  using (+-0-monoid)
import Data.Maybe as M
import Data.Sum.Relation.Unary.All as Sum

import Data.Integer as ℤ
import Data.Rational as ℚ

open import Tactic.Derive.DecEq

open import Ledger.Prelude
open import Ledger.Abstract
open import Ledger.Transaction

module Ledger.Utxo
  (txs : _) (open TransactionStructure txs)
  (abs : AbstractFunctions txs) (open AbstractFunctions abs)
  where

open import Ledger.ScriptValidation txs abs
open import Ledger.Fees txs using (scriptsCost)

instance
  _ = +-0-monoid

infixl 7 _*↓_

-- multiply a natural number with a fraction, rounding down and taking the absolute value
_*↓_ : ℚ.ℚ → ℕ → ℕ
q *↓ n = ℤ.∣ ℚ.⌊ q ℚ.* (ℤ.+ n ℚ./ 1) ⌋ ∣
\end{code}

\begin{NoConway}
\begin{figure*}[h]
\begin{code}
isTwoPhaseScriptAddress : Tx → UTxO → Addr → Bool
isTwoPhaseScriptAddress tx utxo a =
  if isScriptAddr a then
    (λ {p} → if lookupScriptHash (getScriptHash a p) tx utxo
                 then (λ {s} → isP2Script s)
                 else false)
  else
    false
\end{code}
\begin{code}[hide]
opaque
\end{code}
\begin{code}
  getDataHashes : ℙ TxOut → ℙ DataHash
  getDataHashes txo = mapPartial isInj₂ (mapPartial (proj₁ ∘ proj₂ ∘ proj₂) txo)

  getInputHashes : Tx → UTxO → ℙ DataHash
  getInputHashes tx utxo = getDataHashes
    (filterˢ (λ (a , _ ) → isTwoPhaseScriptAddress tx utxo a ≡ true)
            (range (utxo ∣ txins)))
    where open Tx; open TxBody (tx .body)

totExUnits : Tx → ExUnits
totExUnits tx = ∑[ (_ , eu) ← tx .wits .txrdmrs ] eu
  where open Tx; open TxWitnesses
\end{code}
\caption{Functions supporting UTxO rules}
\label{fig:supportfunctions:utxo}
\end{figure*}

\begin{code}[hide]
-- utxoEntrySizeWithoutVal = 27 words (8 bytes)
utxoEntrySizeWithoutVal : MemoryEstimate
utxoEntrySizeWithoutVal = 8

utxoEntrySize : TxOutʰ → MemoryEstimate
utxoEntrySize o = utxoEntrySizeWithoutVal + size (getValueʰ o)


open PParams
\end{code}

Figures~\ref{fig:supportfunctions:utxo},~\ref{fig:functions:utxo},
and~\ref{fig:functions:utxo2} define functions needed for the UTxO transition system.
\end{NoConway}
%
\begin{Conway}
Figures~\ref{fig:ts-types:utxo}--\ref{fig:functions:utxo-conway}
define types and functions needed for the UTxO transition system.
\end{Conway}
%
\ Note the special multiplication symbol \AgdaFunction{*↓} used in
Figure~\ref{fig:functions:utxo}: it means multiply and take the absolute value of the
result, rounded down to the nearest integer.

\begin{NoConway}
Figure~\ref{fig:ts-types:utxo} defines the types needed for the UTxO transition system.
The UTxO transition system is given in Figure~\ref{fig:rules:utxo-shelley}.

\begin{itemize}

  \item
    The function $\fun{outs}$ creates the unspent outputs generated by a transaction.
    It maps the transaction id and output index to the output.

  \item
    The $\fun{balance}$ function calculates sum total of all the coin in a given UTxO.
\end{itemize}
\end{NoConway}

The deposits have been reworked since the original Shelley design. We
now track the amount of every deposit individually. This fixes an
issue in the original design: An increase in deposit amounts would
allow an attacker to make lots of deposits before that change and
refund them after the change. The additional funds necessary would
have been provided by the treasury. Since changes to protocol
parameters were (and still are) known publicly and guaranteed before
they are enacted, this comes at zero risk for an attacker. This means
the deposit amounts could realistically never be increased. This issue
is gone with the new design.

Similar to \ScriptPurpose, \DepositPurpose carries the information
what the deposit is being made for. The deposits are stored in the
\deposits field of \UTxOState. \updateDeposits is responsible for
updating this map, which is split into \updateCertDeposits and
\updateProposalDeposits, responsible for certificates and proposals
respectively. Both of these functions iterate over the relevant fields
of the transaction body and insert or remove deposits depending on the
information seen. Note that some deposits can only be refunded at the
epoch boundary and are not removed by these functions.

There are two equivalent ways to introduce this tracking of the
deposits. One option would be to populate the \deposits field of
\UTxOState with the correct keys and values that can be extracted from
the state of the previous era at the transition into the Conway era.
Alternatively, we can effectively treat the old handling of deposits
as an erratum in the Shelley specification, which we fix by implementing
the new deposits logic in older eras and then replaying the chain.

\begin{figure*}[h]
\begin{AgdaMultiCode}
\begin{NoConway}
\emph{UTxO environment}
\begin{code}
record UTxOEnv : Type where
\end{code}
\begin{code}[hide]
  field
\end{code}
\begin{code}
    slot      : Slot
    pparams   : PParams
    treasury  : Coin
\end{code}
\end{NoConway}
\emph{UTxO states}
\begin{code}
record UTxOState : Type where
\end{code}
\begin{code}[hide]
  constructor ⟦_,_,_,_⟧ᵘ
  field
\end{code}
\begin{code}
    utxo       : UTxO
    fees       : Coin
    deposits   : Deposits
    donations  : Coin
\end{code}
\begin{NoConway}
\emph{UTxO transitions}

\begin{code}[hide]
data
\end{code}
\begin{code}
  _⊢_⇀⦇_,UTXO⦈_ : UTxOEnv → UTxOState → Tx → UTxOState → Type
\end{code}
\end{NoConway}
\end{AgdaMultiCode}
\caption{UTxO transition-system types}
\label{fig:ts-types:utxo}
\end{figure*}

\begin{figure*}[htbp]
\begin{code}[hide]
module _ (let open Tx; open TxBody; open TxWitnesses) where opaque
\end{code}
\begin{AgdaMultiCode}
\begin{NoConway}
\begin{code}
  outs : TxBody → UTxO
  outs tx = mapKeys (tx .txid ,_) (tx .txouts)

  balance : UTxO → Value
  balance utxo = ∑[ x ← mapValues txOutHash utxo ] getValueʰ x

  cbalance : UTxO → Coin
  cbalance utxo = coin (balance utxo)
\end{code}
\end{NoConway}
\begin{code}
  refScriptsSize : UTxO → Tx → ℕ
  refScriptsSize utxo tx = ∑[ x ← mapValues scriptSize (setToHashMap (refScripts tx utxo)) ] x

  minfee : (pp : PParams) → UTxO → Tx → Coin
  minfee pp utxo tx  = pp .a * tx .body .txsize + pp .b
                     + txscriptfee (pp .prices) (totExUnits tx)
                     + scriptsCost pp (refScriptsSize utxo tx)

\end{code}
\begin{code}[hide]
instance
  HasCoin-UTxO : HasCoin UTxO
  HasCoin-UTxO .getCoin = cbalance
\end{code}
\begin{code}
certDeposit : DCert → PParams → Deposits
certDeposit (delegate c _ _ v) _   = ❴ CredentialDeposit c , v ❵
certDeposit (regpool kh _)     pp  = ❴ PoolDeposit kh , pp .poolDeposit ❵
certDeposit (regdrep c v _)    _   = ❴ DRepDeposit c , v ❵
certDeposit _                  _   = ∅

certRefund : DCert → ℙ DepositPurpose
certRefund (dereg c _)      = ❴ CredentialDeposit c ❵
certRefund (deregdrep c _)  = ❴ DRepDeposit c ❵
certRefund _                = ∅


-- updateCertDeposits  : PParams → List DCert → Deposits → Deposits
-- updateCertDeposits pp [] deposits = deposits
-- updateCertDeposits pp (cert ∷ certs) deposits =
--   (updateCertDeposits pp certs deposits ∪⁺ certDeposit cert pp) ∣ certRefund cert ᶜ

data ValidCertDeposits (ps : ℙ DepositPurpose) : List DCert → Set where
  []         : ValidCertDeposits ps []
  delegate   : ∀ {c del kh v certs}
             → ValidCertDeposits (ps ∪ ❴ CredentialDeposit c ❵) certs
             → ValidCertDeposits ps (delegate c del kh v ∷ certs)
  regpool    : ∀ {kh pp certs}
             → ValidCertDeposits (ps ∪ ❴ PoolDeposit kh ❵) certs
             → ValidCertDeposits ps (regpool kh pp ∷ certs)
  regdrep    : ∀ {c v a certs}
             → ValidCertDeposits (ps ∪ ❴ DRepDeposit c ❵) certs
             → ValidCertDeposits ps (regdrep c v a ∷ certs)
  dereg      : ∀ {c v certs}
             → CredentialDeposit c ∈ ps
             → ValidCertDeposits (ps ＼ ❴ CredentialDeposit c ❵) certs
             → ValidCertDeposits ps (dereg c v ∷ certs)
  deregdrep  : ∀ {c v certs}
             → DRepDeposit c ∈ ps
             → ValidCertDeposits (ps ＼ ❴ DRepDeposit c ❵) certs
             → ValidCertDeposits ps (deregdrep c v ∷ certs)
  ccreghot   : ∀ {c v certs}
             → ValidCertDeposits ps certs
             → ValidCertDeposits ps (ccreghot c v ∷ certs)
  retirepool : ∀ {kh e certs}
             → ValidCertDeposits ps certs
             → ValidCertDeposits ps (retirepool kh e  ∷ certs)

private
  validCertDeposits? : ∀ ps certs → Dec (ValidCertDeposits ps certs)
  validCertDeposits? ps [] = yes []
  validCertDeposits? ps (delegate _ _ _ _ ∷ certs) =
    mapDec delegate (λ where (delegate p) → p) (validCertDeposits? _ _)
  validCertDeposits? ps (regpool _ _ ∷ certs) =
    mapDec regpool (λ where (regpool p) → p) (validCertDeposits? _ _)
  validCertDeposits? ps (regdrep _ _ _ ∷ certs) =
    mapDec regdrep (λ where (regdrep p) → p) (validCertDeposits? _ _)
  validCertDeposits? ps (retirepool _ _ ∷ certs) =
    mapDec retirepool (λ where (retirepool p) → p) (validCertDeposits? _ _)
  validCertDeposits? ps (ccreghot _ _ ∷ certs) =
    mapDec ccreghot (λ where (ccreghot p) → p) (validCertDeposits? _ _)
  validCertDeposits? ps (dereg c _ ∷ certs) with ¿ CredentialDeposit c ∈ ps ¿
  ... | yes p = mapDec (dereg p)  (λ where (dereg _ v) → v) (validCertDeposits? _ _)
  ... | no ¬p = no (λ where (dereg p _) → ¬p p)
  validCertDeposits? ps (deregdrep c _ ∷ certs) with ¿ DRepDeposit c ∈ ps ¿
  ... | yes p = mapDec (deregdrep p)  (λ where (deregdrep _ v) → v) (validCertDeposits? _ _)
  ... | no ¬p = no (λ where (deregdrep p _) → ¬p p)

instance
  Dec-ValidCertDeposits : ∀ {ps certs} → ValidCertDeposits ps certs ⁇
  Dec-ValidCertDeposits = ⁇ (validCertDeposits? _ _)

-- Assumes ValidCertDeposits (mapˢ proj₁ (deposits ˢ)) certs.
updateCertDeposits  : PParams → List DCert → Deposits → Deposits
updateCertDeposits pp (delegate c _ _ v ∷ certs) deposits =
  updateCertDeposits pp certs (deposits ∪⁺ ❴ CredentialDeposit c , v ❵)
updateCertDeposits pp (regpool kh _ ∷ certs) deposits =
  updateCertDeposits pp certs (deposits ∪⁺ ❴ PoolDeposit kh , pp .poolDeposit ❵)
updateCertDeposits pp (regdrep c v _ ∷ certs) deposits =
  updateCertDeposits pp certs (deposits ∪⁺ ❴ DRepDeposit c , v ❵)
updateCertDeposits pp (dereg c _ ∷ certs) deposits =
  updateCertDeposits pp certs (deposits ∣ ❴ CredentialDeposit c ❵ ᶜ)
updateCertDeposits pp (deregdrep c _ ∷ certs) deposits =
  updateCertDeposits pp certs (deposits ∣ ❴ DRepDeposit c ❵ ᶜ)
updateCertDeposits pp (retirepool _ _ ∷ certs) deposits =
  updateCertDeposits pp certs deposits
updateCertDeposits pp (ccreghot _ _ ∷ certs) deposits =
  updateCertDeposits pp certs deposits
updateCertDeposits pp [] deposits = deposits

updateProposalDeposits : List GovProposal → TxId → Coin → Deposits → Deposits
updateProposalDeposits []        _     _      deposits  = deposits
updateProposalDeposits (_ ∷ ps)  txid  gaDep  deposits  =
  updateProposalDeposits ps txid gaDep deposits
  ∪⁺ ❴ GovActionDeposit (txid , length ps) , gaDep ❵

updateDeposits : PParams → TxBody → Deposits → Deposits
updateDeposits pp txb = updateCertDeposits pp txcerts
                        ∘ updateProposalDeposits txprop txid (pp .govActionDeposit)
\end{code}
\begin{code}[hide]
  where open TxBody txb

proposalDepositsΔ : List GovProposal → PParams → TxBody → Deposits
proposalDepositsΔ props pp txb = updateProposalDeposits props txid (pp .govActionDeposit) ∅
  where open TxBody txb
\end{code}
\begin{code}

depositsChange : PParams → TxBody → Deposits → ℤ
depositsChange pp txb deposits =
  getCoin (updateDeposits pp txb deposits) - getCoin deposits
\end{code}
\end{AgdaMultiCode}
\caption{Functions used in UTxO rules}
\label{fig:functions:utxo}
\end{figure*}

\begin{NoConway}
\begin{figure*}
\begin{AgdaMultiCode}
\begin{code}
data inInterval (slot : Slot) : (Maybe Slot × Maybe Slot) → Type where
  both   : ∀ {l r}  → l ≤ slot × slot ≤ r  →  inInterval slot (just l   , just r)
  lower  : ∀ {l}    → l ≤ slot             →  inInterval slot (just l   , nothing)
  upper  : ∀ {r}    → slot ≤ r             →  inInterval slot (nothing  , just r)
  none   :                                    inInterval slot (nothing  , nothing)
\end{code}
\begin{code}[hide]
-- Note: inInterval has to be a type definition for inference to work
instance
  Dec-inInterval : inInterval ⁇²
  Dec-inInterval {slot} {just x  , just y } .dec with x ≤? slot | slot ≤? y
  ... | no ¬p₁ | _      = no λ where (both (h₁ , h₂)) → ¬p₁ h₁
  ... | yes p₁ | no ¬p₂ = no λ where (both (h₁ , h₂)) → ¬p₂ h₂
  ... | yes p₁ | yes p₂ = yes (both (p₁ , p₂))
  Dec-inInterval {slot} {just x  , nothing} .dec with x ≤? slot
  ... | no ¬p = no  (λ where (lower h) → ¬p h)
  ... | yes p = yes (lower p)
  Dec-inInterval {slot} {nothing , just x } .dec with slot ≤? x
  ... | no ¬p = no  (λ where (upper h) → ¬p h)
  ... | yes p = yes (upper p)
  Dec-inInterval {slot} {nothing , nothing} .dec = yes none

  HasCoin-UTxOState : HasCoin UTxOState
  HasCoin-UTxOState .getCoin s = getCoin (UTxOState.utxo s)
                               + (UTxOState.fees s)
                               + getCoin (UTxOState.deposits s)
                               + UTxOState.donations s

-- Boolean implication
_=>ᵇ_ : Bool → Bool → Bool
a =>ᵇ b = if a then b else true

-- Boolean-valued inequalities on natural numbers
_≤ᵇ_ _≥ᵇ_ : ℕ → ℕ → Bool
m ≤ᵇ n = ¿ m ≤ n ¿ᵇ
_≥ᵇ_ = flip _≤ᵇ_

≟-∅ᵇ : {A : Type} ⦃ _ : DecEq A ⦄ → (X : ℙ A) → Bool
≟-∅ᵇ X = ¿ X ≡ ∅ ¿ᵇ

coinPolicies : ℙ ScriptHash
coinPolicies = policies (inject 1)

isAdaOnlyᵇ : Value → Bool
isAdaOnlyᵇ v = toBool (policies v ≡ᵉ coinPolicies)

-- TODO: this could be a regular property
-- TODO: using this in UTxO rule below
\end{code}
\begin{code}

feesOK : PParams → Tx → UTxO → Bool
feesOK pp tx utxo =  (  minfee pp utxo tx ≤ᵇ txfee ∧ not (≟-∅ᵇ (txrdmrs ˢ))
                        =>ᵇ  ( allᵇ (λ (addr , _) → ¿ isVKeyAddr addr ¿) collateralRange
                             ∧ isAdaOnlyᵇ bal
                             ∧ (coin bal * 100) ≥ᵇ (txfee * pp .collateralPercentage)
                             ∧ not (≟-∅ᵇ collateral)
                             )
                     )
  where
    open Tx tx; open TxBody body; open TxWitnesses wits; open PParams pp
    collateralRange  = range    ((mapValues txOutHash utxo) ∣ collateral)
    bal              = balance  (utxo ∣ collateral)
\end{code}
\end{AgdaMultiCode}
\caption{Functions used in UTxO rules, continued}
\label{fig:functions:utxo2}
\end{figure*}
\end{NoConway}

\begin{figure*}[htbp]
\begin{code}[hide]
module _ (let open UTxOState; open TxBody) where
\end{code}
\begin{code}
  depositRefunds : PParams → UTxOState → TxBody → Coin
  depositRefunds pp st txb = negPart (depositsChange pp txb (st .deposits))

  newDeposits : PParams → UTxOState → TxBody → Coin
  newDeposits pp st txb = posPart (depositsChange pp txb (st .deposits))

  consumed : PParams → UTxOState → TxBody → Value
<<<<<<< HEAD
  consumed pp st txb = balance (st .utxo ∣ txb .txins) + txb .mint + inject (depositRefunds pp st txb)
=======
  consumed pp st txb
    =  balance (st .utxo ∣ txb .txins)
    +  txb .mint
    +  inject (depositRefunds pp st txb)
    +  inject (getCoin (txb .txwdrls))
>>>>>>> 937db4ab

  produced : PParams → UTxOState → TxBody → Value
  produced pp st txb = balance (outs txb)
                     + inject (txb .txfee)
                     + inject (newDeposits pp st txb)
                     + inject (txb .txdonation)
\end{code}
\caption{Functions used in UTxO rules, continued}
\label{fig:functions:utxo-conway}
\end{figure*}

As seen in Figures~\ref{fig:functions:utxo} and~\ref{fig:functions:utxo-conway},
we redefine \depositRefunds and \newDeposits via \depositsChange,
which computes the difference between the total deposits before and
after their application. This simplifies their definitions and some
correctness proofs. We then add the absolute value of \depositsChange
to \consumed or \produced depending on its sign. This is done via
\negPart and \posPart, which satisfy the key property that their
difference is the identity function.

\begin{figure*}[htbp]
\begin{code}[hide]
open PParams
private variable
  udeps : Deposits

data
\end{code}
\begin{code}
  _⊢_⇀⦇_,UTXOS⦈_ : UTxOEnv → UTxOState → Tx → UTxOState → Type
\end{code}
\begin{code}[hide]
data _⊢_⇀⦇_,UTXOS⦈_ where
\end{code}
\begin{code}
  Scripts-Yes :
    ∀ {Γ} {s} {tx}
    → let open Tx tx renaming (body to txb); open TxBody txb
          open UTxOEnv Γ renaming (pparams to pp)
          open UTxOState s
          sLst = collectPhaseTwoScriptInputs pp tx utxo
<<<<<<< HEAD
      in ∙ ValidCertDeposits (mapˢ proj₁ (deposits ˢ)) txcerts
         ∙ evalScripts tx sLst ≡ isValid
         ∙ isValid ≡ true
           ────────────────────────────────
           Γ ⊢ s ⇀⦇ tx ,UTXOS⦈  ⟦ (utxo ∣ txins ᶜ) ∪ˡ (outs txb)
                                , fees + txfee
                                , updateDeposits pp txb deposits
                                , donations + txdonation
                                ⟧ᵘ
=======
      in
        ∙ evalScripts tx sLst ≡ isValid
        ∙ isValid ≡ true
          ────────────────────────────────
          Γ ⊢ s ⇀⦇ tx ,UTXOS⦈ ⟦ (utxo ∣ txins ᶜ) ∪ˡ (outs txb) , fees + txfee , updateDeposits pp txb deposits , donations + txdonation ⟧ᵘ
>>>>>>> 937db4ab

  Scripts-No :
    ∀ {Γ} {s} {tx}
    → let open Tx tx renaming (body to txb); open TxBody txb
          open UTxOEnv Γ renaming (pparams to pp)
          open UTxOState s
          sLst = collectPhaseTwoScriptInputs pp tx utxo
      in
        ∙ evalScripts tx sLst ≡ isValid
        ∙ isValid ≡ false
          ────────────────────────────────
          Γ ⊢ s ⇀⦇ tx ,UTXOS⦈ ⟦ utxo ∣ collateral ᶜ , fees + cbalance (utxo ∣ collateral) , deposits , donations ⟧ᵘ
\end{code}
\caption{UTXOS rule}
\label{fig:utxos-conway}
\end{figure*}

\begin{code}[hide]
unquoteDecl Scripts-Yes-premises = genPremises Scripts-Yes-premises (quote Scripts-Yes)
unquoteDecl Scripts-No-premises  = genPremises Scripts-No-premises  (quote Scripts-No)

private variable
  Γ : UTxOEnv
  s s' : UTxOState
  tx : Tx

data _≡?_ {A : Type} : Maybe A → A → Type where
  ≡?-nothing : ∀ {x : A} → nothing  ≡? x
  ≡?-just    : ∀ {x : A} → (just x) ≡? x

instance
  ≟? : {A : Type} {x : Maybe A} {y : A} → ⦃ DecEq A ⦄ → (x ≡? y) ⁇
  ≟? {x = just x} {y} with x ≟ y
  ... | yes refl = ⁇ yes ≡?-just
  ... | no ¬p    = ⁇ no λ where ≡?-just → ¬p refl
  ≟? {x = nothing} = ⁇ yes ≡?-nothing

data _⊢_⇀⦇_,UTXO⦈_ where
\end{code}

\begin{figure*}[h]
\begin{code}
  UTXO-inductive :
    let open Tx tx renaming (body to txb); open TxBody txb
        open UTxOEnv Γ renaming (pparams to pp)
        open UTxOState s
        txoutsʰ = (mapValues txOutHash txouts)
        overhead = 160
    in
    ∙ txins ≢ ∅                              ∙ txins ∪ refInputs ⊆ dom utxo
    ∙ txins ∩ refInputs ≡ ∅                  ∙ inInterval slot txvldt
    ∙ feesOK pp tx utxo ≡ true               ∙ consumed pp s txb ≡ produced pp s txb
    ∙ coin mint ≡ 0                          ∙ txsize ≤ maxTxSize pp
    ∙ refScriptsSize utxo tx ≤ pp .maxRefScriptSizePerTx

    ∙ ∀[ (_ , txout) ∈ txoutsʰ .proj₁ ]
        inject ((overhead + utxoEntrySize txout) * coinsPerUTxOByte pp) ≤ᵗ getValueʰ txout
    ∙ ∀[ (_ , txout) ∈ txoutsʰ .proj₁ ]
        serSize (getValueʰ txout) ≤ maxValSize pp
    ∙ ∀[ (a , _) ∈ range txoutsʰ ]
        Sum.All (const ⊤) (λ a → a .BootstrapAddr.attrsSize ≤ 64) a
    ∙ ∀[ (a , _) ∈ range txoutsʰ ]  netId a         ≡ networkId
    ∙ ∀[ a ∈ dom txwdrls ]          a .RwdAddr.net  ≡ networkId
    ∙ txNetworkId ≡? networkId
    ∙ curTreasury ≡? treasury
    ∙ Γ ⊢ s ⇀⦇ tx ,UTXOS⦈ s'
      ────────────────────────────────
      Γ ⊢ s ⇀⦇ tx ,UTXO⦈ s'
\end{code}
\begin{code}[hide]
pattern UTXO-inductive⋯ tx Γ s x y z w k l m v j n o p q r t u h
      = UTXO-inductive {tx}{Γ}{s} (x , y , z , w , k , l , m , v , j , n , o , p , q , r , t , u , h)
unquoteDecl UTXO-premises = genPremises UTXO-premises (quote UTXO-inductive)
\end{code}
\caption{UTXO inference rules}
\label{fig:rules:utxo-shelley}
\end{figure*}
Figure~\ref{fig:rules:utxo-shelley} ties all the pieces of the UTXO rule together.
(The \maybeEq symbol that appears in the figure denotes a special equality where
the value on the left-handside is optional; equality holds if and only if the value
on the left is present and equal to the value on the right.)<|MERGE_RESOLUTION|>--- conflicted
+++ resolved
@@ -418,15 +418,11 @@
   newDeposits pp st txb = posPart (depositsChange pp txb (st .deposits))
 
   consumed : PParams → UTxOState → TxBody → Value
-<<<<<<< HEAD
-  consumed pp st txb = balance (st .utxo ∣ txb .txins) + txb .mint + inject (depositRefunds pp st txb)
-=======
   consumed pp st txb
     =  balance (st .utxo ∣ txb .txins)
     +  txb .mint
     +  inject (depositRefunds pp st txb)
     +  inject (getCoin (txb .txwdrls))
->>>>>>> 937db4ab
 
   produced : PParams → UTxOState → TxBody → Value
   produced pp st txb = balance (outs txb)
@@ -450,9 +446,6 @@
 \begin{figure*}[htbp]
 \begin{code}[hide]
 open PParams
-private variable
-  udeps : Deposits
-
 data
 \end{code}
 \begin{code}
@@ -468,23 +461,11 @@
           open UTxOEnv Γ renaming (pparams to pp)
           open UTxOState s
           sLst = collectPhaseTwoScriptInputs pp tx utxo
-<<<<<<< HEAD
       in ∙ ValidCertDeposits (mapˢ proj₁ (deposits ˢ)) txcerts
-         ∙ evalScripts tx sLst ≡ isValid
-         ∙ isValid ≡ true
-           ────────────────────────────────
-           Γ ⊢ s ⇀⦇ tx ,UTXOS⦈  ⟦ (utxo ∣ txins ᶜ) ∪ˡ (outs txb)
-                                , fees + txfee
-                                , updateDeposits pp txb deposits
-                                , donations + txdonation
-                                ⟧ᵘ
-=======
-      in
         ∙ evalScripts tx sLst ≡ isValid
         ∙ isValid ≡ true
           ────────────────────────────────
           Γ ⊢ s ⇀⦇ tx ,UTXOS⦈ ⟦ (utxo ∣ txins ᶜ) ∪ˡ (outs txb) , fees + txfee , updateDeposits pp txb deposits , donations + txdonation ⟧ᵘ
->>>>>>> 937db4ab
 
   Scripts-No :
     ∀ {Γ} {s} {tx}
