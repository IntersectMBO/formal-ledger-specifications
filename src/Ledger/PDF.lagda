\documentclass[11pt,a4paper,dvipsnames,twosided]{article}
\usepackage{unicode-math}
\setsansfont{XITSMath-Regular.otf}

\usepackage{newunicodechar}
\usepackage{longtable}
\newunicodechar{ᵇ}{\ensuremath{^b}}
\newunicodechar{ᶜ}{\ensuremath{^c}}
\newunicodechar{ᵈ}{\ensuremath{^d}}
\newunicodechar{ᵉ}{\ensuremath{^e}}
\newunicodechar{ᶠ}{\ensuremath{^f}}
\newunicodechar{ᵐ}{\ensuremath{^m}}
\newunicodechar{ᵖ}{\ensuremath{^p}}
\newunicodechar{ᵘ}{\ensuremath{^u}}
\newunicodechar{ᵛ}{\ensuremath{^v}}
\newunicodechar{⁺}{\ensuremath{^+}}
\newunicodechar{⁻}{\ensuremath{^-}}
\newunicodechar{¹}{\ensuremath{^1}}
\newunicodechar{₁}{\ensuremath{_1}}
\newunicodechar{₂}{\ensuremath{_2}}
\newunicodechar{₃}{\ensuremath{_3}}
\newunicodechar{σ}{\ensuremath{\sigma}}
\newunicodechar{≤}{\ensuremath{\leq}}
\newunicodechar{≢}{\ensuremath{\nequiv}}
\newunicodechar{❴}{\ensuremath{\{}}
\newunicodechar{❵}{\ensuremath{\}}}
\newunicodechar{⊢}{\ensuremath{\vdash}}
\newunicodechar{⇀}{\ensuremath{\rightharpoonup}}
% TODO: figure something out for the parentheses - the font doesn't support those in one place
\newunicodechar{⦇}{\ensuremath{(}}
\newunicodechar{⦈}{\ensuremath{)}}

\usepackage[margin=2.5cm]{geometry}
\usepackage{float}
\floatstyle{boxed}
\restylefloat{figure}

\usepackage{iohk}    %% (we moved some custom macros from this file to `src/latex/iohk.sty`)

\usepackage[hidelinks]{hyperref}
\usepackage[links]{agda}
\usepackage{pifont}  %% (needed for checkmark, `\ding{51}`)

\newtheorem{property}{Property}[section]

<<<<<<< HEAD
%% -- DEFINITIONS -----------------------------------------------------------
%% Set the desired typeface of defined terms here and, at the
%% first occurrence of such a term, enclose it in `\defn{...}`.
\newcommand{\defn}[1]{\textit{#1}}   %  defined terms are typeset in italics
%% \newcommand{\defn}[1]{\textbf{#1}}   %  defined terms are typeset in bold

%% -- For typesetting an Agda field name along with its type -----------------
\newcommand{\FieldTyped}[2]{\AgdaField{#1}\,\AgdaSymbol{:}\,\AgdaDatatype{#2}}

\usepackage{pifont}  %% needed for checkmark (\ding{51}).

=======
>>>>>>> 467dfa45
\begin{document}

\input{acronyms}

\tableofcontents

\begin{code}[hide]
{-# OPTIONS --safe #-}

open import Ledger.Transaction

module Ledger.PDF (txs : TransactionStructure) where

open import Ledger.BaseTypes
open import Ledger.Introduction

open import Ledger.Utxo txs
open import Ledger.Utxow txs
open import Ledger.Deleg
open import Ledger.Chain txs

open import Ledger.PPUp
open import Ledger.PPUp.Properties

open import Ledger.Ledger.Properties

open import Ledger.TokenAlgebra.ValueSet
\end{code}

\include{Ledger/Introduction}
\include{Ledger/Crypto}
\include{Ledger/BaseTypes}
\include{Ledger/TokenAlgebra}
\include{Ledger/Address}
\include{Ledger/Script}
\include{Ledger/GovernanceActions}
\include{Ledger/PParams}
\include{Ledger/Transaction}
\include{Ledger/Utxo}
\include{Ledger/Utxow}
%\include{Ledger/Tally}
\include{Ledger/Deleg}
\include{Ledger/Ledger}
\include{Ledger/Ratify}
\include{Ledger/Chain}

\section{Properties}
\input{Ledger/Utxo/Properties}

\end{document}<|MERGE_RESOLUTION|>--- conflicted
+++ resolved
@@ -35,7 +35,7 @@
 \floatstyle{boxed}
 \restylefloat{figure}
 
-\usepackage{iohk}    %% (we moved some custom macros from this file to `src/latex/iohk.sty`)
+\usepackage{iohk}  %% (we moved some custom macros to `latex/iohk.sty` and `latex/fls-macros.tex`)
 
 \usepackage[hidelinks]{hyperref}
 \usepackage[links]{agda}
@@ -43,20 +43,6 @@
 
 \newtheorem{property}{Property}[section]
 
-<<<<<<< HEAD
-%% -- DEFINITIONS -----------------------------------------------------------
-%% Set the desired typeface of defined terms here and, at the
-%% first occurrence of such a term, enclose it in `\defn{...}`.
-\newcommand{\defn}[1]{\textit{#1}}   %  defined terms are typeset in italics
-%% \newcommand{\defn}[1]{\textbf{#1}}   %  defined terms are typeset in bold
-
-%% -- For typesetting an Agda field name along with its type -----------------
-\newcommand{\FieldTyped}[2]{\AgdaField{#1}\,\AgdaSymbol{:}\,\AgdaDatatype{#2}}
-
-\usepackage{pifont}  %% needed for checkmark (\ding{51}).
-
-=======
->>>>>>> 467dfa45
 \begin{document}
 
 \input{acronyms}
