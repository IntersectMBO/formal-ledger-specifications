--- conflicted
+++ resolved
@@ -1,13 +1,6 @@
-<<<<<<< HEAD
-\section{Protocol parameters\protect\footnotemark}
-\label{sec:protocol-parameters}
-\footnotetext{See also: \href{https://github.com/cardano-foundation/CIPs/tree/master/CIP-1694}{github.com/cardano-foundation/CIPs/CIP-1694}}
-This module defines the adjustable protocol parameters of the Cardano ledger.
-=======
 \section{Protocol parameters}
 \label{sec:protocol-parameters}
 This section defines the adjustable protocol parameters of the Cardano ledger.
->>>>>>> 467dfa45
 These parameters are used in block validation and can affect various features of the system,
 such as minimum fees, maximum and minimum sizes of certain components, and more.
 \begin{code}[hide]
@@ -26,11 +19,10 @@
 
 open EpochStructure es
 \end{code}
-<<<<<<< HEAD
-The \AgdaModule{Ledger.PParams} module depends on the \AgdaModule{Ledger.Epoch} module, which defines the epoch
-structure used in the ledger. It also uses some utility functions and imports.
-=======
->>>>>>> 467dfa45
+
+Adjustable parameters of the Cardano ledger are used in block
+validation and may affect things such as the minimum fees, maximum and
+minimum sizes of certain things and various other features.
 \begin{figure*}[h!]
 {\small
 \begin{AgdaAlign}
@@ -57,60 +49,29 @@
 \emph{Network group}
 \AgdaTarget{maxBlockSize, maxTxSize, maxHeaderSize, maxValSize, pv}
 \begin{code}
-<<<<<<< HEAD
-        maxBlockSize      : ℕ
-        maxTxSize         : ℕ
-        maxHeaderSize     : ℕ
-        maxValSize        : ℕ
-        pv                : ProtVer -- retired, keep for now
-=======
         maxBlockSize       : ℕ
         maxTxSize          : ℕ
         maxHeaderSize      : ℕ
         maxValSize         : ℕ
         pv                 : ProtVer -- retired, keep for now
->>>>>>> 467dfa45
 \end{code}
 \emph{Economic group}
 \AgdaTarget{a, b, minUTxOValue, poolDeposit}
 \begin{code}
-<<<<<<< HEAD
-        a                 : ℕ
-        b                 : ℕ
-        minUTxOValue      : Coin
-        poolDeposit       : Coin
-=======
         a                  : ℕ
         b                  : ℕ
         minUTxOValue       : Coin
         poolDeposit        : Coin
->>>>>>> 467dfa45
 \end{code}
 \emph{Technical group}
 \AgdaTarget{Emax, collateralPercent}
 \begin{code}
-<<<<<<< HEAD
-        Emax              : Epoch
-        collateralPercent : ℕ
-=======
         Emax               : Epoch
         collateralPercent  : ℕ
->>>>>>> 467dfa45
 \end{code}
 \emph{Governance group}
 \AgdaTarget{drepThresholds, poolThresholds, minCCSize, ccTermLimit, govExpiration, govDeposit, drepDeposit, drepActivity, minimumAVS}
 \begin{code}
-<<<<<<< HEAD
-        drepThresholds    : DrepThresholds
-        poolThresholds    : PoolThresholds
-        minCCSize         : ℕ
-        ccTermLimit       : ℕ
-        govExpiration     : ℕ
-        govDeposit        : Coin
-        drepDeposit       : Coin
-        drepActivity      : Epoch
-        minimumAVS        : Coin
-=======
         drepThresholds     : DrepThresholds
         poolThresholds     : PoolThresholds
         minCCSize          : ℕ
@@ -120,7 +81,6 @@
         drepDeposit        : Coin
         drepActivity       : Epoch
         minimumAVS         : Coin
->>>>>>> 467dfa45
 
 paramsWellFormed : PParams → Bool
 paramsWellFormed pp = ⌊ ¬? (0 ∈? setFromList
@@ -133,62 +93,29 @@
 \caption{Protocol parameter declarations}
 \label{fig:protocol-parameter-declarations}
 \end{figure*}
-<<<<<<< HEAD
-The \AgdaDatatype{ProtVer} type represents the protocol version used in the Cardano ledger.
+The \ProtVer type represents the protocol version used in the Cardano ledger.
 It is a pair of natural numbers, the first of which represents the major version, the second
 represents the minor version.
 
-The \AgdaRecord{PParam} type is a record containing parameters used in the Cardano ledger, which we group according
-to the general purpose that each parameter serves. This allows thresholds to be set by group.
-\begin{itemize}
-  \item \AgdaInductiveConstructor{NetworkGroup}: parameters related to the network settings;
-  \item \AgdaInductiveConstructor{EconomicGroup}: parameters related to the economic aspects of the ledger;
-  \item \AgdaInductiveConstructor{TechnicalGroup}: parameters related to technical settings;
-  \item \AgdaInductiveConstructor{GovernanceGroup}: parameters related to governance settings.
-\end{itemize}
-We do not require that each protocol parameter governance action be confined to a single group.
-In case a governance action carries updates for multiple parameters from different groups,
-the maximum threshold of all the groups involved will apply to any given such governance action.
-
-The \emph{Network}, \emph{Economic}, and \emph{Technical} parameter groups contain protocol parameters that
-were already introduced during the Shelley, Alonzo and Babbage eras.
-The new protocol parameters introduced in the Conway era (CIP-1694) belong to the \emph{Governance} group.
-These new pramaters are declared in Figure~\ref{fig:protocol-parameter-declarations} and denote the following concepts.
-\begin{itemize}
-  \item \AgdaField{drepThresholds}: governance voting thresholds which must be equal to one of the following
-  rational numbers (\AgdaField{P1}, \AgdaField{P2a}, \AgdaField{P2b}, \AgdaField{P3}, \AgdaField{P4}, \AgdaField{P5a}, \AgdaField{P5b}, \AgdaField{P5c}, \AgdaField{P5d}, \AgdaField{P6});
-  \item \AgdaField{poolThresholds}: pool-related governance thresholds (\AgdaField{Q1}, \AgdaField{Q2a}, \AgdaField{Q2b}, and \AgdaField{Q4}) expressed as rational numbers;
-  \item \AgdaField{minCCSize}: minimum constitutional committee size;
-  \item \AgdaField{ccTermLimit}: maximum term limit (in epochs) of constitutional committee members;
-  \item \AgdaField{govExpiration}: governance action expiration;
-  \item \AgdaField{govDeposit}: governance action deposit;
-  \item \AgdaField{drepDeposit}: DRep deposit amount;
-  \item \AgdaField{drepActivity}: DRep activity period;
-  \item \AgdaField{minimumAVS}: the minimum active voting threshold.
-=======
-The \ProtVer is \acl{ProtVer}.
-It is a pair of natural numbers, the first of which represents the major version, the second
-represents the minor version.
-
-\PParams is \acl{PParams}; depending on what purpose it serves, we associate each parameter with
-one of the following parameter groups: \NetworkGroup (network settings),
+\PParams is is a record containing parameters used in the Cardano ledger;
+depending on what purpose it serves, we associate each parameter with
+one of the following groups: \NetworkGroup (network settings),
 \EconomicGroup (economic aspects of the ledger), \TechnicalGroup (technical aspects of the ledger),
 \GovernanceGroup (governance settings).  The first three of these four groups contain protocol
 parameters that were introduced during the Shelley, Alonzo and Babbage eras.
 The new protocol parameters introduced in the Conway era (CIP-1694) belong to \GovernanceGroup and are
 declared in Figure~\ref{fig:protocol-parameter-declarations}; they denote the following concepts:
 \begin{itemize}
-  \item \drepThresholds are \acl{drepThresholds}; these are rational numbers
-  named \acs{P1}, \acs{P2a}, \acs{P2b}, \acs{P3}, \acs{P4}, \acs{P5a}, \acs{P5b}, \acs{P5c}, \acs{P5d}, and \acs{P6};
-  \item \poolThresholds are \acl{poolThresholds}; these are rational numbers named \acs{Q1}, \acs{Q2a}, \acs{Q2b}, and \acs{Q4};
-  \item \minCCSize is \acl{minCCSize};
-  \item \ccTermLimit is \acl{ccTermLimit};
+  \item \drepThresholds are governance voting thresholds; these are rational numbers
+  named \AgdaField{P1}, \AgdaField{P2a}, \AgdaField{P2b}, \AgdaField{P3}, \AgdaField{P4}, \AgdaField{P5a}, \AgdaField{P5b}, \AgdaField{P5c}, \AgdaField{P5d}, \AgdaField{P6}; %\acs{P1}, \acs{P2a}, \acs{P2b}, \acs{P3}, \acs{P4}, \acs{P5a}, \acs{P5b}, \acs{P5c}, \acs{P5d}, and \acs{P6};
+  \item \poolThresholds are pool-related governance thresholds; these are rational numbers named \AgdaField{Q1}, \AgdaField{Q2a}, \AgdaField{Q2b}, and \AgdaField{Q4}; %\acs{Q1}, \acs{Q2a}, \acs{Q2b}, and \acs{Q4};
+  \item \minCCSize is the minimum constitutional committee size;
+  \item \ccTermLimit is the maximum term limit (in epochs) of constitutional committee members;
   \item \govExpiration is \acl{govExpiration};
-  \item \govDeposit is \acl{govDeposit};
-  \item \drepDeposit is \acl{drepDeposit};
-  \item \drepActivity is \acl{drepActivity};
-  \item \minimumAVS is \acl{minimumAVS}.
->>>>>>> 467dfa45
+  \item \govDeposit is the governance action deposit;
+  \item \drepDeposit is the \DRep deposit amount;
+  \item \drepActivity is the \DRep activity period;
+  \item \minimumAVS is the minimum active voting threshold.
 \end{itemize}
 
 \begin{code}[hide]
