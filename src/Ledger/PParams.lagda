\section{Protocol Parameters}
\label{sec:protocol-parameters}
This section defines the adjustable protocol parameters of the Cardano ledger.
These parameters are used in block validation and can affect various features of the system,
such as minimum fees, maximum and minimum sizes of certain components, and more.
\begin{code}[hide]
{-# OPTIONS --safe #-}

open import Data.Product.Properties
open import Data.Nat.Properties using (m+1+n≢m)
open import Data.Rational using (ℚ)
open import Relation.Nullary.Decidable
open import Data.List.Relation.Unary.Any using (Any; here; there)

open import Tactic.Derive.DecEq
open import Tactic.Derive.Show

open import Ledger.Prelude
open import Ledger.Crypto
open import Ledger.Script
open import Ledger.Types.Epoch

module Ledger.PParams
  (crypto : Crypto )
  (es     : _) (open EpochStructure es)
  (ss     : ScriptStructure crypto es) (open ScriptStructure ss)
  where

private variable
  m n : ℕ
\end{code}

\begin{NoConway}
The \AgdaRecord{Acnt} record has two fields, \AgdaField{treasury} and \AgdaField{reserves}, so
the \AgdaBound{acnt} field in \AgdaRecord{NewEpochState} keeps track of the total assets that
remain in treasury and reserves.

\begin{figure*}[ht]
\begin{AgdaMultiCode}
\begin{code}
record Acnt : Type where
<<<<<<< HEAD
\end{code}
\begin{code}[hide]
=======
  constructor ⟦_,_⟧ᵃ
>>>>>>> ebc1357a
  field
    treasury reserves : Coin

ProtVer : Type
ProtVer = ℕ × ℕ

instance
  Show-ProtVer : Show ProtVer
  Show-ProtVer = Show-×

data pvCanFollow : ProtVer → ProtVer → Type where
  canFollowMajor : pvCanFollow (m , n) (m + 1 , 0)
  canFollowMinor : pvCanFollow (m , n) (m , n + 1)
\end{code}
\end{AgdaMultiCode}
\caption{Definitions related to protocol parameters}
\label{fig:protocol-parameter-defs}
\end{figure*}
\end{NoConway}
\begin{code}[hide]
instance
  unquoteDecl To-Acnt = derive-To
    [ (quote Acnt , To-Acnt) ]
\end{code}

\begin{figure*}[ht]
\begin{AgdaMultiCode}
\begin{code}
data PParamGroup : Type where
  NetworkGroup     : PParamGroup
  EconomicGroup    : PParamGroup
  TechnicalGroup   : PParamGroup
  GovernanceGroup  : PParamGroup
  SecurityGroup    : PParamGroup

record DrepThresholds : Type where
  field
    P1 P2a P2b P3 P4 P5a P5b P5c P5d P6 : ℚ

record PoolThresholds : Type where
  field
    Q1 Q2a Q2b Q4 Q5e : ℚ

record PParams : Type where
  field
\end{code}
\emph{Network group}
\begin{code}
        maxBlockSize                  : ℕ
        maxTxSize                     : ℕ
        maxHeaderSize                 : ℕ
        maxTxExUnits                  : ExUnits
        maxBlockExUnits               : ExUnits
        maxValSize                    : ℕ
        maxCollateralInputs           : ℕ
\end{code}
\begin{code}[hide]
        pv                            : ProtVer -- retired, keep for now
\end{code}
\emph{Economic group}
\begin{code}
        a                             : ℕ
        b                             : ℕ
        keyDeposit                    : Coin
        poolDeposit                   : Coin
        coinsPerUTxOByte              : Coin
        prices                        : Prices
        minFeeRefScriptCoinsPerByte   : ℚ
        maxRefScriptSizePerTx         : ℕ
        maxRefScriptSizePerBlock      : ℕ
        refScriptCostStride           : ℕ
        refScriptCostMultiplier       : ℚ
\end{code}
\begin{code}[hide]
        minUTxOValue                  : Coin -- retired, keep for now
\end{code}
\emph{Technical group}
\begin{code}
        Emax                          : Epoch
        nopt                          : ℕ
        a0                            : ℚ
        collateralPercentage          : ℕ
\end{code}
\begin{code}[hide]
        -- costmdls                   : Language →/⇀ CostModel (Does not work with DecEq)
\end{code}
\begin{code}
        costmdls                      : CostModel
\end{code}
\emph{Governance group}
\begin{code}
        poolThresholds                : PoolThresholds
        drepThresholds                : DrepThresholds
        ccMinSize                     : ℕ
        ccMaxTermLength               : ℕ
        govActionLifetime             : ℕ
        govActionDeposit              : Coin
        drepDeposit                   : Coin
        drepActivity                  : Epoch
\end{code}
\end{AgdaMultiCode}
\caption{Protocol parameter definitions}
\label{fig:protocol-parameter-declarations}
\end{figure*}
\begin{figure*}
\begin{AgdaMultiCode}
\begin{code}
positivePParams : PParams → List ℕ
positivePParams pp =  ( maxBlockSize ∷ maxTxSize ∷ maxHeaderSize ∷ maxValSize ∷ refScriptCostStride
                      ∷ coinsPerUTxOByte ∷ poolDeposit ∷ collateralPercentage ∷ ccMaxTermLength
                      ∷ govActionLifetime ∷ govActionDeposit ∷ drepDeposit ∷ [] )
\end{code}
\begin{code}[hide]
  where open PParams pp
\end{code}
\begin{code}

paramsWellFormed : PParams → Type
paramsWellFormed pp = 0 ∉ fromList (positivePParams pp)
\end{code}
\begin{code}[hide]
paramsWF-elim : (pp : PParams) → paramsWellFormed pp → (n : ℕ) → n ∈ˡ (positivePParams pp) → n > 0
paramsWF-elim pp pwf (suc n) x = z<s
paramsWF-elim pp pwf 0 0∈ = ⊥-elim (pwf (to ∈-fromList 0∈))
  where open Equivalence

refScriptCostStride>0 : (pp : PParams) → paramsWellFormed pp → (PParams.refScriptCostStride pp) > 0
refScriptCostStride>0 pp pwf = paramsWF-elim pp pwf (PParams.refScriptCostStride pp) (there (there (there (there (here refl)))))
\end{code}
\end{AgdaMultiCode}
\caption{Protocol parameter well-formedness}
\label{fig:protocol-parameter-well-formedness}
\end{figure*}
\begin{code}[hide]
instance
  Show-ℚ = Show _ ∋ record {M}
    where import Data.Rational.Show as M
  unquoteDecl DecEq-DrepThresholds = derive-DecEq
    ((quote DrepThresholds , DecEq-DrepThresholds) ∷ [])
  unquoteDecl DecEq-PoolThresholds = derive-DecEq
    ((quote PoolThresholds , DecEq-PoolThresholds) ∷ [])
  unquoteDecl DecEq-PParams        = derive-DecEq
    ((quote PParams , DecEq-PParams) ∷ [])
  unquoteDecl DecEq-PParamGroup    = derive-DecEq
    ((quote PParamGroup , DecEq-PParamGroup) ∷ [])
  unquoteDecl Show-DrepThresholds = derive-Show
    ((quote DrepThresholds , Show-DrepThresholds) ∷ [])
  unquoteDecl Show-PoolThresholds = derive-Show
    ((quote PoolThresholds , Show-PoolThresholds) ∷ [])
  unquoteDecl Show-PParams        = derive-Show
    ((quote PParams , Show-PParams) ∷ [])

module PParamsUpdate where
  record PParamsUpdate : Type where
    field
          maxBlockSize maxTxSize        : Maybe ℕ
          maxHeaderSize maxValSize      : Maybe ℕ
          maxCollateralInputs           : Maybe ℕ
          maxTxExUnits maxBlockExUnits  : Maybe ExUnits
          pv                            : Maybe ProtVer -- retired, keep for now
          a b                           : Maybe ℕ
          keyDeposit                    : Maybe Coin
          poolDeposit                   : Maybe Coin
          coinsPerUTxOByte              : Maybe Coin
          prices                        : Maybe Prices
          minFeeRefScriptCoinsPerByte   : Maybe ℚ
          maxRefScriptSizePerTx         : Maybe ℕ
          maxRefScriptSizePerBlock      : Maybe ℕ
          refScriptCostStride           : Maybe ℕ
          refScriptCostMultiplier       : Maybe ℚ
          minUTxOValue                  : Maybe Coin -- retired, keep for now
          a0                            : Maybe ℚ
          Emax                          : Maybe Epoch
          nopt                          : Maybe ℕ
          collateralPercentage          : Maybe ℕ
          costmdls                      : Maybe CostModel
          drepThresholds                : Maybe DrepThresholds
          poolThresholds                : Maybe PoolThresholds
          govActionLifetime             : Maybe ℕ
          govActionDeposit drepDeposit  : Maybe Coin
          drepActivity                  : Maybe Epoch
          ccMinSize ccMaxTermLength     : Maybe ℕ
  
  paramsUpdateWellFormed : PParamsUpdate → Type
  paramsUpdateWellFormed ppu =
       just 0 ∉ fromList ( maxBlockSize ∷ maxTxSize ∷ maxHeaderSize ∷ maxValSize
                         ∷ coinsPerUTxOByte ∷ poolDeposit ∷ collateralPercentage ∷ ccMaxTermLength
                         ∷ govActionLifetime ∷ govActionDeposit ∷ drepDeposit ∷ [] )
    where open PParamsUpdate ppu
  
  paramsUpdateWellFormed? : ( u : PParamsUpdate ) → Dec (paramsUpdateWellFormed u)
  paramsUpdateWellFormed? u = ¿ paramsUpdateWellFormed u ¿
  
  modifiesNetworkGroup : PParamsUpdate → Bool
  modifiesNetworkGroup ppu = let open PParamsUpdate ppu in
    or
      ( is-just maxBlockSize
      ∷ is-just maxTxSize
      ∷ is-just maxHeaderSize
      ∷ is-just maxValSize
      ∷ is-just maxCollateralInputs
      ∷ is-just maxTxExUnits
      ∷ is-just maxBlockExUnits
      ∷ is-just pv
      ∷ [])
  
  modifiesEconomicGroup : PParamsUpdate → Bool
  modifiesEconomicGroup ppu = let open PParamsUpdate ppu in
    or
      ( is-just a
      ∷ is-just b
      ∷ is-just keyDeposit
      ∷ is-just poolDeposit
      ∷ is-just coinsPerUTxOByte
      ∷ is-just minFeeRefScriptCoinsPerByte
      ∷ is-just maxRefScriptSizePerTx
      ∷ is-just maxRefScriptSizePerBlock
      ∷ is-just refScriptCostStride
      ∷ is-just refScriptCostMultiplier
      ∷ is-just prices
      ∷ is-just minUTxOValue
      ∷ [])
  
  modifiesTechnicalGroup : PParamsUpdate → Bool
  modifiesTechnicalGroup ppu = let open PParamsUpdate ppu in
    or
      ( is-just a0
      ∷ is-just Emax
      ∷ is-just nopt
      ∷ is-just collateralPercentage
      ∷ is-just costmdls
      ∷ [])
  
  modifiesGovernanceGroup : PParamsUpdate → Bool
  modifiesGovernanceGroup ppu = let open PParamsUpdate ppu in
    or
      ( is-just drepThresholds
      ∷ is-just poolThresholds
      ∷ is-just govActionLifetime
      ∷ is-just govActionDeposit
      ∷ is-just drepDeposit
      ∷ is-just drepActivity
      ∷ is-just ccMinSize
      ∷ is-just ccMaxTermLength
      ∷ [])

  modifiesSecurityGroup : PParamsUpdate → Bool
  modifiesSecurityGroup ppu = let open PParamsUpdate ppu in
    or
      ( is-just maxBlockSize
      ∷ is-just maxTxSize
      ∷ is-just maxHeaderSize
      ∷ is-just maxValSize
      ∷ is-just maxBlockExUnits
      ∷ is-just b
      ∷ is-just a
      ∷ is-just coinsPerUTxOByte
      ∷ is-just govActionDeposit
      ∷ is-just minFeeRefScriptCoinsPerByte
      ∷ []
      )
  
  modifiedUpdateGroups : PParamsUpdate → ℙ PParamGroup
  modifiedUpdateGroups ppu =
    ( modifiesNetworkGroup    ?═⇒ NetworkGroup
    ∪ modifiesEconomicGroup   ?═⇒ EconomicGroup
    ∪ modifiesTechnicalGroup  ?═⇒ TechnicalGroup
    ∪ modifiesGovernanceGroup ?═⇒ GovernanceGroup
    ∪ modifiesSecurityGroup   ?═⇒ SecurityGroup
    )
    where
      _?═⇒_ : (PParamsUpdate → Bool) → PParamGroup → ℙ PParamGroup
      pred ?═⇒ grp = if pred ppu then ❴ grp ❵ else ∅
  
  _?↗_ : ∀ {A : Type} → Maybe A → A → A
  just x ?↗ _ = x
  nothing ?↗ x = x
  
  ≡-update : ∀ {A : Type} {u : Maybe A} {p : A} {x : A} → u ?↗ p ≡ x ⇔ (u ≡ just x ⊎ (p ≡ x × u ≡ nothing))
  ≡-update {u} {p} {x} = mk⇔ to from
    where
      to : ∀ {A} {u : Maybe A} {p : A} {x : A} → u ?↗ p ≡ x → (u ≡ just x ⊎ (p ≡ x × u ≡ nothing))
      to {u = just x} refl = inj₁ refl
      to {u = nothing} refl = inj₂ (refl , refl)
  
      from : ∀ {A} {u : Maybe A} {p : A} {x : A} → u ≡ just x ⊎ (p ≡ x × u ≡ nothing) → u ?↗ p ≡ x
      from (inj₁ refl) = refl
      from (inj₂ (refl , refl)) = refl
  
  applyPParamsUpdate : PParams → PParamsUpdate → PParams
  applyPParamsUpdate pp ppu =
    record
      { maxBlockSize                = U.maxBlockSize ?↗ P.maxBlockSize
      ; maxTxSize                   = U.maxTxSize ?↗ P.maxTxSize
      ; maxHeaderSize               = U.maxHeaderSize ?↗ P.maxHeaderSize
      ; maxValSize                  = U.maxValSize ?↗ P.maxValSize
      ; maxCollateralInputs         = U.maxCollateralInputs ?↗ P.maxCollateralInputs
      ; maxTxExUnits                = U.maxTxExUnits ?↗ P.maxTxExUnits
      ; maxBlockExUnits             = U.maxBlockExUnits ?↗ P.maxBlockExUnits
      ; pv                          = U.pv ?↗ P.pv
      ; a                           = U.a ?↗ P.a
      ; b                           = U.b ?↗ P.b
      ; keyDeposit                  = U.keyDeposit ?↗ P.keyDeposit
      ; poolDeposit                 = U.poolDeposit ?↗ P.poolDeposit
      ; coinsPerUTxOByte            = U.coinsPerUTxOByte ?↗ P.coinsPerUTxOByte
      ; minFeeRefScriptCoinsPerByte = U.minFeeRefScriptCoinsPerByte ?↗ P.minFeeRefScriptCoinsPerByte
      ; maxRefScriptSizePerTx       = U.maxRefScriptSizePerTx ?↗ P.maxRefScriptSizePerTx
      ; maxRefScriptSizePerBlock    = U.maxRefScriptSizePerBlock ?↗ P.maxRefScriptSizePerBlock
      ; refScriptCostStride         = U.refScriptCostStride ?↗ P.refScriptCostStride
      ; refScriptCostMultiplier     = U.refScriptCostMultiplier ?↗ P.refScriptCostMultiplier
      ; prices                      = U.prices ?↗ P.prices
      ; minUTxOValue                = U.minUTxOValue ?↗ P.minUTxOValue
      ; a0                          = U.a0 ?↗ P.a0
      ; Emax                        = U.Emax ?↗ P.Emax
      ; nopt                        = U.nopt ?↗ P.nopt
      ; collateralPercentage        = U.collateralPercentage ?↗ P.collateralPercentage
      ; costmdls                    = U.costmdls ?↗ P.costmdls
      ; drepThresholds              = U.drepThresholds ?↗ P.drepThresholds
      ; poolThresholds              = U.poolThresholds ?↗ P.poolThresholds
      ; govActionLifetime           = U.govActionLifetime ?↗ P.govActionLifetime
      ; govActionDeposit            = U.govActionDeposit ?↗ P.govActionDeposit
      ; drepDeposit                 = U.drepDeposit ?↗ P.drepDeposit
      ; drepActivity                = U.drepActivity ?↗ P.drepActivity
      ; ccMinSize                   = U.ccMinSize ?↗ P.ccMinSize
      ; ccMaxTermLength             = U.ccMaxTermLength ?↗ P.ccMaxTermLength
      }
    where
      open module P = PParams pp
      open module U = PParamsUpdate ppu

  instance
    unquoteDecl DecEq-PParamsUpdate  = derive-DecEq
      ((quote PParamsUpdate , DecEq-PParamsUpdate) ∷ [])
\end{code}
% Retiring ProtVer's documentation since ProtVer is retired.
% \ProtVer represents the protocol version used in the Cardano ledger.
% It is a pair of natural numbers, representing the major and minor version,
% respectively.

\PParams contains parameters used in the Cardano ledger, which we group according
to the general purpose that each parameter serves.
\begin{itemize}
  \item \NetworkGroup: parameters related to the network settings;
  \item \EconomicGroup: parameters related to the economic aspects of the ledger;
  \item \TechnicalGroup: parameters related to technical settings;
  \item \GovernanceGroup: parameters related to governance settings;
  \item \SecurityGroup: parameters that can impact the security of the system.
\end{itemize}

The first four groups have the property that every protocol parameter
is associated to precisely one of these groups. The \SecurityGroup is
special: a protocol parameter may or may not be in the
\SecurityGroup. So, each protocol parameter belongs to at least one
and at most two groups. Note that in \cite{cip1694} there is no
\SecurityGroup, but there is the concept of security-relevant protocol
parameters. The difference between these notions is only social, so we
implement security-relevant protocol parameters as a group.

The purpose of the groups is to determine voting thresholds for
proposals aiming to change parameters. The thresholds depend on the
groups of the parameters contained in such a proposal.

These new parameters are declared in
Figure~\ref{fig:protocol-parameter-declarations} and denote the
following concepts.

\begin{itemize}
  \item \drepThresholds: governance thresholds for \DReps; these are rational numbers
  named \Pone, \Ptwoa, \Ptwob, \Pthree, \Pfour, \Pfivea, \Pfiveb, \Pfivec, \Pfived, and \Psix;
  \item \poolThresholds: pool-related governance thresholds; these are rational numbers named \Qone, \Qtwoa, \Qtwob, \Qfour and \Qfivee;
  \item \ccMinSize: minimum constitutional committee size;
  \item \ccMaxTermLength: maximum term limit (in epochs) of constitutional committee members;
  \item \govActionLifetime: governance action expiration;
  \item \govActionDeposit: governance action deposit;
  \item \drepDeposit: \DRep deposit amount;
  \item \drepActivity: \DRep activity period;
  \item \minimumAVS: the minimum active voting threshold.
\end{itemize}

Figure~\ref{fig:protocol-parameter-declarations} also defines the
function \paramsWellFormed. It performs some sanity checks on protocol
parameters.

\begin{code}[hide]
instance
  pvCanFollow? : ∀ {pv} {pv'} → Dec (pvCanFollow pv pv')
  pvCanFollow? {m , n} {pv} with pv ≟ (m + 1 , 0) | pv ≟ (m , n + 1)
  ... | no ¬p    | no ¬p₁   = no $ λ where canFollowMajor → ¬p  refl
                                           canFollowMinor → ¬p₁ refl
  ... | no ¬p    | yes refl = yes canFollowMinor
  ... | yes refl | no ¬p    = yes canFollowMajor
  ... | yes refl | yes p    = ⊥-elim $ m+1+n≢m m $ ×-≡,≡←≡ p .proj₁
\end{code}

Finally, to update parameters we introduce an abstract type. An update
can be applied and it has a set of groups associated with it. An
update is well formed if it has at least one group (i.e. if it updates
something) and if it preserves well-formedness.

\begin{figure*}[ht]
\begin{AgdaMultiCode}
\begin{code}[hide]
record PParamsDiff : Type₁ where
  field
\end{code}
\emph{Abstract types \& functions}
\begin{code}
    UpdateT : Type
    applyUpdate : PParams → UpdateT → PParams
    updateGroups : UpdateT → ℙ PParamGroup

\end{code}
\begin{code}[hide]
    ⦃ ppWF? ⦄ : ∀ {u} → (∀ pp → paramsWellFormed pp → paramsWellFormed (applyUpdate pp u)) ⁇
\end{code}
\emph{Well-formedness condition}
\begin{code}

  ppdWellFormed : UpdateT → Type
  ppdWellFormed u = updateGroups u ≢ ∅
    × ∀ pp → paramsWellFormed pp → paramsWellFormed (applyUpdate pp u)
\end{code}
\end{AgdaMultiCode}
\caption{Abstract type for parameter updates}
\label{fig:pp-update-type}
\end{figure*}
\begin{code}[hide]
record GovParams : Type₁ where
  field ppUpd : PParamsDiff
  open PParamsDiff ppUpd renaming (UpdateT to PParamsUpdate) public
  field ⦃ DecEq-UpdT ⦄ : DecEq PParamsUpdate
--         ⦃ Show-UpdT ⦄ : Show PParamsUpdate
\end{code}<|MERGE_RESOLUTION|>--- conflicted
+++ resolved
@@ -39,12 +39,6 @@
 \begin{AgdaMultiCode}
 \begin{code}
 record Acnt : Type where
-<<<<<<< HEAD
-\end{code}
-\begin{code}[hide]
-=======
-  constructor ⟦_,_⟧ᵃ
->>>>>>> ebc1357a
   field
     treasury reserves : Coin
 
