--- conflicted
+++ resolved
@@ -113,13 +113,8 @@
 filterKeys : (P : A → Type) ⦃ _ : P ⁇¹ ⦄ → (A ⇀ B) → (A ⇀ B)
 filterKeys P = filterKeys? (to-sp P)
 
-<<<<<<< HEAD
-_↾'_ : A ⇀ B → (P : B → Type) ⦃ _ : P ⁇¹ ⦄ → A ⇀ B
-s ↾' P = s ↾'? to-sp P
-=======
-_∣^'_ : A ⇀ B → (P : B → Set) ⦃ _ : P ⁇¹ ⦄ → A ⇀ B
+_∣^'_ : A ⇀ B → (P : B → Type) ⦃ _ : P ⁇¹ ⦄ → A ⇀ B
 s ∣^' P = s ∣^'? to-sp P
->>>>>>> a905c02f
 
 open import Interface.IsCommutativeMonoid
 
