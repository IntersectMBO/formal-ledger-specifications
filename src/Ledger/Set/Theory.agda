{-# OPTIONS --safe #-}

module Ledger.Set.Theory where

open import Prelude

open import Axiom.Set
import Axiom.Set.List as L
open import Relation.Binary using (_Preserves_⟶_)
<<<<<<< HEAD
=======
open import Data.List.Ext.Properties using (dedup-++-↭)

>>>>>>> 412d713c

opaque
  List-Model : Theory {0ℓ}
  List-Model = L.List-Model
  List-Modelᶠ : Theoryᶠ
  List-Modelᶠ = L.List-Modelᶠ
  List-Modelᵈ : Theoryᵈ
  List-Modelᵈ = L.List-Modelᵈ

private variable
  A A' B C : Set

open Theoryᵈ List-Modelᵈ public
  renaming (Set to ℙ_; filter to filterˢ?; map to mapˢ)
  hiding (_∈_; _∉_)

open import Interface.IsSet th public

opaque
  unfolding List-Model
  open import Axiom.Set.Properties th using (card-≡ᵉ)

  to-sp : {A : Type} (P : A → Type) → ⦃ P ⁇¹ ⦄ → specProperty P
  to-sp _ = dec¹

  finiteness : ∀ (X : Theory.Set th A) → finite X
  finiteness = Theoryᶠ.finiteness List-Modelᶠ

  lengthˢ : ∀ {𝕊} ⦃ _ : DecEq A ⦄ ⦃ _ : IsSet 𝕊 A ⦄ → 𝕊 → ℕ
  lengthˢ X = Theoryᶠ.lengthˢ List-Modelᶠ (toSet X)

  lengthˢ-≡ᵉ :  ∀ {𝕊} ⦃ _ : DecEq A ⦄ ⦃ _ : IsSet 𝕊 A ⦄ → (X Y : 𝕊)
    → toSet X ≡ᵉ toSet Y
    → lengthˢ X ≡ lengthˢ Y
  lengthˢ-≡ᵉ X Y X≡Y =
    card-≡ᵉ (-, Theoryᶠ.DecEq⇒strongly-finite List-Modelᶠ (toSet X))
            (-, Theoryᶠ.DecEq⇒strongly-finite List-Modelᶠ (toSet Y)) X≡Y

  lengthˢ-∅ : ∀ ⦃ _ : DecEq A ⦄ → lengthˢ {A} ∅ ≡ 0
  lengthˢ-∅ = refl

  setToList : ℙ A → List A
  setToList = id

  instance
    DecEq-ℙ : ⦃ _ : DecEq A ⦄ → DecEq (ℙ A)
    DecEq-ℙ = L.Decˡ.DecEq-Set

    Show-ℙ : ⦃ _ : Show A ⦄ → Show (ℙ A)
    Show-ℙ .show = λ x → Show-finite .show (x , (finiteness x))

import Axiom.Set.Rel
module Rel = Axiom.Set.Rel th

open Rel public hiding (_∣'_; _∣^'_; dom; range)

open import Axiom.Set.Map th public
  renaming ( Map to infixr 1 _⇀_
           ; filterᵐ to filterᵐ?; filterKeys to filterKeys?; _∣^'_ to _∣^'?_ )

open import Axiom.Set.TotalMap th public
open import Axiom.Set.TotalMapOn th

open L.Decˡ public
  hiding (_∈?_; DecEq-Set)

open import Axiom.Set.Sum th public
open import Axiom.Set.Map.Dec List-Modelᵈ public
open import Axiom.Set.Factor List-Model public

module _ ⦃ _ : DecEq A ⦄ where
  open Restriction {A} ∈-sp public
    renaming (_∣_ to _∣ʳ_; _∣_ᶜ to _∣ʳ_ᶜ)

  open Corestriction {A} ∈-sp public
    renaming (_∣^_ to _∣^ʳ_; _∣^_ᶜ to _∣^ʳ_ᶜ) public

  open Restrictionᵐ {A} ∈-sp public
  open Corestrictionᵐ {A} ∈-sp public
  open Unionᵐ {A} ∈-sp public
  open Intersection {A} ∈-sp public
  open Lookupᵐ {A} ∈-sp public
  open Lookupᵐᵈ {A} ∈-sp public

open import Algebra

module _ ⦃ _ : DecEq A ⦄ ⦃ _ : DecEq B ⦄ where
  open Intersectionᵐ {A} {B} ∈-sp public

  module _ ⦃ M : CommutativeMonoid 0ℓ 0ℓ ⦄ where
    open IndexedSumUnionᵐ {A} {B} ∈-sp (_∈? _) public

module Properties where
  open import Axiom.Set.Properties th public
  module _ ⦃ _ : DecEq A ⦄ where
    open Intersectionᵖ {A} ∈-sp public

_ᶠᵐ : A ⇀ B → FinMap A B
(R , uniq) ᶠᵐ = (R , uniq , finiteness _)

_ᶠˢ : ℙ A → FinSet A
X ᶠˢ = X , finiteness _

filterˢ : (P : A → Type) ⦃ _ : P ⁇¹ ⦄ → ℙ A → ℙ A
filterˢ P = filterˢ? (to-sp P)

filterᵐ : (P : A × B → Type) ⦃ _ : P ⁇¹ ⦄ → (A ⇀ B) → (A ⇀ B)
filterᵐ P = filterᵐ? (to-sp P)

filterKeys : (P : A → Type) ⦃ _ : P ⁇¹ ⦄ → (A ⇀ B) → (A ⇀ B)
filterKeys P = filterKeys? (to-sp P)

_∣^'_ : A ⇀ B → (P : B → Type) ⦃ _ : P ⁇¹ ⦄ → A ⇀ B
s ∣^' P = s ∣^'? to-sp P

open import Interface.IsCommutativeMonoid

indexedSumᵛ' : ⦃ DecEq A ⦄ → ⦃ DecEq B ⦄ → ⦃ IsCommutativeMonoid' 0ℓ 0ℓ C ⦄ → (B → C) → A ⇀ B → C
indexedSumᵛ' f m = indexedSumᵛ ⦃ fromCommMonoid' it ⦄ f (m ᶠᵐ)

indexedSum' : ⦃ DecEq A ⦄ → ⦃ IsCommutativeMonoid' 0ℓ 0ℓ B ⦄ → (A → B) → ℙ A → B
indexedSum' f s = indexedSum ⦃ fromCommMonoid' it ⦄ f (s ᶠˢ)

syntax indexedSumᵛ' (λ a → x) m = ∑[ a ← m ] x
syntax indexedSum'  (λ a → x) m = ∑ˢ[ a ← m ] x

opaque
  unfolding List-Model

  singleton-≢-∅ : ∀ {a} {x : a} → ⦃ DecEq a ⦄ → singleton x ≢ ∅
  singleton-≢-∅ {x = x} ()

aggregateBy : ⦃ DecEq A ⦄ → ⦃ DecEq B ⦄ → ⦃ DecEq C ⦄ → ⦃ IsCommutativeMonoid' 0ℓ 0ℓ C ⦄
            → Rel A B → A ⇀ C → B ⇀ C
aggregateBy R m = mapFromFun (λ b → ∑[ x ← m ∣ Rel.dom (R ∣^ʳ ❴ b ❵) ] x) (Rel.range R)

<<<<<<< HEAD
module _ ⦃ _ : DecEq A ⦄ ⦃ _ : DecEq B ⦄
         ⦃ cm : IsCommutativeMonoid' 0ℓ 0ℓ C ⦄
         where
  open CommutativeMonoid (fromCommMonoid' cm)

  indexedSumᵛ'-cong : {f : B → C} → indexedSumᵛ' f Preserves (_≡ᵉ_ on proj₁) ⟶ _≈_
  indexedSumᵛ'-cong {f = f} {x} {y} x≡y =
=======
module _ ⦃ decA : DecEq A ⦄ ⦃ decB : DecEq B ⦄ {f : B → C}
         ⦃ cm : IsCommutativeMonoid' 0ℓ 0ℓ C ⦄
         where
  open CommutativeMonoid (fromCommMonoid' cm) renaming (trans to ≈-trans) hiding (refl)
  import Relation.Binary.Reasoning.Setoid as SetoidReasoning
  open SetoidReasoning (CommutativeMonoid.setoid (fromCommMonoid' cm))

  indexedSumᵛ'-cong : indexedSumᵛ' f Preserves (_≡ᵉ_ on proj₁) ⟶ _≈_
  indexedSumᵛ'-cong {x} {y} x≡y =
>>>>>>> 412d713c
    indexedSum-cong ⦃ fromCommMonoid' cm ⦄ {A × B} {λ (a , b) → f b} {(x ˢ) ᶠˢ} {(y ˢ) ᶠˢ} x≡y<|MERGE_RESOLUTION|>--- conflicted
+++ resolved
@@ -7,11 +7,6 @@
 open import Axiom.Set
 import Axiom.Set.List as L
 open import Relation.Binary using (_Preserves_⟶_)
-<<<<<<< HEAD
-=======
-open import Data.List.Ext.Properties using (dedup-++-↭)
-
->>>>>>> 412d713c
 
 opaque
   List-Model : Theory {0ℓ}
@@ -138,7 +133,7 @@
 syntax indexedSumᵛ' (λ a → x) m = ∑[ a ← m ] x
 syntax indexedSum'  (λ a → x) m = ∑ˢ[ a ← m ] x
 
-opaque
+opaque 
   unfolding List-Model
 
   singleton-≢-∅ : ∀ {a} {x : a} → ⦃ DecEq a ⦄ → singleton x ≢ ∅
@@ -148,7 +143,6 @@
             → Rel A B → A ⇀ C → B ⇀ C
 aggregateBy R m = mapFromFun (λ b → ∑[ x ← m ∣ Rel.dom (R ∣^ʳ ❴ b ❵) ] x) (Rel.range R)
 
-<<<<<<< HEAD
 module _ ⦃ _ : DecEq A ⦄ ⦃ _ : DecEq B ⦄
          ⦃ cm : IsCommutativeMonoid' 0ℓ 0ℓ C ⦄
          where
@@ -156,15 +150,4 @@
 
   indexedSumᵛ'-cong : {f : B → C} → indexedSumᵛ' f Preserves (_≡ᵉ_ on proj₁) ⟶ _≈_
   indexedSumᵛ'-cong {f = f} {x} {y} x≡y =
-=======
-module _ ⦃ decA : DecEq A ⦄ ⦃ decB : DecEq B ⦄ {f : B → C}
-         ⦃ cm : IsCommutativeMonoid' 0ℓ 0ℓ C ⦄
-         where
-  open CommutativeMonoid (fromCommMonoid' cm) renaming (trans to ≈-trans) hiding (refl)
-  import Relation.Binary.Reasoning.Setoid as SetoidReasoning
-  open SetoidReasoning (CommutativeMonoid.setoid (fromCommMonoid' cm))
-
-  indexedSumᵛ'-cong : indexedSumᵛ' f Preserves (_≡ᵉ_ on proj₁) ⟶ _≈_
-  indexedSumᵛ'-cong {x} {y} x≡y =
->>>>>>> 412d713c
     indexedSum-cong ⦃ fromCommMonoid' cm ⦄ {A × B} {λ (a , b) → f b} {(x ˢ) ᶠˢ} {(y ˢ) ᶠˢ} x≡y