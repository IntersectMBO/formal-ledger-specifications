{-# OPTIONS --safe #-}

open import Ledger.Prelude
open import Ledger.Transaction
open import Ledger.Abstract
import Ledger.Certs

module Ledger.Ledger.Properties
  (txs : _) (open TransactionStructure txs) (open Ledger.Certs govStructure)
  (abs : AbstractFunctions txs) (open AbstractFunctions abs)
  where

open import Axiom.Set.Properties th
open import Ledger.Chain txs abs
open import Ledger.Enact govStructure
open import Ledger.Epoch txs abs
open import Ledger.Certs.Properties govStructure
open import Ledger.Gov txs
open import Ledger.Gov.Properties txs
open import Ledger.Ledger txs abs
open import Ledger.Ratify txs hiding (vote)
open import Ledger.Utxo txs abs
open import Ledger.Utxo.Properties txs abs
open import Ledger.Utxow txs abs
open import Ledger.Utxow.Properties txs abs

open import Data.Bool.Properties using (¬-not)
open import Data.List.Base using (filter)
open import Data.List.Ext using (∈ˡ-map-filter)
open import Data.List.Ext.Properties using (_×-cong_)
open import Data.List.Properties using (++-identityʳ; map-++; ++-assoc; length-++)
open import Data.List.Membership.Propositional.Properties using (∈-filter⁺; map-∈↔)
open import Data.Product.Base using (swap)
open import Data.Product.Properties using (×-≡,≡←≡)
open import Data.Product.Properties.Ext using (×-⇔-swap)
open import Data.Nat.Properties using (+-0-monoid; +-identityʳ; +-suc; +-comm; +-assoc)
open import Relation.Binary using (IsEquivalence)
open import Relation.Unary using (Decidable)

import Function.Related.Propositional as R

import Relation.Binary.Reasoning.Setoid as SetoidReasoning

instance _ = +-0-monoid

open import Interface.ComputationalRelation

-- ** Proof that LEDGER is computational.

instance
  _ = Monad-ComputationResult

  Computational-LEDGER : Computational _⊢_⇀⦇_,LEDGER⦈_ String
  Computational-LEDGER = record {go}
    where
    open Computational ⦃...⦄ renaming (computeProof to comp; completeness to complete)
    computeUtxow = comp {STS = _⊢_⇀⦇_,UTXOW⦈_}
    computeCerts = comp {STS = _⊢_⇀⦇_,CERTS⦈_}
    computeGov   = comp {STS = _⊢_⇀⦇_,GOV⦈_}

    module go
      (Γ : LEnv)   (let open LEnv Γ)
      (s : LState) (let open LState s)
      (tx : Tx)    (let open Tx tx renaming (body to txb); open TxBody txb)
      where
      utxoΓ = UTxOEnv ∋ record { LEnv Γ }
      certΓ = CertEnv ∋ ⟦ epoch slot , pparams , txvote , txwdrls , _ ⟧
      govΓ : CertState → GovEnv
<<<<<<< HEAD
      govΓ = λ certState → ⟦ txid , epoch slot , pparams , ppolicy , enactState , certState ⟧
=======
      govΓ certState = ⟦ txid , epoch slot , pparams , ppolicy , enactState , certState , _ ⟧ᵍ
>>>>>>> 6b26f073

      computeProof : ComputationResult String (∃[ s' ] Γ ⊢ s ⇀⦇ tx ,LEDGER⦈ s')
      computeProof = case isValid ≟ true of λ where
        (yes p) → do
          (utxoSt' , utxoStep) ← computeUtxow utxoΓ utxoSt tx
          (certSt' , certStep) ← computeCerts certΓ certState txcerts
          (govSt'  , govStep)  ← computeGov (govΓ certSt') (govSt |ᵒ certSt') (txgov txb)
          success (_ , LEDGER-V⋯ p utxoStep certStep govStep)
        (no ¬p) → do
          (utxoSt' , utxoStep) ← computeUtxow utxoΓ utxoSt tx
          success (_ , LEDGER-I⋯ (¬-not ¬p) utxoStep)

      completeness : ∀ s' → Γ ⊢ s ⇀⦇ tx ,LEDGER⦈ s' → (proj₁ <$> computeProof) ≡ success s'
      completeness ledgerSt (LEDGER-V⋯ v utxoStep certStep govStep)
        with isValid ≟ true
      ... | no ¬v = contradiction v ¬v
      ... | yes refl
        with computeUtxow utxoΓ utxoSt tx | complete _ _ _ _ utxoStep
      ... | success (utxoSt' , _) | refl
        with computeCerts certΓ  certState txcerts | complete _ _ _ _ certStep
      ... | success (certSt' , _) |  refl
        with computeGov (govΓ certSt') (govSt |ᵒ certSt') (txgov txb) | complete {STS = _⊢_⇀⦇_,GOV⦈_} (govΓ certSt') _ _ _ govStep
      ... | success (govSt' , _) | refl = refl
      completeness ledgerSt (LEDGER-I⋯ i utxoStep)
        with isValid ≟ true
      ... | yes refl = case i of λ ()
      ... | no ¬v
        with computeUtxow utxoΓ utxoSt tx | complete _ _ _ _ utxoStep
      ... | success (utxoSt' , _) | refl = refl

Computational-LEDGERS : Computational _⊢_⇀⦇_,LEDGERS⦈_ String
Computational-LEDGERS = it

instance
  HasCoin-LState : HasCoin LState
  HasCoin-LState .getCoin s = getCoin (LState.utxoSt s) + getCoin (LState.certState s)

-- ** Proof that LEDGER preserves values.

FreshTx : Tx → LState → Type
FreshTx tx ls = txid ∉ mapˢ proj₁ (dom (ls .utxoSt .utxo))
  where open Tx tx; open TxBody body; open UTxOState; open LState

module _
  (tx : Tx) (let open Tx tx; open TxBody body)
  ( indexedSumᵛ'-∪  :  {A : Type} ⦃ _ : DecEq A ⦄ (m m' : A ⇀ Coin)
                       → disjoint (dom m) (dom m') → getCoin (m ∪ˡ m') ≡ getCoin m + getCoin m' )
  ( sumConstZero    :  {A : Type} ⦃ _ : DecEq A ⦄ {X : ℙ A} → getCoin (constMap X 0) ≡ 0 )
  ( res-decomp      :  {A : Type} ⦃ _ : DecEq A ⦄ (m m' : A ⇀ Coin)
                       → (m ∪ˡ m')ˢ ≡ᵉ (m ∪ˡ (m' ∣ dom (m ˢ) ᶜ))ˢ )
  ( getCoin-cong    :  {A : Type} ⦃ _ : DecEq A ⦄ (s : A ⇀ Coin) (s' : ℙ (A × Coin)) → s ˢ ≡ᵉ s'
                       → indexedSum' proj₂ (s ˢ) ≡ indexedSum' proj₂ s' )
  ( ≡ᵉ-getCoinˢ     :  {A A' : Type} ⦃ _ : DecEq A ⦄ ⦃ _ : DecEq A' ⦄ (s : ℙ (A × Coin)) {f : A → A'}
                       → InjectiveOn (dom s) f → getCoin (mapˢ (map₁ f) s) ≡ getCoin s )
  where

  private variable
    Γ : LEnv
    l : List Tx

  pattern UTXO-induction r = UTXO-inductive⋯ _ _ _ _ _ _ _ _ _ _ _ _ _ _ _ _ r _ _ _

  LEDGER-pov :  {s s' : LState} → FreshTx tx s → Γ ⊢ s ⇀⦇ tx ,LEDGER⦈ s'
                → getCoin s ≡ getCoin s'
  LEDGER-pov
    {s  = s}
    {s' = s'}
    h (LEDGER-V {utxoSt' = utxoSt''} ( valid , UTXOW⇒UTXO st@(UTXO-induction r) , h' , _ )) =
    let
      open LState s
      open CertState certState
      open LState s' renaming (utxoSt to utxoSt'; govSt to govSt'; certState to certState')
      open CertState certState'
      open ≡-Reasoning
      open CERTSpov indexedSumᵛ'-∪ sumConstZero res-decomp  getCoin-cong ≡ᵉ-getCoinˢ r
      zeroMap    = constMap (mapˢ RwdAddr.stake (dom txwdrls)) 0
    in
    begin
      getCoin utxoSt + getCoin certState
        ≡⟨ cong (getCoin utxoSt +_) (CERTS-pov h') ⟩
      getCoin utxoSt + (getCoin certState' + getCoin txwdrls)
        ≡˘⟨ cong (λ u → getCoin utxoSt + (getCoin certState' + φ (getCoin txwdrls , u))) valid ⟩
      getCoin utxoSt + (getCoin certState' + φ (getCoin txwdrls , isValid))
        ≡⟨ cong (getCoin utxoSt +_) (+-comm (getCoin certState') _) ⟩
      getCoin utxoSt + (φ (getCoin txwdrls , isValid) + getCoin certState')
        ≡˘⟨ +-assoc (getCoin utxoSt) (φ (getCoin txwdrls , isValid)) (getCoin certState') ⟩
      getCoin utxoSt + φ (getCoin txwdrls , isValid) + getCoin certState'
        ≡⟨ cong (_+ getCoin certState') (pov h st) ⟩
      getCoin utxoSt' + getCoin certState'
        ∎

  LEDGER-pov  {s = s}
              {s' = s'}
              h (LEDGER-I {utxoSt' = utxoSt''} (invalid , UTXOW⇒UTXO st)) =
    let
        open LState s
        open CertState certState
        open LState s' renaming (utxoSt to utxoSt'; govSt to govSt'; certState to certState')
        open UTxOState utxoSt
        open UTxOState utxoSt' renaming (utxo to utxo'; fees to fees'
                                        ; deposits to deposits'; donations to donations') in
    cong (_+ rewardsBalance dState)
    ( begin
      getCoin ⟦ utxo , fees , deposits , donations ⟧
        ≡˘⟨ +-identityʳ (getCoin ⟦ utxo , fees , deposits , donations ⟧) ⟩
      getCoin ⟦ utxo , fees , deposits , donations ⟧ + 0
        ≡˘⟨ cong (λ x → getCoin ⟦ utxo , fees , deposits , donations ⟧ + φ(getCoin txwdrls , x)) invalid ⟩
      getCoin ⟦ utxo , fees , deposits , donations ⟧ + φ(getCoin txwdrls , isValid) ≡⟨ pov h st ⟩
      getCoin ⟦ utxo' , fees' , deposits' , donations' ⟧ ∎ )
    where open ≡-Reasoning


-- ** Proof that the set equality `govDepsMatch` (below) is a LEDGER invariant.

-- Mapping a list of `GovActionID × GovActionState`s to a list of
-- `DepositPurpose`s is so common, we give it a name `dpMap`;
-- it's equivalent to `map (λ (id , _) → GovActionDeposit id)`.
dpMap : GovState → List DepositPurpose
dpMap = map (GovActionDeposit ∘ proj₁)

isGADeposit : DepositPurpose → Type
isGADeposit dp = isGADepositᵇ dp ≡ true
  where
  isGADepositᵇ : DepositPurpose → Bool
  isGADepositᵇ (GovActionDeposit _) = true
  isGADepositᵇ _                    = false

govDepsMatch : LState → Type
govDepsMatch ledgerSt =
  filterˢ isGADeposit (dom (UTxOState.deposits utxoSt)) ≡ᵉ fromList (dpMap govSt)
  where
    open LState ledgerSt

module ≡ᵉ = IsEquivalence (≡ᵉ-isEquivalence {DepositPurpose})
pattern UTXOW-UTXOS x = UTXOW⇒UTXO (UTXO-inductive⋯ _ _ _ _ _ _ _ _ _ _ _ _ _ _ _ _ _ _ _ x)
open Equivalence

filterGA : ∀ txid n → filterˢ isGADeposit ❴ GovActionDeposit (txid , n) ❵ ≡ᵉ ❴ GovActionDeposit (txid , n) ❵
proj₁ (filterGA txid n) {a} x = (proj₂ (from ∈-filter x)) where open Equivalence
proj₂ (filterGA txid n) {a} x = to ∈-filter (ξ (from ∈-singleton x) , x)
  where
  ξ : a ≡ GovActionDeposit (txid , n) → isGADeposit a
  ξ refl = refl

module LEDGER-PROPS (tx : Tx) (Γ : LEnv) (s : LState) where
  open Tx tx renaming (body to txb); open TxBody txb
  open LEnv Γ renaming (pparams to pp)
  open PParams pp using (govActionDeposit)
  open LState s
  open CertState certState
  open DState dState

  -- initial utxo deposits
  utxoDeps : DepositPurpose ⇀ Coin
  utxoDeps = UTxOState.deposits (LState.utxoSt s)

  -- GovState definitions and lemmas --
  mkAction : GovProposal → ℕ → GovActionID × GovActionState
  mkAction p n = let open GovProposal p in
    mkGovStatePair
      (PParams.govActionLifetime pp +ᵉ epoch slot)
      (txid , n) returnAddr action prevAction

  -- update GovState with a proposal
  propUpdate : GovState → GovProposal → ℕ → GovState
  propUpdate s p n = insertGovAction s (mkAction p n)

  -- update GovState with a vote
  voteUpdate : GovState → GovVote → GovState
  voteUpdate s v = addVote s gid voter vote
    where open GovVote v

  -- update GovState with a list of votes and proposals
  updateGovStates : List (GovVote ⊎ GovProposal) → ℕ → GovState → GovState
  updateGovStates [] _ s = s
  updateGovStates (inj₁ v ∷ vps) k s = updateGovStates vps (suc k) (voteUpdate s v)
  updateGovStates (inj₂ p ∷ vps) k s = updateGovStates vps (suc k) (propUpdate s p k)

  -- updateGovStates faithfully represents a step of the LEDGER sts
  STS→GovSt≡ : ∀ {s' : LState} → Γ ⊢ s ⇀⦇ tx ,LEDGER⦈ s'
               → isValid ≡ true → LState.govSt s' ≡ updateGovStates (txgov txb) 0 (LState.govSt s |ᵒ LState.certState s')
  STS→GovSt≡ (LEDGER-V ( _ , _ , _ , x )) refl = STS→updateGovSt≡ (txgov txb) 0 x
    where
    STS→updateGovSt≡ : (vps : List (GovVote ⊎ GovProposal)) (k : ℕ) {certSt : CertState} {govSt govSt' : GovState}
<<<<<<< HEAD
      → (_⊢_⇀⟦_⟧ᵢ*'_ {_⊢_⇀⟦_⟧ᵇ_ = IdSTS}{_⊢_⇀⦇_,GOV'⦈_} (⟦ txid , epoch slot , pp , ppolicy , enactState , certSt ⟧ , k) govSt vps govSt')
=======
      → (_⊢_⇀⟦_⟧ᵢ*'_ {_⊢_⇀⟦_⟧ᵇ_ = IdSTS}{_⊢_⇀⦇_,GOV'⦈_} (⟦ txid , epoch slot , pp , ppolicy , enactState , certSt , dom rewards ⟧ᵍ , k) govSt vps govSt')
>>>>>>> 6b26f073
      → govSt' ≡ updateGovStates vps k govSt
    STS→updateGovSt≡ [] _ (BS-base Id-nop) = refl
    STS→updateGovSt≡ (inj₁ v ∷ vps) k (BS-ind (GOV-Vote x) h)
      = STS→updateGovSt≡ vps (suc k) h
    STS→updateGovSt≡ (inj₂ p ∷ vps) k (BS-ind (GOV-Propose x) h) = STS→updateGovSt≡ vps (suc k) h

  opaque
    unfolding addVote

    |ᵒ-[] : ∀ certState → [] |ᵒ certState ≡ []
    |ᵒ-[] certState = refl

    |ᵒ-++ : ∀ gs gs′ certState → (gs ++ gs′) |ᵒ certState ≡ (gs |ᵒ certState) ++ (gs′ |ᵒ certState)
    |ᵒ-++ gs gs′ certState = map-++ _ gs gs′

    |ᵒ-singleton : ∀ gid gas certState → ∃[ gas′ ] [ (gid , gas) ] |ᵒ certState ≡ [ (gid , gas′) ]
    |ᵒ-singleton gid gas certState = (removeOrphanDRepVotes certState gas , refl)

    dpMap-|ᵒ-singleton : ∀ g certState → dpMap ([ g ] |ᵒ certState) ≡ dpMap [ g ]
    dpMap-|ᵒ-singleton (gid , gas) certState rewrite |ᵒ-singleton gid gas certState .proj₂ = refl

    dpMap-|ᵒ : ∀ govSt certState → dpMap (govSt |ᵒ certState) ≡ dpMap govSt
    dpMap-|ᵒ [] certState = cong dpMap (|ᵒ-[] certState)
    dpMap-|ᵒ (g ∷ govSt) certState = let open ≡-Reasoning in begin
      dpMap ((g ∷ govSt) |ᵒ certState)
        ≡⟨ cong dpMap (|ᵒ-++ [ g ] govSt certState) ⟩
      dpMap (([ g ] |ᵒ certState) ++ (govSt |ᵒ certState))
        ≡⟨ map-++ _ ([ g ] |ᵒ certState) (govSt |ᵒ certState) ⟩
      dpMap ([ g ] |ᵒ certState) ++ dpMap (govSt |ᵒ certState)
        ≡⟨ cong (dpMap ([ g ] |ᵒ certState) ++_) (dpMap-|ᵒ govSt certState) ⟩
      dpMap ([ g ] |ᵒ certState) ++ dpMap govSt
        ≡⟨ cong (_++ dpMap govSt) (dpMap-|ᵒ-singleton g certState) ⟩
      dpMap [ g ] ++ dpMap govSt
        ≡˘⟨ map-++ _ [ g ] govSt ⟩
      dpMap (g ∷ govSt) ∎

module SetoidProperties (tx : Tx) (Γ : LEnv) (s : LState) where
  open Tx tx renaming (body to txb); open TxBody txb
  open LEnv Γ renaming (pparams to pp)
  open PParams pp using (govActionDeposit; poolDeposit)
  govSt : GovState
  govSt = LState.govSt s
  open LEDGER-PROPS tx Γ s using (utxoDeps; propUpdate; mkAction; updateGovStates; STS→GovSt≡; voteUpdate; dpMap-|ᵒ)
  open SetoidReasoning (≡ᵉ-Setoid{DepositPurpose})

  CredDepIsNotGADep : ∀ {a c} → a ≡ CredentialDeposit c → ¬ isGADeposit a
  CredDepIsNotGADep refl ()

  PoolDepIsNotGADep : ∀ {a c} → a ≡ PoolDeposit c → ¬ isGADeposit a
  PoolDepIsNotGADep refl ()

  DRepDepIsNotGADep : ∀ {a c} → a ≡ DRepDeposit c → ¬ isGADeposit a
  DRepDepIsNotGADep refl ()

  filterCR : (c : DCert) (deps : Deposits)
             → filterˢ isGADeposit (dom ( deps ∣ certRefund c ᶜ ˢ )) ≡ᵉ filterˢ isGADeposit (dom (deps ˢ))
  filterCR (dereg c _) deps = ≡ᵉ.sym $ begin
    filterˢ isGADeposit (dom (deps ˢ)) ≈˘⟨ filter-pres-≡ᵉ $ dom-cong (res-ex-∪ Dec-∈-singleton) ⟩
    filterˢ isGADeposit (dom ((deps ∣ cr)ˢ ∪ (deps ∣ cr ᶜ)ˢ)) ≈⟨ filter-pres-≡ᵉ dom∪ ⟩
    filterˢ isGADeposit (dom ((deps ∣ cr) ˢ) ∪ dom ((deps ∣ cr ᶜ) ˢ )) ≈⟨ filter-hom-∪ ⟩
    filterˢ isGADeposit (dom ((deps ∣ cr) ˢ)) ∪ filterˢ isGADeposit (dom ((deps ∣ cr ᶜ) ˢ )) ≈⟨ ∪-cong filter0 ≡ᵉ.refl ⟩
    ∅ ∪ filterˢ isGADeposit (dom ((deps ∣ cr ᶜ) ˢ )) ≈⟨ ∪-identityˡ $ filterˢ isGADeposit (dom ((deps ∣ cr ᶜ) ˢ )) ⟩
    filterˢ isGADeposit (dom ((deps ∣ cr ᶜ) ˢ)) ∎
    where
    cr = ❴ CredentialDeposit c ❵
    filter0 = filter-∅ (λ _ → CredDepIsNotGADep ∘ (from ∈-singleton) ∘ res-dom)
  filterCR (deregdrep c _) deps = ≡ᵉ.sym $ begin
    filterˢ isGADeposit (dom (deps ˢ)) ≈˘⟨ filter-pres-≡ᵉ $ dom-cong (res-ex-∪ Dec-∈-singleton) ⟩
    filterˢ isGADeposit (dom ((deps ∣ cr)ˢ ∪ (deps ∣ cr ᶜ)ˢ)) ≈⟨ filter-pres-≡ᵉ dom∪ ⟩
    filterˢ isGADeposit (dom ((deps ∣ cr) ˢ) ∪ dom ((deps ∣ cr ᶜ) ˢ )) ≈⟨ filter-hom-∪ ⟩
    filterˢ isGADeposit (dom ((deps ∣ cr) ˢ)) ∪ filterˢ isGADeposit (dom ((deps ∣ cr ᶜ) ˢ )) ≈⟨ ∪-cong filter0 ≡ᵉ.refl ⟩
    ∅ ∪ filterˢ isGADeposit (dom ((deps ∣ cr ᶜ) ˢ )) ≈⟨ ∪-identityˡ $ filterˢ isGADeposit (dom ((deps ∣ cr ᶜ) ˢ )) ⟩
    filterˢ isGADeposit (dom ((deps ∣ cr ᶜ) ˢ)) ∎
    where
    cr = ❴ DRepDeposit c ❵
    filter0 = filter-∅ (λ _ → DRepDepIsNotGADep ∘ (from ∈-singleton) ∘ res-dom)
  filterCR (delegate _ _ _ _)  deps = filter-pres-≡ᵉ (dom-cong (resᵐ-∅ᶜ {M = deps}))
  filterCR (regpool _ _)       deps = filter-pres-≡ᵉ (dom-cong (resᵐ-∅ᶜ {M = deps}))
  filterCR (regdrep _ _ _)     deps = filter-pres-≡ᵉ (dom-cong (resᵐ-∅ᶜ {M = deps}))
  filterCR (retirepool _ _)    deps = filter-pres-≡ᵉ (dom-cong (resᵐ-∅ᶜ {M = deps}))
  filterCR (ccreghot _ _)      deps = filter-pres-≡ᵉ (dom-cong (resᵐ-∅ᶜ {M = deps}))
  filterCR (reg _ _)           deps = filter-pres-≡ᵉ (dom-cong (resᵐ-∅ᶜ {M = deps}))

  filterCD : (c : DCert) (deps : Deposits) → filterˢ isGADeposit (dom (certDeposit c pp ˢ)) ≡ᵉ ∅
  filterCD (delegate _ _ _ _)  deps = filter-∅ λ _ → CredDepIsNotGADep ∘ from ∈-singleton ∘ dom-single→single
  filterCD (reg _ _)           deps = filter-∅ λ _ → CredDepIsNotGADep ∘ from ∈-singleton ∘ dom-single→single
  filterCD (regpool _ _)       deps = filter-∅ λ _ → PoolDepIsNotGADep ∘ from ∈-singleton ∘ dom-single→single
  filterCD (regdrep _ _ _)     deps = filter-∅ λ _ → DRepDepIsNotGADep ∘ from ∈-singleton ∘ dom-single→single
  filterCD (dereg _ _)         deps = ≡ᵉ.trans (filter-pres-≡ᵉ dom∅) $ filter-∅ λ _ a∈ _ → ∉-∅ a∈
  filterCD (retirepool _ _)    deps = ≡ᵉ.trans (filter-pres-≡ᵉ dom∅) $ filter-∅ λ _ a∈ _ → ∉-∅ a∈
  filterCD (deregdrep _ _)     deps = ≡ᵉ.trans (filter-pres-≡ᵉ dom∅) $ filter-∅ λ _ a∈ _ → ∉-∅ a∈
  filterCD (ccreghot _ _)      deps = ≡ᵉ.trans (filter-pres-≡ᵉ dom∅) $ filter-∅ λ _ a∈ _ → ∉-∅ a∈

  noGACerts : (cs : List DCert) (deps : Deposits)
    → filterˢ isGADeposit (dom (updateCertDeposits pp cs deps)) ≡ᵉ filterˢ isGADeposit (dom deps)
  noGACerts [] _ = filter-pres-≡ᵉ ≡ᵉ.refl
  noGACerts (dcert@(delegate _ _ _ _) ∷ cs) deps = begin
    filterˢ isGADeposit (dom (updateCertDeposits pp cs (deps ∪⁺ cd))) ≈⟨ noGACerts cs _ ⟩
    filterˢ isGADeposit (dom (deps ∪⁺ cd)) ≈⟨ filter-pres-≡ᵉ dom∪⁺≡∪dom ⟩
    filterˢ isGADeposit (dom deps ∪ dom (cd ˢ )) ≈⟨ filter-hom-∪ ⟩
    filterˢ isGADeposit (dom deps) ∪ filterˢ isGADeposit (dom (cd ˢ)) ≈⟨ ∪-cong ≡ᵉ.refl $ filterCD dcert deps ⟩
    filterˢ isGADeposit (dom deps) ∪ ∅ ≈⟨ ∪-identityʳ $ filterˢ isGADeposit (dom deps) ⟩
    filterˢ isGADeposit (dom deps) ∎
    where
      cd = certDeposit dcert pp
      filter0 = filterCD dcert deps
  noGACerts (dcert@(reg _ _) ∷ cs) deps = begin
    filterˢ isGADeposit (dom (updateCertDeposits pp cs (deps ∪⁺ cd))) ≈⟨ noGACerts cs _ ⟩
    filterˢ isGADeposit (dom (deps ∪⁺ cd)) ≈⟨ filter-pres-≡ᵉ dom∪⁺≡∪dom ⟩
    filterˢ isGADeposit (dom deps ∪ dom (cd ˢ )) ≈⟨ filter-hom-∪ ⟩
    filterˢ isGADeposit (dom deps) ∪ filterˢ isGADeposit (dom (cd ˢ)) ≈⟨ ∪-cong ≡ᵉ.refl $ filterCD dcert deps ⟩
    filterˢ isGADeposit (dom deps) ∪ ∅ ≈⟨ ∪-identityʳ $ filterˢ isGADeposit (dom deps) ⟩
    filterˢ isGADeposit (dom deps) ∎
    where
      cd = certDeposit dcert pp
      filter0 = filterCD dcert deps
  noGACerts (dcert@(regpool _ _) ∷ cs) deps = begin
    filterˢ isGADeposit (dom (updateCertDeposits pp cs (deps ∪⁺ cd))) ≈⟨ noGACerts cs _ ⟩
    filterˢ isGADeposit (dom (deps ∪⁺ cd)) ≈⟨ filter-pres-≡ᵉ dom∪⁺≡∪dom ⟩
    filterˢ isGADeposit (dom deps ∪ dom (cd ˢ )) ≈⟨ filter-hom-∪ ⟩
    filterˢ isGADeposit (dom deps) ∪ filterˢ isGADeposit (dom (cd ˢ)) ≈⟨ ∪-cong ≡ᵉ.refl filter0 ⟩
    filterˢ isGADeposit (dom deps) ∪ ∅ ≈⟨ ∪-identityʳ $ filterˢ isGADeposit (dom deps) ⟩
    filterˢ isGADeposit (dom deps) ∎
    where
      cd = certDeposit dcert pp
      filter0 = filterCD dcert deps
  noGACerts (dcert@(regdrep _ _ _) ∷ cs) deps = begin
    filterˢ isGADeposit (dom (updateCertDeposits pp cs (deps ∪⁺ certDeposit dcert pp))) ≈⟨ noGACerts cs _ ⟩
    filterˢ isGADeposit (dom (deps ∪⁺ cd)) ≈⟨ filter-pres-≡ᵉ dom∪⁺≡∪dom ⟩
    filterˢ isGADeposit (dom deps ∪ dom (cd ˢ )) ≈⟨ filter-hom-∪ ⟩
    filterˢ isGADeposit (dom deps) ∪ filterˢ isGADeposit (dom (cd ˢ)) ≈⟨ ∪-cong ≡ᵉ.refl filter0 ⟩
    filterˢ isGADeposit (dom deps) ∪ ∅ ≈⟨ ∪-identityʳ $ filterˢ isGADeposit (dom deps) ⟩
    filterˢ isGADeposit (dom deps) ∎
    where
      cd = certDeposit dcert pp
      filter0 = filterCD dcert deps
  noGACerts (dcert@(dereg c v) ∷ cs) deps = begin
    filterˢ isGADeposit (dom (updateCertDeposits pp cs (deps ∣ certRefund (dereg c v)ᶜ))) ≈⟨ noGACerts cs _ ⟩
    filterˢ isGADeposit (dom (deps ∣ certRefund (dereg c v)ᶜ)) ≈⟨ filterCR dcert deps ⟩
    filterˢ isGADeposit (dom deps) ∎
  noGACerts (dcert@(deregdrep c v) ∷ cs) deps = begin
    filterˢ isGADeposit (dom (updateCertDeposits pp cs (deps ∣ certRefund (deregdrep c v)ᶜ))) ≈⟨ noGACerts cs _ ⟩
    filterˢ isGADeposit (dom (deps ∣ certRefund (deregdrep c v)ᶜ)) ≈⟨ filterCR dcert deps ⟩
    filterˢ isGADeposit (dom deps) ∎
  noGACerts (retirepool _ _ ∷ cs) deps = noGACerts cs deps
  noGACerts (ccreghot _ _ ∷ cs) deps = noGACerts cs deps

  opaque
    unfolding addVote

    dpMap∘voteUpdate≡dpMap : (v : GovVote) {govSt : GovState}
      → dpMap (voteUpdate govSt v) ≡ dpMap govSt
    dpMap∘voteUpdate≡dpMap v {[]} = refl
    dpMap∘voteUpdate≡dpMap v {(aid , ast) ∷ govSt} =
      cong (λ x → (GovActionDeposit ∘ proj₁) (aid , ast) ∷ x) (dpMap∘voteUpdate≡dpMap v)

  props-dpMap-votes-invar : (vs : List GovVote) (ps : List GovProposal) {k : ℕ} {govSt : GovState}
    → fromList (dpMap (updateGovStates (map inj₂ ps ++ map inj₁ vs) k govSt ))
      ≡ᵉ fromList (dpMap (updateGovStates (map inj₂ ps) k govSt))
  props-dpMap-votes-invar [] ps {k} {govSt} = ≡ᵉ.reflexive
    (cong (λ x → fromList (dpMap (updateGovStates x k govSt))) (++-identityʳ (map inj₂ ps)))
  props-dpMap-votes-invar (v ∷ vs) [] {k} {govSt} = begin
    fromList (dpMap (updateGovStates (map inj₁ (v ∷ vs)) k govSt))
      ≈⟨ props-dpMap-votes-invar vs [] ⟩
    fromList (dpMap (updateGovStates (map inj₂ []) (suc k) (voteUpdate govSt v)))
      ≡⟨ cong fromList (dpMap∘voteUpdate≡dpMap v) ⟩
    fromList (dpMap govSt)
      ∎
  props-dpMap-votes-invar (v ∷ vs) (p ∷ ps) {k} {govSt} = props-dpMap-votes-invar (v ∷ vs) ps

  dpMap-update-∪ : ∀ gSt p k
    → fromList (dpMap gSt) ∪ ❴ GovActionDeposit (txid , k) ❵
        ≡ᵉ fromList (dpMap (propUpdate gSt p k))
  dpMap-update-∪ [] p k = ∪-identityˡ (fromList (dpMap [ mkAction p k ]))
  dpMap-update-∪ (g@(gaID₀ , gaSt₀) ∷ gSt) p k
    with (govActionPriority (GovActionState.action gaSt₀))
         ≤? (govActionPriority (GovActionState.action (proj₂ (mkAction p k))))
  ... | yes _  = begin
      fromList (dpMap (g ∷ gSt)) ∪ ❴ GovActionDeposit (txid , k) ❵
        ≈⟨ ∪-cong fromList-∪-singleton ≡ᵉ.refl ⟩
      (❴ GovActionDeposit gaID₀ ❵ ∪ fromList (dpMap gSt)) ∪ ❴ GovActionDeposit (txid , k) ❵
        ≈⟨ ∪-assoc ❴ GovActionDeposit gaID₀ ❵ (fromList (dpMap gSt)) ❴ GovActionDeposit (txid , k) ❵ ⟩
      ❴ GovActionDeposit gaID₀ ❵ ∪ (fromList (dpMap gSt) ∪ ❴ GovActionDeposit (txid , k) ❵)
        ≈⟨ ∪-cong ≡ᵉ.refl (dpMap-update-∪ gSt p k) ⟩
      ❴ GovActionDeposit gaID₀ ❵ ∪ fromList (dpMap (propUpdate gSt p k))
        ≈˘⟨ fromList-∪-singleton ⟩
      fromList (dpMap (g ∷ insertGovAction gSt (mkAction p k)))
        ∎
  ... | no _   = begin
      fromList (dpMap (g ∷ gSt)) ∪ ❴ GovActionDeposit (txid , k) ❵
        ≈⟨ ∪-comm (fromList (dpMap (g ∷ gSt))) ❴ GovActionDeposit (txid , k) ❵ ⟩
      ❴ GovActionDeposit (txid , k) ❵ ∪ fromList (dpMap (g ∷ gSt))
        ≈˘⟨ fromList-∪-singleton ⟩
      fromList (dpMap ((mkAction p k) ∷ g ∷ gSt))
        ∎

  connex-lemma : ∀ gSt p ps {k}
    → fromList (dpMap (updateGovStates (map inj₂ ps) k gSt)) ∪ ❴ GovActionDeposit (txid , k + length ps) ❵
        ≡ᵉ fromList (dpMap (updateGovStates (map inj₂ ps) (suc k) (propUpdate gSt p k)))
  connex-lemma gSt p [] {k} = begin
      fromList (dpMap gSt) ∪ ❴ GovActionDeposit (txid , k + 0) ❵
        ≡⟨ cong (λ x → fromList (dpMap gSt) ∪ ❴ GovActionDeposit (txid , x) ❵) (+-identityʳ k) ⟩
      fromList (dpMap gSt) ∪ ❴ GovActionDeposit (txid , k) ❵
        ≈⟨ dpMap-update-∪ gSt p k ⟩
      fromList (dpMap (propUpdate gSt p k))
        ∎
  connex-lemma gSt p (p' ∷ ps) {k} = begin
    fromList (dpMap (updateGovStates (map inj₂ (p' ∷ ps)) k gSt))
      ∪ ❴ GovActionDeposit (txid , k + length (p' ∷ ps)) ❵
        ≡⟨ cong (λ x → fromList (dpMap (updateGovStates (map inj₂ (p' ∷ ps)) k gSt))
            ∪ ❴ GovActionDeposit (txid , x) ❵) (+-suc k (length ps)) ⟩
    fromList (dpMap (updateGovStates (map inj₂ ps) (suc k) (propUpdate gSt p' k)))
      ∪ ❴ GovActionDeposit (txid , (suc k) + length ps) ❵
        ≈˘⟨ ∪-cong (connex-lemma gSt p' ps) ≡ᵉ.refl ⟩
    (fromList (dpMap (updateGovStates (map inj₂ ps) k gSt))
      ∪ ❴ GovActionDeposit (txid , k + length ps) ❵)
      ∪ ❴ GovActionDeposit (txid , (suc k) + length ps) ❵
        ≈⟨ ∪-cong (connex-lemma gSt p ps) ≡ᵉ.refl ⟩
    fromList (dpMap (updateGovStates (map inj₂ ps) (suc k) (propUpdate gSt p k)))
      ∪ ❴ GovActionDeposit (txid , (suc k) + length ps) ❵
        ≈⟨ connex-lemma (propUpdate gSt p k) p' ps ⟩
    fromList (dpMap (updateGovStates (map inj₂ (p' ∷ ps)) (suc k) (propUpdate gSt p k)))
        ∎

  utxo-govst-connex : ∀ txp {utxoDs gSt gad}
    → filterˢ isGADeposit (dom (utxoDs)) ≡ᵉ fromList (dpMap gSt)
    → filterˢ isGADeposit (dom (updateProposalDeposits txp txid gad utxoDs))
      ≡ᵉ fromList (dpMap (updateGovStates (map inj₂ txp) 0 gSt))
  utxo-govst-connex [] x = x
  utxo-govst-connex (p ∷ ps) {utxoDs} {gSt} {gad} x = begin
    filterˢ isGADeposit (dom (updateProposalDeposits (p ∷ ps) txid gad utxoDs))
      ≈⟨ filter-pres-≡ᵉ dom∪⁺≡∪dom ⟩
    filterˢ isGADeposit ((dom (updateProposalDeposits ps txid gad utxoDs))
      ∪ (dom{X = DepositPurpose ⇀ Coin} ❴ GovActionDeposit (txid , length ps) , gad ❵))
      ≈⟨ filter-hom-∪ ⟩
    filterˢ isGADeposit (dom (updateProposalDeposits ps txid gad utxoDs)) ∪ filterˢ isGADeposit
        (dom{X = DepositPurpose ⇀ Coin} ❴ GovActionDeposit (txid , length ps) , gad ❵)
      ≈⟨ ∪-cong (utxo-govst-connex ps x) (filter-pres-≡ᵉ dom-single≡single) ⟩
    fromList (dpMap (updateGovStates (map inj₂ ps) 0 gSt))
      ∪ filterˢ isGADeposit ❴ GovActionDeposit (txid , length ps) ❵
      ≈⟨ ∪-cong  ≡ᵉ.refl (filterGA txid _) ⟩
    fromList (dpMap (updateGovStates (map inj₂ ps) 0 gSt)) ∪ ❴ GovActionDeposit (txid , length ps) ❵
      ≈⟨ connex-lemma gSt p ps ⟩
    fromList (dpMap (updateGovStates (map inj₂ (p ∷ ps)) 0 gSt)) ∎

  -- The list of natural numbers from 0 up to `n` - 1.
  ⟦0:<_⟧ : ℕ → List ℕ
  ⟦0:< 0     ⟧ = []
  ⟦0:< suc n ⟧ = ⟦0:< n ⟧ ++ [ n ]

  connex-lemma-rep : ∀ k govSt ps →
    fromList (dpMap (updateGovStates (map inj₂ ps) k govSt))
    ≡ᵉ
    fromList (dpMap govSt) ∪ fromList (map (λ i → GovActionDeposit (txid , k + i)) ⟦0:< length ps ⟧)
  connex-lemma-rep k govSt [] = begin
    fromList (dpMap govSt)
      ≈˘⟨ ∪-identityʳ (fromList (dpMap govSt)) ⟩
    fromList (dpMap govSt) ∪ fromList []
      ≡⟨⟩
    fromList (dpMap govSt) ∪ fromList (map (λ i → GovActionDeposit (txid , k + i)) ⟦0:< 0 ⟧) ∎
  connex-lemma-rep k govSt (p ∷ ps) = begin
    fromList (dpMap (updateGovStates (map inj₂ (p ∷ ps)) k govSt))
      ≡⟨⟩
    fromList (dpMap (updateGovStates (inj₂ p ∷ map inj₂ ps) k govSt))
      ≡⟨⟩
    fromList (dpMap (updateGovStates (map inj₂ ps) (suc k) (propUpdate govSt p k)))
      ≈˘⟨ connex-lemma govSt p ps {k} ⟩
    fromList (dpMap (updateGovStates (map inj₂ ps) k govSt)) ∪ ❴ GovActionDeposit (txid , k + length ps) ❵
      ≈⟨ ∪-cong (connex-lemma-rep k govSt ps) ≡ᵉ.refl ⟩
    (fromList (dpMap govSt) ∪ fromList (map (λ i → GovActionDeposit (txid , k + i)) ⟦0:< length ps ⟧)) ∪ ❴ GovActionDeposit (txid , k + length ps) ❵
      ≈⟨ ∪-assoc (fromList (dpMap govSt)) (fromList (map (λ i → GovActionDeposit (txid , k + i)) ⟦0:< length ps ⟧)) ❴ GovActionDeposit (txid , k + length ps) ❵ ⟩
    fromList (dpMap govSt) ∪ (fromList (map (λ i → GovActionDeposit (txid , k + i)) ⟦0:< length ps ⟧) ∪ ❴ GovActionDeposit (txid , k + length ps) ❵)
      ≡⟨⟩
    fromList (dpMap govSt) ∪ (fromList (map (λ i → GovActionDeposit (txid , k + i)) ⟦0:< length ps ⟧) ∪ fromList [ GovActionDeposit (txid , k + length ps) ])
      ≈⟨ ∪-cong ≡ᵉ.refl (∪-fromList-++ (map (λ i → GovActionDeposit (txid , k + i)) ⟦0:< length ps ⟧) [ GovActionDeposit (txid , k + length ps) ]) ⟩
    fromList (dpMap govSt) ∪ fromList (map (λ i → GovActionDeposit (txid , k + i)) ⟦0:< length ps ⟧ ++ [ GovActionDeposit (txid , k + length ps) ])
      ≡˘⟨ cong (λ x → fromList (dpMap govSt) ∪ fromList x) (map-++ _ ⟦0:< length ps ⟧ [ length ps ]) ⟩
    fromList (dpMap govSt) ∪ fromList (map (λ i → GovActionDeposit (txid , k + i)) (⟦0:< length ps ⟧ ++ [ length ps ]))
      ≡⟨⟩
    fromList (dpMap govSt) ∪ fromList (map (λ i → GovActionDeposit (txid , k + i)) ⟦0:< length (p ∷ ps) ⟧) ∎

  -- Removing orphan DRep votes does not modify the set of GAs in GovState
  |ᵒ-GAs-pres : ∀ k govSt certState →
    fromList (dpMap (updateGovStates (txgov txb) k (govSt |ᵒ certState)))
    ≡ᵉ
    fromList (dpMap (updateGovStates (txgov txb) k govSt))
  |ᵒ-GAs-pres k govSt certState = begin
    fromList (dpMap (updateGovStates (txgov txb) k (govSt |ᵒ certState)))
      ≈⟨ props-dpMap-votes-invar txvote txprop {k} {govSt |ᵒ certState} ⟩
    fromList (dpMap (updateGovStates (map inj₂ txprop) k (govSt |ᵒ certState)))
      ≈⟨ connex-lemma-rep k (govSt |ᵒ certState) txprop ⟩
    fromList (dpMap (govSt |ᵒ certState)) ∪ fromList (map (λ i → GovActionDeposit (txid , k + i)) ⟦0:< length txprop ⟧)
      ≡⟨ cong (λ x → fromList x ∪ fromList (map (λ i → GovActionDeposit (txid , k + i)) ⟦0:< length txprop ⟧)) (dpMap-|ᵒ govSt certState) ⟩
    fromList (dpMap govSt) ∪ fromList (map (λ i → GovActionDeposit (txid , k + i)) ⟦0:< length txprop ⟧)
      ≈˘⟨ connex-lemma-rep k govSt txprop ⟩
    fromList (dpMap (updateGovStates (map inj₂ txprop) k govSt))
      ≈˘⟨ props-dpMap-votes-invar txvote txprop {k} {govSt} ⟩
    fromList (dpMap (updateGovStates (txgov txb) k govSt)) ∎

  -- GA Deposits Invariance Property for LEDGER STS ----------------------------------------------------
  LEDGER-govDepsMatch : ∀ {s' : LState} → Γ ⊢ s ⇀⦇ tx ,LEDGER⦈ s'
                        → govDepsMatch s → govDepsMatch s'
  LEDGER-govDepsMatch (LEDGER-I⋯ refl (UTXOW-UTXOS (Scripts-No _))) aprioriMatch = aprioriMatch

  LEDGER-govDepsMatch {s' = s'}
    utxosts@(LEDGER-V⋯ tx-valid (UTXOW-UTXOS (Scripts-Yes x)) _ GOV-sts) aprioriMatch =
    let open LState s' renaming (govSt to govSt'; certState to certState') in
    begin
      filterˢ isGADeposit (dom (updateDeposits pp txb utxoDeps))
        ≈⟨ noGACerts txcerts (updateProposalDeposits txprop txid govActionDeposit utxoDeps) ⟩
      filterˢ isGADeposit (dom (updateProposalDeposits txprop txid govActionDeposit utxoDeps))
        ≈⟨ utxo-govst-connex txprop aprioriMatch ⟩
      fromList (dpMap (updateGovStates (map inj₂ txprop) 0 govSt))
        ≈˘⟨ props-dpMap-votes-invar txvote txprop ⟩
      fromList (dpMap (updateGovStates (txgov txb) 0 govSt ))
        ≈˘⟨ |ᵒ-GAs-pres 0 govSt certState' ⟩
      fromList (dpMap (updateGovStates (txgov txb) 0 (govSt |ᵒ certState')))
        ≡˘⟨ cong (fromList ∘ dpMap ) (STS→GovSt≡ utxosts tx-valid) ⟩
      fromList (dpMap govSt') ∎

  LEDGER-govDepsMatch {s' = s'} utxosts@(LEDGER-V (() , UTXOW-UTXOS (Scripts-No (_ , refl)) , _ , GOV-sts)) aprioriMatch

module EPOCH-Body (eps : EpochState) where
  open EpochState eps hiding (es) public
  open RatifyState fut using (removed) renaming (es to esW) public
  open LState ls public
  open GovActionState public
  open UTxOState public

  es       = record esW { withdrawals = ∅ }
  tmpGovSt = filter (λ x → ¿ proj₁ x ∉ mapˢ proj₁ removed ¿) govSt
  orphans  = fromList $ getOrphans es tmpGovSt
  removed' = removed ∪ orphans
  removedGovActions = flip concatMapˢ removed' λ (gaid , gaSt) →
    mapˢ (returnAddr gaSt ,_) ((utxoSt .deposits ∣ ❴ GovActionDeposit gaid ❵) ˢ)
  govActionReturns = aggregate₊ (mapˢ (λ (a , _ , d) → a , d) removedGovActions ᶠˢ)

module EPOCH-PROPS {eps : EpochState} where
  open EPOCH-Body eps

  -- GA Deposits Invariance Property for EPOCH STS -----------------------------------------------
  EPOCH-govDepsMatch :
    (ratify-removed : mapˢ (GovActionDeposit ∘ proj₁) removed' ⊆ mapˢ proj₁ (UTxOState.deposits utxoSt ˢ))
    {eps' : EpochState} {e : Epoch}
    → _ ⊢ eps ⇀⦇ e ,EPOCH⦈ eps'
    → govDepsMatch (EpochState.ls eps) → govDepsMatch (EpochState.ls eps')

  EPOCH-govDepsMatch ratify-removed (EPOCH x _) =
      ≡ᵉ.trans (filter-pres-≡ᵉ $ dom-cong (res-comp-cong $ ≡ᵉ.sym χ'≡χ))
      ∘ from ≡ᵉ⇔≡ᵉ' ∘ main-invariance-lemma ∘ to ≡ᵉ⇔≡ᵉ'
    where

    -- the combinator used in the EPOCH rule
    χ : ℙ DepositPurpose
    χ = mapˢ (proj₁ ∘ proj₂) removedGovActions

    -- a simpler combinator that suffices here;
    χ' : ℙ DepositPurpose
    χ' = mapˢ (GovActionDeposit ∘ proj₁) removed'
    -- Below we prove χ and χ' are essentially equivalent.

    P : GovActionID × GovActionState → Type
    P = λ u → proj₁ u ∉ mapˢ proj₁ removed'

    P? : Decidable P
    P? = λ u → ¿ P u ¿

    utxoDeps : Deposits
    utxoDeps = UTxOState.deposits utxoSt

    -- utxo deposits restricted to new form of set used in EPOCH rule
    utxoDeps' : Deposits
    utxoDeps' = utxoDeps ∣ χ' ᶜ

    χ'≡χ : χ' ≡ᵉ χ
    χ'≡χ = χ'⊆χ , χ⊆χ'
      where
      χ'⊆χ : χ' ⊆ χ
      χ'⊆χ {a} x with from ∈-map x
      ... | (gaid , gast) , refl , gaidgast∈rem with from ∈-map (ratify-removed x)
      ... | (dp , c) , refl , dpc∈utxoDeps = let gadc = (GovActionDeposit gaid , c) in
        to ∈-map ((returnAddr {txs} gast , gadc)
                 , refl
                 , to ∈-concatMapˢ ((gaid , gast)
                                   , gaidgast∈rem
                                   , to ∈-map (gadc , refl , res-singleton⁺ {m = utxoDeps} dpc∈utxoDeps)))
      χ⊆χ' : χ ⊆ χ'
      χ⊆χ' {a} x with from ∈-map x
      ... | (rwa , dp , c) , refl , rwa-dp-c∈ with (from ∈-concatMapˢ rwa-dp-c∈)
      ... | (gaid , gast) , gaid-gast-∈-removed , rwa-dp-c-∈-map with (from ∈-map rwa-dp-c-∈-map)
      ... | (_ , _) , refl , q∈ =
        to ∈-map ((gaid , gast)
                 , proj₁ (×-≡,≡←≡ (proj₂ (res-singleton'' {m = utxoDeps} q∈)))
                 , gaid-gast-∈-removed)


    map-filter-decomp : ∀ a → (a ∉ χ' × a ∈ˡ map (GovActionDeposit ∘ proj₁) govSt)
                               ⇔ (a ∈ˡ map (GovActionDeposit ∘ proj₁)(filter P? govSt))
    map-filter-decomp a = mk⇔ i (λ h → ii h , iii h)
      where
      i : ((a ∉ χ') × (a ∈ˡ map (GovActionDeposit ∘ proj₁) govSt))
          → a ∈ˡ map (GovActionDeposit ∘ proj₁) (filter P? govSt)
      i (a∉χ' , a∈) with Inverse.from (map-∈↔ (GovActionDeposit ∘ proj₁)) a∈
      ... | b , b∈ , refl = Inverse.to (map-∈↔ (GovActionDeposit ∘ proj₁))
                                       (b , ∈-filter⁺ P? b∈ (a∉χ' ∘ ∈-map⁺-∘) , refl)

      ii : a ∈ˡ map (GovActionDeposit ∘ proj₁) (filter P? govSt) → a ∉ χ'
      ii a∈ a∈χ' with from (∈ˡ-map-filter {l = govSt} {P? = P?}) a∈
      ... | _ , _ , refl , Pb with ∈-map⁻' a∈χ'
      ... | q , refl , q∈rem = Pb (to ∈-map (q , refl , q∈rem))

      iii : a ∈ˡ map (GovActionDeposit ∘ proj₁) (filter P? govSt)
            → a ∈ˡ map (GovActionDeposit ∘ proj₁) govSt
      iii a∈ with from (∈ˡ-map-filter {l = govSt} {P? = P?}) a∈
      ... | b , b∈ , refl , Pb = Inverse.to (map-∈↔ (GovActionDeposit ∘ proj₁)) (b , (b∈ , refl))


    main-invariance-lemma :
        filterˢ isGADeposit (dom utxoDeps) ≡ᵉ' fromList (map (GovActionDeposit ∘ proj₁) govSt)
        ---------------------------------------------------------------------------------------------------
      → filterˢ isGADeposit (dom utxoDeps') ≡ᵉ' fromList (map (GovActionDeposit ∘ proj₁) (filter P? govSt))

    main-invariance-lemma HYP a = let open R.EquationalReasoning in
      a ∈ filterˢ isGADeposit (dom utxoDeps')                         ∼⟨ R.SK-sym ∈-filter ⟩
      (isGADeposit a × a ∈ dom utxoDeps')                             ∼⟨ R.K-refl ×-cong ∈-resᶜ-dom ⟩
      (isGADeposit a × a ∉ χ' × ∃[ q ] (a , q) ∈ utxoDeps)            ∼⟨ ×-⇔-swap ⟩
      (a ∉ χ' × isGADeposit a × ∃[ q ] (a , q) ∈ utxoDeps)            ∼⟨ R.K-refl ×-cong (R.K-refl ×-cong dom∈)⟩
      (a ∉ χ' × isGADeposit a × a ∈ dom utxoDeps)                     ∼⟨ R.K-refl ×-cong ∈-filter ⟩
      (a ∉ χ' × a ∈ filterˢ isGADeposit (dom utxoDeps))               ∼⟨ R.K-refl ×-cong (HYP a) ⟩
      (a ∉ χ' × a ∈ fromList (map (GovActionDeposit ∘ proj₁) govSt))  ∼⟨ R.K-refl ×-cong (R.SK-sym ∈-fromList)⟩
      (a ∉ χ' × a ∈ˡ map (GovActionDeposit ∘ proj₁) govSt)            ∼⟨ map-filter-decomp a ⟩
      a ∈ˡ map (GovActionDeposit ∘ proj₁) (filter P? govSt)           ∼⟨ ∈-fromList ⟩
      a ∈ fromList (map (GovActionDeposit ∘ proj₁) (filter P? govSt)) ∎

-- GA Deposits Invariance Property for CHAIN STS -----------------------------------------------
module _ (b : Block) (cs : ChainState) where
  open Block b; open ChainState cs
  open NewEpochState newEpochState
  open SetoidProperties using (LEDGER-govDepsMatch)
  open EPOCH-Body epochState
  open EnactState es using (pparams)
  pp = pparams .proj₁

  updateChainState : ChainState → NewEpochState → ChainState
  updateChainState s nes =
    record s { newEpochState =
      record nes { epochState =
        record (NewEpochState.epochState (ChainState.newEpochState s))
          { ls = EpochState.ls (NewEpochState.epochState nes) }
      }
    }

  CHAIN-govDepsMatch : {nes : NewEpochState}
    → mapˢ (GovActionDeposit ∘ proj₁) removed' ⊆ mapˢ proj₁ (UTxOState.deposits (LState.utxoSt ls) ˢ)
    → totalRefScriptsSize ls ts ≤ (PParams.maxRefScriptSizePerBlock pp)
    → _ ⊢ cs ⇀⦇ b ,CHAIN⦈ (updateChainState cs nes)
    → govDepsMatch ls → govDepsMatch (EpochState.ls (NewEpochState.epochState nes))

  CHAIN-govDepsMatch rrm rss (CHAIN x (NEWEPOCH-New (_ , eps₁→eps₂)) ledgers) =
    RTC-preserves-inv (λ {c} {s} {sig} → LEDGER-govDepsMatch sig c s) ledgers
     ∘ EPOCH-PROPS.EPOCH-govDepsMatch rrm eps₁→eps₂

  CHAIN-govDepsMatch rrm rss (CHAIN x (NEWEPOCH-Not-New _) ledgers) =
    RTC-preserves-inv (λ {c} {s} {sig} → LEDGER-govDepsMatch sig c s) ledgers

  CHAIN-govDepsMatch rrm rss (CHAIN x (NEWEPOCH-No-Reward-Update (_ , eps₁→eps₂)) ledgers) =
    RTC-preserves-inv (λ {c} {s} {sig} → LEDGER-govDepsMatch sig c s) ledgers
     ∘ EPOCH-PROPS.EPOCH-govDepsMatch rrm eps₁→eps₂<|MERGE_RESOLUTION|>--- conflicted
+++ resolved
@@ -66,11 +66,7 @@
       utxoΓ = UTxOEnv ∋ record { LEnv Γ }
       certΓ = CertEnv ∋ ⟦ epoch slot , pparams , txvote , txwdrls , _ ⟧
       govΓ : CertState → GovEnv
-<<<<<<< HEAD
       govΓ = λ certState → ⟦ txid , epoch slot , pparams , ppolicy , enactState , certState ⟧
-=======
-      govΓ certState = ⟦ txid , epoch slot , pparams , ppolicy , enactState , certState , _ ⟧ᵍ
->>>>>>> 6b26f073
 
       computeProof : ComputationResult String (∃[ s' ] Γ ⊢ s ⇀⦇ tx ,LEDGER⦈ s')
       computeProof = case isValid ≟ true of λ where
@@ -90,8 +86,8 @@
       ... | yes refl
         with computeUtxow utxoΓ utxoSt tx | complete _ _ _ _ utxoStep
       ... | success (utxoSt' , _) | refl
-        with computeCerts certΓ  certState txcerts | complete _ _ _ _ certStep
-      ... | success (certSt' , _) |  refl
+        with computeCerts certΓ certState txcerts | complete _ _ _ _ certStep
+      ... | success (certSt' , _) | refl
         with computeGov (govΓ certSt') (govSt |ᵒ certSt') (txgov txb) | complete {STS = _⊢_⇀⦇_,GOV⦈_} (govΓ certSt') _ _ _ govStep
       ... | success (govSt' , _) | refl = refl
       completeness ledgerSt (LEDGER-I⋯ i utxoStep)
@@ -146,6 +142,8 @@
       open CertState certState'
       open ≡-Reasoning
       open CERTSpov indexedSumᵛ'-∪ sumConstZero res-decomp  getCoin-cong ≡ᵉ-getCoinˢ r
+      -- certState  = ⟦ stᵈ , stᵖ , stᵍ ⟧ᶜˢ
+      -- certState' = ⟦ stᵈ' , stᵖ' , stᵍ' ⟧ᶜˢ
       zeroMap    = constMap (mapˢ RwdAddr.stake (dom txwdrls)) 0
     in
     begin
@@ -219,9 +217,7 @@
   open Tx tx renaming (body to txb); open TxBody txb
   open LEnv Γ renaming (pparams to pp)
   open PParams pp using (govActionDeposit)
-  open LState s
-  open CertState certState
-  open DState dState
+  -- open LState s; open CertState certState; open DState dState
 
   -- initial utxo deposits
   utxoDeps : DepositPurpose ⇀ Coin
@@ -252,14 +248,11 @@
   -- updateGovStates faithfully represents a step of the LEDGER sts
   STS→GovSt≡ : ∀ {s' : LState} → Γ ⊢ s ⇀⦇ tx ,LEDGER⦈ s'
                → isValid ≡ true → LState.govSt s' ≡ updateGovStates (txgov txb) 0 (LState.govSt s |ᵒ LState.certState s')
-  STS→GovSt≡ (LEDGER-V ( _ , _ , _ , x )) refl = STS→updateGovSt≡ (txgov txb) 0 x
+  -- STS→GovSt≡ (LEDGER-V ( _ , _ , _ , x )) refl = STS→updateGovSt≡ (txgov txb) 0 x
+  STS→GovSt≡ (LEDGER-V x) refl = STS→updateGovSt≡ (txgov txb) 0 (proj₂ (proj₂ (proj₂ x)))
     where
     STS→updateGovSt≡ : (vps : List (GovVote ⊎ GovProposal)) (k : ℕ) {certSt : CertState} {govSt govSt' : GovState}
-<<<<<<< HEAD
-      → (_⊢_⇀⟦_⟧ᵢ*'_ {_⊢_⇀⟦_⟧ᵇ_ = IdSTS}{_⊢_⇀⦇_,GOV'⦈_} (⟦ txid , epoch slot , pp , ppolicy , enactState , certSt ⟧ , k) govSt vps govSt')
-=======
-      → (_⊢_⇀⟦_⟧ᵢ*'_ {_⊢_⇀⟦_⟧ᵇ_ = IdSTS}{_⊢_⇀⦇_,GOV'⦈_} (⟦ txid , epoch slot , pp , ppolicy , enactState , certSt , dom rewards ⟧ᵍ , k) govSt vps govSt')
->>>>>>> 6b26f073
+      → (_⊢_⇀⟦_⟧ᵢ*'_ {_⊢_⇀⟦_⟧ᵇ_ = IdSTS}{_⊢_⇀⦇_,GOV'⦈_} (⟦ txid , epoch slot , pp , ppolicy , enactState , certSt , dom rewards ⟧ , k) govSt vps govSt')
       → govSt' ≡ updateGovStates vps k govSt
     STS→updateGovSt≡ [] _ (BS-base Id-nop) = refl
     STS→updateGovSt≡ (inj₁ v ∷ vps) k (BS-ind (GOV-Vote x) h)
