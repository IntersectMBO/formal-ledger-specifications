{-# OPTIONS --safe #-}

open import Ledger.Prelude
open import Ledger.Transaction
open import Ledger.Abstract

module Ledger.Ledger.Properties
  (txs : _) (open TransactionStructure txs)
  (abs : AbstractFunctions txs) (open AbstractFunctions abs)
  where

open import Axiom.Set.Properties th
open import Ledger.Deleg.Properties govStructure
open import Ledger.Gov txs
open import Ledger.Gov.Properties txs
open import Ledger.Ledger txs abs
open import Ledger.Utxo txs abs
open import Ledger.Utxo.Properties txs abs
open import Ledger.Utxow txs abs
open import Ledger.Utxow.Properties txs abs

open import Data.Bool.Properties using (¬-not)
open import Data.List.Properties using (length-map; ++-identityʳ; map-++; ++-assoc)
open import Data.Nat.Properties using (+-0-monoid)
open import Relation.Binary using (IsEquivalence)
import Relation.Binary.Reasoning.Setoid as SetoidReasoning

open import Interface.ComputationalRelation

-- ** Proof that LEDGER is computational.

instance
  _ = Monad-ComputationResult

  Computational-LEDGER : Computational _⊢_⇀⦇_,LEDGER⦈_ String
  Computational-LEDGER = record {go}
    where
    open Computational ⦃...⦄ renaming (computeProof to comp; completeness to complete)
    computeUtxow = comp {STS = _⊢_⇀⦇_,UTXOW⦈_}
    computeCerts = comp {STS = _⊢_⇀⦇_,CERTS⦈_}
    computeGov   = comp {STS = _⊢_⇀⦇_,GOV⦈_}

    module go
      (Γ : LEnv)   (let ⟦ slot , ppolicy , pparams , enactState ⟧ˡᵉ = Γ)
      (s : LState) (let ⟦ utxoSt , govSt , certSt ⟧ˡ = s)
      (tx : Tx)    (let open Tx tx renaming (body to txb); open TxBody txb)
      where
      utxoΓ = UTxOEnv ∋ record { LEnv Γ }
      certΓ = CertEnv ∋ ⟦ epoch slot , pparams , txvote , txwdrls ⟧ᶜ
      govΓ  = GovEnv  ∋ ⟦ txid , epoch slot , pparams , ppolicy , enactState ⟧ᵍ

      computeProof : ComputationResult String (∃[ s' ] Γ ⊢ s ⇀⦇ tx ,LEDGER⦈ s')
      computeProof = case isValid ≟ true of λ where
        (yes p) → do
          (utxoSt' , utxoStep) ← computeUtxow utxoΓ utxoSt tx
          (certSt' , certStep) ← map₁ (λ where (inj₁ x) → x; (inj₂ x) → x) $ computeCerts certΓ certSt txcerts
          (govSt'  , govStep)  ← map₁ (λ where (inj₁ ());    (inj₂ x) → x) $ computeGov   govΓ  govSt  (txgov txb)
          success (_ , LEDGER-V⋯ p utxoStep certStep govStep)
        (no ¬p) → do
          (utxoSt' , utxoStep) ← computeUtxow utxoΓ utxoSt tx
          success (_ , LEDGER-I⋯ (¬-not ¬p) utxoStep)

      completeness : ∀ s' → Γ ⊢ s ⇀⦇ tx ,LEDGER⦈ s' → (proj₁ <$> computeProof) ≡ success s'
      completeness ⟦ utxoSt' , govSt' , certState' ⟧ˡ (LEDGER-V⋯ v utxoStep certStep govStep)
        with isValid ≟ true
      ... | no ¬v = contradiction v ¬v
      ... | yes refl
        with computeUtxow utxoΓ utxoSt tx | complete _ _ _ _ utxoStep
      ... | success (utxoSt' , _) | refl
        with computeCerts certΓ certSt txcerts | complete _ _ _ _ certStep
      ... | success (certSt' , _) | refl
        with computeGov govΓ govSt (txgov txb) | complete _ _ _ _ govStep
      ... | success (govSt' , _) | refl = refl
      completeness ⟦ utxoSt' , govSt' , certState' ⟧ˡ (LEDGER-I⋯ i utxoStep)
        with isValid ≟ true
      ... | yes refl = case i of λ ()
      ... | no ¬v
        with computeUtxow utxoΓ utxoSt tx | complete _ _ _ _ utxoStep
      ... | success (utxoSt' , _) | refl = refl

Computational-LEDGERS : Computational _⊢_⇀⦇_,LEDGERS⦈_ (⊥ ⊎ String)
Computational-LEDGERS = it

instance
  HasCoin-LState : HasCoin LState
  HasCoin-LState .getCoin s = getCoin (LState.utxoSt s)

-- ** Proof that LEDGER preserves values.

<<<<<<< HEAD
module _ where

  private variable
    tx : Tx
    Γ : LEnv
    s s' : LState
    l : List Tx

  FreshTx : Tx → LState → Set
  FreshTx tx ls = tx .body .txid ∉ mapˢ proj₁ (dom (ls .utxoSt .utxo))
    where open Tx; open TxBody; open UTxOState; open LState

  LEDGER-pov : FreshTx tx s → Γ ⊢ s ⇀⦇ tx ,LEDGER⦈ s' → getCoin s ≡ getCoin s'
  LEDGER-pov h (LEDGER-V⋯ _ (UTXOW-inductive⋯ _ _ _ _ _ st) _ _) = pov h st
  LEDGER-pov h (LEDGER-I⋯ _ (UTXOW-inductive⋯ _ _ _ _ _ st))     = pov h st

  data FreshTxs : LEnv → LState → List Tx → Set where
    []-Fresh : FreshTxs Γ s []
    ∷-Fresh  : FreshTx tx s → Γ ⊢ s ⇀⦇ tx ,LEDGER⦈ s' → FreshTxs Γ s' l
              → FreshTxs Γ s (tx ∷ l)

  LEDGERS-pov : FreshTxs Γ s l → Γ ⊢ s ⇀⦇ l ,LEDGERS⦈ s' → getCoin s ≡ getCoin s'
  LEDGERS-pov _ (BS-base Id-nop) = refl
  LEDGERS-pov {Γ} {_} {_ ∷ l} (∷-Fresh h h₁ h₂) (BS-ind x st) =
    trans (LEDGER-pov h x) $
      LEDGERS-pov (subst (λ s → FreshTxs Γ s l)
                          (sym $ computational⇒rightUnique Computational-LEDGER x h₁)
                          h₂) st


-- ** Proof that govDepsMatch is a LEDGER invariant.

f : GovActionID × GovActionState → DepositPurpose
f = λ (id , _) → GovActionDeposit id

isGADepositᵇ : DepositPurpose → Bool
isGADepositᵇ (GovActionDeposit _) = true
isGADepositᵇ _                    = false

isGADeposit : DepositPurpose → Set
isGADeposit dp = isGADepositᵇ dp ≡ true

govDepsMatch : LState → Set
govDepsMatch ⟦ utxoSt , govSt , _ ⟧ˡ =
  filterˢ isGADeposit (dom (UTxOState.deposits utxoSt))
  ≡ᵉ fromList (map (λ pr → GovActionDeposit (proj₁ pr)) govSt)

instance _ = +-0-monoid

getDeps : LState → DepositPurpose ⇀ Coin
getDeps s = UTxOState.deposits (LState.utxoSt s)


module _  -- ASSUMPTIONS (TODO: eliminate these) --
  {- 1 -} {filterCD : ∀ {pp} {c} → filterˢ isGADeposit (dom ((certDeposit c {pp})ˢ)) ≡ᵉ ∅}
  {- 2 -} {filterGA : ∀ {txid} {n} → filterˢ isGADeposit ❴ GovActionDeposit (txid , n) ❵ ≡ᵉ ❴ GovActionDeposit (txid , n) ❵ }
  {- 3 -} {filterCR : (c : DCert) {deps : DepositPurpose ⇀ Coin}
                      → filterˢ isGADeposit (dom ( deps ∣ certRefund c ᶜ ˢ )) ≡ᵉ filterˢ isGADeposit (dom (deps ˢ))}
  where
  module Ledger-sts-setup
    (tx : Tx) (let open Tx tx renaming (body to txb)) (let open TxBody txb)
    (Γ : LEnv) (let open LEnv Γ renaming (pparams to pp))
    (s : LState)
    where

    open PParams pp using (govActionDeposit)

    utxoSt : UTxOState
    utxoSt = LState.utxoSt s

    govSt : GovState
    govSt = LState.govSt s

    utxoDeps : DepositPurpose ⇀ Coin
    utxoDeps = getDeps s

    depUpdate_withIsValid≡_ : LState → Bool → DepositPurpose ⇀ Coin
    depUpdate s withIsValid≡ true = updateDeposits pp txb (getDeps s)
    depUpdate s withIsValid≡ false = getDeps s

    STS→utxoDeps≡' : ∀ {s' : LState} → Γ ⊢ s ⇀⦇ tx ,LEDGER⦈ s'
                    → getDeps s' ≡ depUpdate s withIsValid≡ isValid

    STS→utxoDeps≡' {.(⟦ utxoSt' , _ , _ ⟧ˡ)} (LEDGER-V {utxoSt' = utxoSt'}
      (val , UTXOW-inductive⋯ _ _ _ _ _ (UTXO-inductive⋯ _ _ _ _ _ _ _ _ _ _ _ _ _ _ _ UTXOS-sts) , _ , _)) =
        trans (⊢utxo-valid UTXOS-sts) (sym (cong (depUpdate s withIsValid≡_) val))
          where
          ⊢utxo-valid : record { slot = slot ; pparams = pp } ⊢ LState.utxoSt s ⇀⦇ tx ,UTXOS⦈ utxoSt'
                        → UTxOState.deposits utxoSt' ≡ updateDeposits pp txb (getDeps s)
          ⊢utxo-valid (_⊢_⇀⦇_,UTXOS⦈_.Scripts-Yes _) = refl
          ⊢utxo-valid (_⊢_⇀⦇_,UTXOS⦈_.Scripts-No u) = contradiction (trans (sym val) (proj₂ u)) (λ ())

    STS→utxoDeps≡' {.(⟦ utxoSt' , _ , _ ⟧ˡ)} (LEDGER-I {utxoSt' = utxoSt'}
      (¬val , UTXOW-inductive⋯ _ _ _ _ _ (UTXO-inductive⋯ _ _ _ _ _ _ _ _ _ _ _ _ _ _ _ UTXOS-sts))) =
        trans (⊢utxo-invalid UTXOS-sts) (sym (cong (depUpdate s withIsValid≡_) ¬val))
          where
          ⊢utxo-invalid : record { slot = slot ; pparams = pp } ⊢ LState.utxoSt s ⇀⦇ tx ,UTXOS⦈ utxoSt'
                        → UTxOState.deposits utxoSt' ≡ getDeps s
          ⊢utxo-invalid (_⊢_⇀⦇_,UTXOS⦈_.Scripts-Yes u) = contradiction (trans (sym ¬val) (proj₂ u)) (λ ())
          ⊢utxo-invalid (_⊢_⇀⦇_,UTXOS⦈_.Scripts-No _) = refl

    STS→utxoDeps≡ᵉ' : ∀ {s' : LState} → Γ ⊢ s ⇀⦇ tx ,LEDGER⦈ s'
                    → dom (getDeps s') ≡ᵉ dom (depUpdate s withIsValid≡ isValid)
    STS→utxoDeps≡ᵉ' utxos-sts = let open IsEquivalence (≡ᵉ-isEquivalence{DepositPurpose}) in
      reflexive (cong dom (STS→utxoDeps≡' utxos-sts))

    STS→utxoDeps≡ : ∀ {s' : LState} → Γ ⊢ s ⇀⦇ tx ,LEDGER⦈ s'
                    → isValid ≡ true → getDeps s' ≡ updateDeposits pp txb (getDeps s)
    STS→utxoDeps≡ utxo-sts txvalid = trans (STS→utxoDeps≡' utxo-sts) (cong (depUpdate s withIsValid≡_) txvalid)

    STS→utxoDeps≡ᵉ : ∀ {s' : LState} → Γ ⊢ s ⇀⦇ tx ,LEDGER⦈ s'
                    → isValid ≡ true → dom (getDeps s') ≡ᵉ dom (updateDeposits pp txb (getDeps s))
    STS→utxoDeps≡ᵉ utxo-sts txvalid = let open IsEquivalence (≡ᵉ-isEquivalence{DepositPurpose}) in
      reflexive (cong dom (STS→utxoDeps≡ utxo-sts txvalid))

    -- Governance Definitions and Lemmas --

    gΓ : GovEnv
    gΓ = ⟦ txid , epoch slot , pp , ppolicy , enactState ⟧ᵍ

    updateVote : GovState → GovVote → GovState
    updateVote s v = addVote s gid voter vote
      where open GovVote v

    updateVote-++ : (gs gs' : GovState) (v : GovVote)
                   → updateVote (gs ++ gs') v ≡ updateVote gs v ++ updateVote gs' v
    updateVote-++ [] gs' v = refl
    updateVote-++ (g ∷ gs) gs' v = let open ≡-Reasoning in
      begin
      updateVote (g ∷ gs ++ gs') v
        ≡⟨ cong (updateVote [ g ] v ++_) (updateVote-++ gs gs' v) ⟩
      updateVote [ g ] v ++ (updateVote gs v ++ updateVote gs' v)
        ≡⟨ ++-assoc (updateVote [ g ] v) (updateVote gs v) (updateVote gs' v) ⟩
      (updateVote [ g ] v ++ updateVote gs v) ++ updateVote gs' v
        ≡˘⟨ cong (_++ updateVote gs' v) refl ⟩
      updateVote (g ∷ gs) v ++ updateVote gs' v
        ∎

    updateVotesOnly : GovState → List (GovVote ⊎ GovProposal) → GovState
    updateVotesOnly s [] = s
    updateVotesOnly s (inj₁ v ∷ vps) = updateVotesOnly (updateVote s v) vps
    updateVotesOnly s (inj₂ _ ∷ vps) = updateVotesOnly s vps

    votesOnly-empty : (vps : List (GovVote ⊎ GovProposal)) → updateVotesOnly [] vps ≡ []
    votesOnly-empty [] = refl
    votesOnly-empty (inj₁ v ∷ vps) = votesOnly-empty vps
    votesOnly-empty (inj₂ p ∷ vps) = votesOnly-empty vps

    mkAction : GovProposal → ℕ → GovActionID × GovActionState
    mkAction p n = let open GovProposal p in
      ActionId×ActionState (PParams.govActionLifetime pp +ᵉ GovEnv.epoch gΓ)
                           (GovEnv.txid gΓ , n) returnAddr action prevAction

    propToState : GovState → GovProposal → ℕ → GovState
    propToState s p n = s ∷ʳ mkAction p n

    propToState-++ : (gs gs' : GovState) (p : GovProposal) (n : ℕ)
                    → propToState (gs ++ gs') p n ≡ gs ++ propToState gs' p n
    propToState-++ gs gs' p n = let open ≡-Reasoning in
      begin
      propToState (gs ++ gs') p n  ≡⟨ ++-assoc gs gs' [ mkAction p n ] ⟩
      gs ++ gs' ∷ʳ mkAction p n    ≡⟨ cong (gs ++_) refl ⟩
      gs ++ propToState gs' p n    ∎

    updateGovStates : GovState → List (GovVote ⊎ GovProposal) → GovState
    updateGovStates s [] = s
    updateGovStates s (inj₁ v ∷ vps) = updateGovStates (updateVote s v) vps
    updateGovStates s (inj₂ p ∷ vps) = updateGovStates (propToState s p (length vps)) vps

    STS→updateGovSt≡ : {govSt govSt' : GovState} (vps : List (GovVote ⊎ GovProposal))
                       → (gΓ ⊢ govSt ⇀⦇ vps ,GOV⦈ govSt')
                       → govSt' ≡ updateGovStates govSt vps

    STS→updateGovSt≡ [] (BS-base Id-nop) = refl
    STS→updateGovSt≡ (inj₁ v ∷ vps) (BS-ind (_⊢_⇀⦇_,GOV'⦈_.GOV-Vote x) x₁) = STS→updateGovSt≡ vps x₁
    STS→updateGovSt≡ (inj₂ p ∷ vps) (BS-ind (_⊢_⇀⦇_,GOV'⦈_.GOV-Propose x) x₁) = STS→updateGovSt≡ vps x₁

    govUpdate_withIsValid≡_ : LState → Bool → GovState
    govUpdate s withIsValid≡ true = updateGovStates govSt (txgov txb)
    govUpdate s withIsValid≡ false = govSt


    STS→GovSt≡' : ∀ {s' : LState} → Γ ⊢ s ⇀⦇ tx ,LEDGER⦈ s'
                 → LState.govSt s' ≡ govUpdate s withIsValid≡ isValid

    STS→GovSt≡' {⟦ _ , govSt' , _ ⟧ˡ} (LEDGER-V x) = let open ≡-Reasoning in
      begin
      govSt'                             ≡⟨ STS→updateGovSt≡ (txgov txb) (proj₂ (proj₂ (proj₂ x))) ⟩
      updateGovStates govSt (txgov txb)  ≡˘⟨ cong (govUpdate s withIsValid≡_) (proj₁ x) ⟩
      govUpdate s withIsValid≡ isValid   ∎

    STS→GovSt≡' {⟦ _ , .govSt , _ ⟧ˡ} (LEDGER-I x) = sym (cong (govUpdate s withIsValid≡_) (proj₁ x))

    STS→GovSt≡ : ∀ {s' : LState} → Γ ⊢ s ⇀⦇ tx ,LEDGER⦈ s'
                 → isValid ≡ true
                 → LState.govSt s' ≡ updateGovStates govSt (txgov txb)
    STS→GovSt≡ utxo-sts txvalid = trans (STS→GovSt≡' utxo-sts) (cong (govUpdate s withIsValid≡_) txvalid)

    --                   --
    -- CONNECTING LEMMAS --
    --                   --
    module ≡ᵉ = IsEquivalence (≡ᵉ-isEquivalence {DepositPurpose})

    noGACerts : {cs : List DCert}(deps : DepositPurpose ⇀ Coin)
      → filterˢ isGADeposit (dom ((updateCertDeposits pp cs deps)ˢ)) ≡ᵉ filterˢ isGADeposit (dom (deps ˢ))
    noGACerts {[]} _ = filter-pres-≡ᵉ ≡ᵉ.refl
    noGACerts {c ∷ cs} deps = let
      upCD = updateCertDeposits pp cs deps
      open SetoidReasoning (≡ᵉ-Setoid{DepositPurpose}) in
      begin
      filterˢ isGADeposit (dom ((updateCertDeposits pp (c ∷ cs) deps)ˢ))
        ≈⟨ filterCR c {upCD ∪⁺ certDeposit c {pp}} ⟩
      filterˢ isGADeposit (dom ((upCD ∪⁺ certDeposit c {pp})ˢ))
        ≈⟨ filter-pres-≡ᵉ dom∪⁺ ⟩
      filterˢ isGADeposit (dom (upCD ˢ) ∪ dom ((certDeposit c {pp})ˢ))
        ≈⟨ filter-hom-∪ ⟩
      filterˢ isGADeposit (dom (upCD ˢ)) ∪ filterˢ isGADeposit (dom ((certDeposit c {pp})ˢ))
        ≈⟨ ∪-cong (noGACerts {cs} deps) (filterCD {pp} {c}) ⟩
      filterˢ isGADeposit (dom (deps ˢ)) ∪ ∅
        ≈⟨ ∪-identityʳ (filterˢ isGADeposit (dom (deps ˢ))) ⟩
      filterˢ isGADeposit (dom (deps ˢ))
        ∎

    -- updateProposalDeposits ↔ utxoDeps ∪ proposalDepositsΔ
    updatePropDeps≡ᵉ : {props : List GovProposal}
      → dom ((updateProposalDeposits props txid govActionDeposit utxoDeps)ˢ)
        ≡ᵉ dom ((utxoDeps ∪⁺ proposalDepositsΔ props pp txb)ˢ)
    updatePropDeps≡ᵉ {[]} = let open SetoidReasoning (≡ᵉ-Setoid{DepositPurpose}) in
      begin
      dom ((updateProposalDeposits [] txid govActionDeposit utxoDeps)ˢ)  ≈˘⟨ dom-cong (∪-identityʳ (utxoDeps ˢ)) ⟩
      (dom (utxoDeps ˢ ∪ ∅))                                             ≈⟨ dom∪ ⟩
      dom (utxoDeps ˢ) ∪ dom{X = DepositPurpose ⇀ Coin} ∅                ≈˘⟨ dom∪⁺ ⟩
      dom ((utxoDeps ∪⁺ proposalDepositsΔ [] pp txb) ˢ)                  ∎

    updatePropDeps≡ᵉ {p ∷ ps} = let
      gaD = GovActionDeposit (txid , length ps)
      open SetoidReasoning (≡ᵉ-Setoid{DepositPurpose}) in
      begin
      dom (updateProposalDeposits (p ∷ ps) txid govActionDeposit utxoDeps ˢ)
        ≈⟨ dom∪⁺ ⟩
      dom (updateProposalDeposits ps txid govActionDeposit utxoDeps ˢ) ∪ dom (❴ gaD , govActionDeposit ❵ ˢ)
        ≈⟨ ∪-cong (updatePropDeps≡ᵉ{ps}) ≡ᵉ.refl ⟩
      dom ((utxoDeps ∪⁺ proposalDepositsΔ ps pp txb) ˢ) ∪ dom (❴ gaD , govActionDeposit ❵ ˢ)
        ≈⟨ ∪-cong dom∪⁺ ≡ᵉ.refl ⟩
      (dom (utxoDeps ˢ) ∪ dom ((proposalDepositsΔ ps pp txb) ˢ)) ∪ dom (❴ gaD , govActionDeposit ❵ ˢ)
        ≈⟨ ∪-assoc (dom (utxoDeps ˢ)) (dom ((proposalDepositsΔ ps pp txb) ˢ)) (dom (❴ gaD , govActionDeposit ❵ ˢ)) ⟩
      dom (utxoDeps ˢ) ∪ (dom ((proposalDepositsΔ ps pp txb) ˢ) ∪ dom (❴ gaD , govActionDeposit ❵ ˢ))
        ≈˘⟨ ∪-cong ≡ᵉ.refl dom∪⁺ ⟩
      dom (utxoDeps ˢ) ∪ dom ((proposalDepositsΔ ps pp txb ∪⁺ ❴ gaD , govActionDeposit ❵) ˢ)
        ≈˘⟨ dom∪⁺ ⟩
      dom ((utxoDeps ∪⁺ proposalDepositsΔ (p ∷ ps) pp txb) ˢ)
        ∎


    allGA-propDepsΔ : {props : List GovProposal}
      → filterˢ isGADeposit (dom ((proposalDepositsΔ props pp txb)ˢ))
        ≡ᵉ dom ((proposalDepositsΔ props pp txb)ˢ)

    allGA-propDepsΔ {[]} = let open SetoidReasoning (≡ᵉ-Setoid{DepositPurpose}) in
      begin
      filterˢ isGADeposit (dom ((proposalDepositsΔ [] pp txb)ˢ))  ≈⟨ filter-pres-≡ᵉ ≡ᵉ.refl ⟩
      filterˢ isGADeposit (dom {X = DepositPurpose ⇀ Coin} ∅)     ≈⟨ filter-pres-≡ᵉ dom∅ ⟩
      filterˢ isGADeposit ∅                                       ≈⟨ ∅-least filter-⊆ ⟩
      ∅                                                           ≈˘⟨ dom∅ ⟩
      dom ((proposalDepositsΔ [] pp txb)ˢ)                        ∎

    allGA-propDepsΔ {(p ∷ ps)} = let
      open SetoidReasoning (≡ᵉ-Setoid{DepositPurpose})
      upPD = updateProposalDeposits ps txid govActionDeposit ∅
      gaD = GovActionDeposit (txid , length ps) in
      begin
      filterˢ isGADeposit (dom ((proposalDepositsΔ (p ∷ ps) pp txb)ˢ))
        ≈⟨ filter-pres-≡ᵉ ≡ᵉ.refl ⟩
      filterˢ isGADeposit (dom ((upPD ∪⁺ ❴ gaD , govActionDeposit ❵) ˢ))
        ≈⟨ filter-pres-≡ᵉ dom∪⁺ ⟩
      filterˢ isGADeposit (dom (upPD ˢ) ∪ dom (❴ gaD , govActionDeposit ❵ ˢ))
        ≈⟨ filter-hom-∪ ⟩
      filterˢ isGADeposit (dom (upPD ˢ)) ∪ filterˢ isGADeposit (dom (❴ gaD , govActionDeposit ❵ ˢ))
        ≈⟨ ∪-cong (allGA-propDepsΔ{ps}) (filter-pres-≡ᵉ dom-single≡single) ⟩
      dom ((proposalDepositsΔ ps pp txb)ˢ) ∪ (filterˢ isGADeposit ❴ gaD ❵)
        ≈⟨ ∪-cong ≡ᵉ.refl filterGA ⟩
      dom ((proposalDepositsΔ ps pp txb)ˢ) ∪ ❴ gaD ❵
        ≈˘⟨ ∪-cong ≡ᵉ.refl dom-single≡single ⟩
      dom ((proposalDepositsΔ ps pp txb)ˢ) ∪ dom (❴ gaD , govActionDeposit ❵ ˢ)
        ≈˘⟨ dom∪⁺ ⟩
      dom ((proposalDepositsΔ (p ∷ ps) pp txb)ˢ)
        ∎

    updateVote-map-invar : (gs : GovState) (v : GovVote) → map f (updateVote gs v) ≡ map f gs
    updateVote-map-invar [] v = refl
    updateVote-map-invar (g ∷ gs) v = let open ≡-Reasoning; open GovVote v in
      begin
        map f (updateVote (g ∷ gs) v)
          ≡⟨ cong (map f){x = (addVote (g ∷ gs) gid voter vote)} refl ⟩
        map f ((addVote [ g ] gid voter vote) ++ addVote gs gid voter vote)
          ≡⟨ map-++ f (addVote [ g ] gid voter vote) (addVote gs gid voter vote) ⟩
        map f (addVote [ g ] gid voter vote) ++ map f (addVote gs gid voter vote)
          ≡⟨ cong (map f (addVote [ g ] gid voter vote) ++_) (updateVote-map-invar gs v) ⟩
        map f (addVote [ g ] gid voter vote) ++ map f gs
          ≡⟨ cong (_++ map f gs) refl ⟩
        map f (g ∷ gs)
          ∎

    updateVotesOnly-map-invar : (gs : GovState) (vps : List (GovVote ⊎ GovProposal))
                                → map f (updateVotesOnly gs vps) ≡ map f gs
    updateVotesOnly-map-invar gs [] = refl
    updateVotesOnly-map-invar gs (inj₂ p ∷ vps) = updateVotesOnly-map-invar gs vps
    updateVotesOnly-map-invar gs (inj₁ v ∷ vps) = let open ≡-Reasoning in
      begin
      map f (updateVotesOnly (updateVote gs v) vps)
        ≡⟨ updateVotesOnly-map-invar ((updateVote gs v)) vps ⟩
      map f (updateVote gs v)
        ≡⟨ updateVote-map-invar gs v ⟩
      map f gs
        ∎


    updateGovVote-++ : (gs gs' : GovState) (vps : List (GovVote ⊎ GovProposal))
      → updateGovStates (gs ++ gs') vps ≡ updateVotesOnly gs vps ++ updateGovStates gs' vps

    updateGovVote-++ gs gs' [] = refl
    updateGovVote-++ gs gs' (inj₁ v ∷ vps) = let open ≡-Reasoning in
      begin
      updateGovStates (updateVote (gs ++ gs') v) vps
        ≡⟨ cong (λ x → updateGovStates x vps) (updateVote-++ gs gs' v) ⟩
      updateGovStates ((updateVote gs v) ++ (updateVote gs' v)) vps
        ≡⟨ updateGovVote-++ ((updateVote gs v)) ((updateVote gs' v)) vps ⟩
      updateVotesOnly (updateVote gs v) vps ++ updateGovStates (updateVote gs' v) vps
        ∎

    updateGovVote-++ gs gs' (inj₂ p ∷ vps) = let open ≡-Reasoning in
      begin
      updateGovStates (propToState (gs ++ gs') p (length vps)) vps
        ≡⟨ cong (λ x → updateGovStates x vps) (propToState-++ gs gs' p (length vps)) ⟩
      updateGovStates (gs ++ propToState gs' p (length vps)) vps
        ≡⟨ updateGovVote-++ gs (propToState gs' p (length vps)) vps ⟩
      updateVotesOnly gs vps ++ updateGovStates (propToState gs' p (length vps)) vps
        ∎


    vote-updateGovStates-map-invar : (v : GovVote) (vps : List (GovVote ⊎ GovProposal)) {govSt : GovState}
      → map f (updateGovStates govSt (inj₁ v ∷ vps)) ≡ map f (updateGovStates govSt vps)

    vote-updateGovStates-map-invar v vps {[]} = refl
    vote-updateGovStates-map-invar v [] {g ∷ gs} = let open ≡-Reasoning; open GovVote v in
      begin
      map f (updateVote (g ∷ gs) v)
        ≡⟨ cong (map f){x = (addVote (g ∷ gs) gid voter vote)} refl ⟩
      map f ((addVote [ g ] gid voter vote) ++ addVote gs gid voter vote)
        ≡⟨ map-++ f (addVote [ g ] gid voter vote) (addVote gs gid voter vote) ⟩
      map f (addVote [ g ] gid voter vote) ++ map f (addVote gs gid voter vote)
        ≡⟨ cong (map f (addVote [ g ] gid voter vote) ++_) (vote-updateGovStates-map-invar v []) ⟩
      map f (g ∷ gs)
        ∎

    vote-updateGovStates-map-invar v (inj₁ v' ∷ vps) {govSt@((id , gaSt) ∷ gs)} = let open ≡-Reasoning in
      begin
      map f (updateGovStates govSt (inj₁ v ∷ (inj₁ v' ∷ vps)))
        ≡⟨ vote-updateGovStates-map-invar v' vps {updateVote govSt v} ⟩
      map f (updateGovStates (updateVote govSt v) vps)
        ≡⟨ vote-updateGovStates-map-invar v vps {govSt} ⟩
      map f (updateGovStates govSt vps)
        ≡˘⟨ vote-updateGovStates-map-invar v' vps {govSt} ⟩
      map f (updateGovStates (updateVote govSt v') vps)
        ∎

    vote-updateGovStates-map-invar v (inj₂ p ∷ vps) {govSt@((id , gaSt) ∷ gs)} = let open ≡-Reasoning in
      begin
      map f (updateGovStates (propToState (updateVote govSt v) p (length vps)) vps)
        ≡⟨ refl ⟩
      map f (updateGovStates ((updateVote govSt v) ∷ʳ mkAction p (length vps)) vps)
        ≡⟨ cong (map f) (updateGovVote-++ (updateVote govSt v) [ (mkAction p (length vps)) ] vps) ⟩
      map f ((updateVotesOnly (updateVote govSt v) vps) ++ updateGovStates [ (mkAction p (length vps)) ] vps)
        ≡⟨ map-++ f (updateVotesOnly (updateVote govSt v) vps) (updateGovStates [ (mkAction p (length vps)) ] vps) ⟩
      map f (updateVotesOnly (updateVote govSt v) vps) ++ map f (updateGovStates [ (mkAction p (length vps)) ] vps)
        ≡⟨ cong (_++ map f (updateGovStates [ (mkAction p (length vps)) ] vps)) (updateVotesOnly-map-invar ((updateVote govSt v)) vps) ⟩
      map f (updateVote govSt v) ++ map f (updateGovStates [ (mkAction p (length vps)) ] vps)
        ≡⟨ cong (_++ map f (updateGovStates [ (mkAction p (length vps)) ] vps)) (updateVote-map-invar govSt v) ⟩
      map f govSt ++ map f (updateGovStates [ (mkAction p (length vps)) ] vps)
        ≡˘⟨ cong (_++ map f (updateGovStates [ (mkAction p (length vps)) ] vps)) (updateVotesOnly-map-invar govSt vps) ⟩
      map f (updateVotesOnly govSt vps) ++ map f (updateGovStates [ (mkAction p (length vps)) ] vps)
        ≡˘⟨ map-++ f (updateVotesOnly govSt vps) (updateGovStates [ (mkAction p (length vps)) ] vps) ⟩
      map f ((updateVotesOnly govSt vps) ++ (updateGovStates [ (mkAction p (length vps)) ] vps))
        ≡˘⟨ cong (map f) (updateGovVote-++ govSt [ (mkAction p (length vps)) ] vps) ⟩
      map f (updateGovStates (propToState govSt p (length vps)) vps)
        ∎

    vote-updateGovStates-map-invar++ : (vs : List GovVote) (ps : List GovProposal) {gs : GovState}
       → map f (updateGovStates gs (map inj₁ vs ++ map inj₂ ps)) ≡ map f (updateGovStates gs (map inj₂ ps))
    vote-updateGovStates-map-invar++ [] ps {gs} = refl
    vote-updateGovStates-map-invar++ (v ∷ vs) ps {gs} = let open ≡-Reasoning in
      begin
      map f (updateGovStates (updateVote gs v) (map inj₁ vs ++ map inj₂ ps))
        ≡⟨ vote-updateGovStates-map-invar++ vs ps ⟩
      map f (updateGovStates (updateVote gs v) (map inj₂ ps))
        ≡⟨ vote-updateGovStates-map-invar v (map inj₂ ps) ⟩
      map f (updateGovStates gs (map inj₂ ps))
        ∎

    updateGovStates≡ : (vps : List (GovVote ⊎ GovProposal)) {govSt : GovState}
       → map f (updateGovStates govSt vps) ≡ map f (govSt ++ updateGovStates [] vps)

    updateGovStates≡ [] {govSt} = cong (map f) (sym (++-identityʳ govSt))

    updateGovStates≡ (inj₁ v ∷ vps) {govSt} = let open ≡-Reasoning in
      begin
      map f (updateGovStates (updateVote govSt v) vps)
        ≡⟨ vote-updateGovStates-map-invar  v vps ⟩
      map f (updateGovStates govSt vps)
        ≡⟨ updateGovStates≡ vps ⟩
      map f (govSt ++ updateGovStates [] vps)
        ∎

    updateGovStates≡ (inj₂ p ∷ vps) {govSt} = let open ≡-Reasoning in
      begin
      map f (updateGovStates (propToState govSt p (length vps)) vps)
        ≡⟨ updateGovStates≡ vps ⟩
      map f ((propToState govSt p (length vps)) ++  updateGovStates [] vps)
        ≡⟨ cong (λ u → map f (u ++  updateGovStates [] vps)) refl ⟩
      map f ((govSt ++ [ mkAction p (length vps) ]) ++  updateGovStates [] vps)
        ≡⟨ cong (map f) (++-assoc govSt [ mkAction p (length vps) ] (updateGovStates [] vps)) ⟩
      map f (govSt ++ [ mkAction p (length vps) ] ++  updateGovStates [] vps)
        ≡⟨ cong (λ x → map f (govSt ++ x ++  updateGovStates [] vps)) refl ⟩
      map f (govSt ++ propToState [] p (length vps) ++  updateGovStates [] vps)
        ≡⟨ map-++ f govSt (propToState [] p (length vps) ++ updateGovStates [] vps) ⟩
      map f govSt ++ (map f (propToState [] p (length vps) ++ updateGovStates [] vps))
        ≡˘⟨ cong ((map f govSt) ++_) (updateGovStates≡ vps) ⟩
      map f govSt ++ map f (updateGovStates (propToState [] p (length vps)) vps)
        ≡˘⟨ map-++ f govSt (updateGovStates (propToState [] p (length vps)) vps) ⟩
      map f (govSt ++ updateGovStates (propToState [] p (length vps)) vps)
        ∎

    ∪++ : {l l' : List DepositPurpose } → fromList l ∪ fromList l' ≡ᵉ fromList (l ++ l')
    ∪++ {[]} {l'} = ∪-identityˡ (fromList l')
    ∪++ {x ∷ l} {l'} = let open SetoidReasoning (≡ᵉ-Setoid{DepositPurpose}) in
      begin
      fromList (x ∷ l) ∪ fromList l'      ≈⟨ ∪-cong fromList-∪-singleton ≡ᵉ.refl ⟩
      (❴ x ❵ ∪ fromList l) ∪ fromList l'  ≈⟨ ∪-assoc ❴ x ❵ (fromList l) (fromList l') ⟩
      ❴ x ❵ ∪ (fromList l ∪ fromList l')  ≈⟨ ∪-cong ≡ᵉ.refl ∪++ ⟩
      ❴ x ❵ ∪ fromList (l ++ l')          ≈˘⟨ fromList-∪-singleton ⟩
      fromList (x ∷ (l ++ l'))            ∎


    utxo-govst-connex : {props : List GovProposal}
      → dom (proposalDepositsΔ props pp txb ˢ) ≡ᵉ fromList (map f (updateGovStates [] (map inj₂ props)))
    utxo-govst-connex {[]} = dom∅

    utxo-govst-connex {p ∷ ps} = let
      open SetoidReasoning (≡ᵉ-Setoid{DepositPurpose})
      n = length ps
      n' = length{A = GovVote ⊎ GovProposal} (map inj₂ ps) in
      begin
      dom (proposalDepositsΔ (p ∷ ps) pp txb ˢ)
        ≈⟨ dom∪⁺ ⟩
      dom (updateProposalDeposits ps txid govActionDeposit ∅) ∪ dom (❴ GovActionDeposit (txid , length ps) , govActionDeposit ❵ ˢ)
        ≈⟨ ∪-cong (utxo-govst-connex{ps}) dom-single≡single ⟩
      fromList (map f (updateGovStates [] (map inj₂ ps))) ∪ fromList [ GovActionDeposit (txid , length ps) ]
        ≈⟨ ∪++ ⟩
      fromList (map f (updateGovStates [] (map inj₂ ps)) ++ map f [ (mkAction p (length ps)) ])
        ≈⟨ ≡ᵉ.reflexive (cong fromList (sym (map-++ f (updateGovStates [] (map inj₂ ps)) [ (mkAction p (length ps)) ]))) ⟩
      fromList (map f ((updateGovStates [] (map inj₂ ps)) ∷ʳ (mkAction p (length ps))))
        ≈⟨ ≡ᵉ.reflexive (cong fromList (map-++ f (updateGovStates [] (map inj₂ ps)) [ mkAction p n ])) ⟩
      fromList ((map f (updateGovStates [] (map inj₂ ps)) ++ map f [ mkAction p n ]))
        ≈˘⟨ ∪++ ⟩
      fromList (map f (updateGovStates [] (map inj₂ ps))) ∪ fromList (map f [ mkAction p n ])
        ≈˘⟨ ∪-comm (fromList (map f [ mkAction p n ])) (fromList (map f (updateGovStates [] (map inj₂ ps)))) ⟩
      fromList (map f [ mkAction p n ]) ∪ fromList (map f (updateGovStates [] (map inj₂ ps)))
        ≈⟨ ∪++ ⟩
      fromList (map f [ mkAction p n ] ++ map f (updateGovStates [] (map inj₂ ps)))
        ≈⟨ ≡ᵉ.reflexive (cong fromList (map-++ f [ mkAction p n ] (updateGovStates [] (map inj₂ ps)))) ⟩
      fromList (map f ([ mkAction p n ] ++ updateGovStates [] (map inj₂ ps)))
        ≈˘⟨ ≡ᵉ.reflexive (cong fromList (cong (λ x → map f ([ mkAction p x ] ++ updateGovStates [] (map inj₂ ps))) (length-map inj₂ ps))) ⟩
      fromList (map f ([ mkAction p n' ] ++ updateGovStates [] (map inj₂ ps)))
        ≈˘⟨ ≡ᵉ.reflexive (cong fromList (updateGovStates≡ (map inj₂ ps))) ⟩
      fromList (map f (updateGovStates [] (inj₂ p ∷ map inj₂ ps)))
        ∎

  module _
    (tx : Tx) (let open Tx tx renaming (body to txb)) (let open TxBody txb)
    (Γ : LEnv) (let open LEnv Γ renaming (pparams to pp))
    (s : LState)
    where

    -- MAIN THEOREM --
    LEDGER-govDepsMatch : ∀ {s' : LState} → Γ ⊢ s ⇀⦇ tx ,LEDGER⦈ s'
                          → govDepsMatch s → govDepsMatch s'

    LEDGER-govDepsMatch (LEDGER-I⋯ tx-not-valid
                          (UTXOW-inductive⋯ _ _ _ _ _
                            (UTXO-inductive⋯ _ _ _ _ _ _ _ _ _ _ _ _ _ _ _ UTXOS-sts)))
      aprioriMatch with UTXOS-sts
    ... | (_⊢_⇀⦇_,UTXOS⦈_.Scripts-Yes u) = contradiction (trans (sym $ proj₂ u) tx-not-valid) (λ ())
    ... | (_⊢_⇀⦇_,UTXOS⦈_.Scripts-No _) = aprioriMatch

    LEDGER-govDepsMatch s'@{⟦ utxoSt' , govSt' , certState' ⟧ˡ}
      utxosts@(LEDGER-V⋯ tx-valid
                (UTXOW-inductive⋯ _ _ _ _ _
                  (UTXO-inductive⋯ _ _ _ _ _ _ _ _ _ _ _ _ _ _ _ UTXOS-sts)) _ GOV-sts) aprioriMatch =
      let
        open Ledger-sts-setup tx Γ s;  open PParams pp using (govActionDeposit)
        utxoDeps' = getDeps s'
        UPD = updateProposalDeposits txprop txid (PParams.govActionDeposit pp) utxoDeps
        govSt' = LState.govSt s'
        open SetoidReasoning (≡ᵉ-Setoid{DepositPurpose})
      in
      begin
      filterˢ isGADeposit (dom utxoDeps')
        ≈⟨ filter-pres-≡ᵉ (STS→utxoDeps≡ᵉ utxosts tx-valid) ⟩
      filterˢ isGADeposit (dom (updateDeposits pp txb utxoDeps))
        ≈⟨ noGACerts{txcerts} UPD ⟩
      filterˢ isGADeposit (dom (updateProposalDeposits txprop txid govActionDeposit utxoDeps))
        ≈⟨ filter-pres-≡ᵉ (updatePropDeps≡ᵉ{txprop}) ⟩
      filterˢ isGADeposit (dom (utxoDeps ∪⁺ proposalDepositsΔ txprop pp txb))
        ≈⟨ filter-pres-≡ᵉ dom∪⁺ ⟩
      filterˢ isGADeposit ((dom utxoDeps) ∪ dom (proposalDepositsΔ txprop pp txb))
        ≈⟨ filter-hom-∪ ⟩
      (filterˢ isGADeposit (dom utxoDeps)) ∪ (filterˢ isGADeposit (dom (proposalDepositsΔ txprop pp txb)))
        ≈⟨ ∪-cong ≡ᵉ.refl (allGA-propDepsΔ{txprop}) ⟩
      (filterˢ isGADeposit (dom utxoDeps)) ∪ (dom ((proposalDepositsΔ txprop pp txb)ˢ))
        ≈⟨ ∪-cong aprioriMatch (utxo-govst-connex{txprop}) ⟩
      fromList (map f govSt) ∪ fromList (map f (updateGovStates [] (map inj₂ txprop)))
        ≈˘⟨ ∪-cong ≡ᵉ.refl (≡ᵉ.reflexive (cong fromList (vote-updateGovStates-map-invar++ txvote txprop))) ⟩
      fromList (map f govSt) ∪ fromList (map f (updateGovStates [] (txgov txb)))
        ≈⟨ ∪++ ⟩
      fromList ((map f govSt) ++ (map f (updateGovStates [] (txgov txb))))
        ≈˘⟨ ≡ᵉ.reflexive (cong fromList (map-++ f govSt (updateGovStates [] (txgov txb)))) ⟩
      fromList (map f (govSt ++ updateGovStates [] (txgov txb)))
        ≈˘⟨ ≡ᵉ.reflexive (cong fromList (updateGovStates≡ (txgov txb))) ⟩
      fromList (map (λ (id , _) → GovActionDeposit id) (updateGovStates govSt (txgov txb)))
        ≈˘⟨ ≡ᵉ.reflexive (cong (fromList ∘ (map (λ (id , _) → GovActionDeposit id)) ) (STS→GovSt≡ utxosts tx-valid)) ⟩
      fromList (map (λ (id , _) → GovActionDeposit id) govSt')
        ∎
=======
private variable
  tx : Tx
  Γ : LEnv
  s s' : LState
  l : List Tx

FreshTx : Tx → LState → Set
FreshTx tx ls = tx .body .txid ∉ mapˢ proj₁ (dom (ls .utxoSt .utxo))
  where open Tx; open TxBody; open UTxOState; open LState

LEDGER-pov : FreshTx tx s → Γ ⊢ s ⇀⦇ tx ,LEDGER⦈ s' → getCoin s ≡ getCoin s'
LEDGER-pov h (LEDGER-V⋯ _ (UTXOW-inductive⋯ _ _ _ _ _ _ _ st) _ _) = pov h st
LEDGER-pov h (LEDGER-I⋯ _ (UTXOW-inductive⋯ _ _ _ _ _ _ _ st))     = pov h st

data FreshTxs : LEnv → LState → List Tx → Set where
  []-Fresh : FreshTxs Γ s []
  ∷-Fresh  : FreshTx tx s → Γ ⊢ s ⇀⦇ tx ,LEDGER⦈ s' → FreshTxs Γ s' l
            → FreshTxs Γ s (tx ∷ l)

LEDGERS-pov : FreshTxs Γ s l → Γ ⊢ s ⇀⦇ l ,LEDGERS⦈ s' → getCoin s ≡ getCoin s'
LEDGERS-pov _ (BS-base Id-nop) = refl
LEDGERS-pov {Γ} {_} {_ ∷ l} (∷-Fresh h h₁ h₂) (BS-ind x st) =
  trans (LEDGER-pov h x) $
    LEDGERS-pov (subst (λ s → FreshTxs Γ s l)
                        (sym $ computational⇒rightUnique Computational-LEDGER x h₁)
                        h₂) st
>>>>>>> bba94301
<|MERGE_RESOLUTION|>--- conflicted
+++ resolved
@@ -9,7 +9,7 @@
   (abs : AbstractFunctions txs) (open AbstractFunctions abs)
   where
 
-open import Axiom.Set.Properties th
+-- open import Axiom.Set.Properties th
 open import Ledger.Deleg.Properties govStructure
 open import Ledger.Gov txs
 open import Ledger.Gov.Properties txs
@@ -87,7 +87,6 @@
 
 -- ** Proof that LEDGER preserves values.
 
-<<<<<<< HEAD
 module _ where
 
   private variable
@@ -619,32 +618,4 @@
       fromList (map (λ (id , _) → GovActionDeposit id) (updateGovStates govSt (txgov txb)))
         ≈˘⟨ ≡ᵉ.reflexive (cong (fromList ∘ (map (λ (id , _) → GovActionDeposit id)) ) (STS→GovSt≡ utxosts tx-valid)) ⟩
       fromList (map (λ (id , _) → GovActionDeposit id) govSt')
-        ∎
-=======
-private variable
-  tx : Tx
-  Γ : LEnv
-  s s' : LState
-  l : List Tx
-
-FreshTx : Tx → LState → Set
-FreshTx tx ls = tx .body .txid ∉ mapˢ proj₁ (dom (ls .utxoSt .utxo))
-  where open Tx; open TxBody; open UTxOState; open LState
-
-LEDGER-pov : FreshTx tx s → Γ ⊢ s ⇀⦇ tx ,LEDGER⦈ s' → getCoin s ≡ getCoin s'
-LEDGER-pov h (LEDGER-V⋯ _ (UTXOW-inductive⋯ _ _ _ _ _ _ _ st) _ _) = pov h st
-LEDGER-pov h (LEDGER-I⋯ _ (UTXOW-inductive⋯ _ _ _ _ _ _ _ st))     = pov h st
-
-data FreshTxs : LEnv → LState → List Tx → Set where
-  []-Fresh : FreshTxs Γ s []
-  ∷-Fresh  : FreshTx tx s → Γ ⊢ s ⇀⦇ tx ,LEDGER⦈ s' → FreshTxs Γ s' l
-            → FreshTxs Γ s (tx ∷ l)
-
-LEDGERS-pov : FreshTxs Γ s l → Γ ⊢ s ⇀⦇ l ,LEDGERS⦈ s' → getCoin s ≡ getCoin s'
-LEDGERS-pov _ (BS-base Id-nop) = refl
-LEDGERS-pov {Γ} {_} {_ ∷ l} (∷-Fresh h h₁ h₂) (BS-ind x st) =
-  trans (LEDGER-pov h x) $
-    LEDGERS-pov (subst (λ s → FreshTxs Γ s l)
-                        (sym $ computational⇒rightUnique Computational-LEDGER x h₁)
-                        h₂) st
->>>>>>> bba94301
+        ∎