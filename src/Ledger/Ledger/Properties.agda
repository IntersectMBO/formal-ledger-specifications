--- conflicted
+++ resolved
@@ -93,12 +93,8 @@
   where open Tx; open TxBody; open UTxOState; open LState
 
 LEDGER-pov : FreshTx tx s → Γ ⊢ s ⇀⦇ tx ,LEDGER⦈ s' → getCoin s ≡ getCoin s'
-<<<<<<< HEAD
-LEDGER-pov h (LEDGER⋯ (UTXOW-inductive⋯ _ _ _ _ _ _ _ st) _ _) = pov h st
-=======
-LEDGER-pov h (LEDGER-V⋯ _ (UTXOW-inductive⋯ _ _ _ _ _ st) _ _) = pov h st
-LEDGER-pov h (LEDGER-I⋯ _ (UTXOW-inductive⋯ _ _ _ _ _ st))     = pov h st
->>>>>>> 9fae63ac
+LEDGER-pov h (LEDGER-V⋯ _ (UTXOW-inductive⋯ _ _ _ _ _ _ _ st) _ _) = pov h st
+LEDGER-pov h (LEDGER-I⋯ _ (UTXOW-inductive⋯ _ _ _ _ _ _ _ st))     = pov h st
 
 data FreshTxs : LEnv → LState → List Tx → Set where
   []-Fresh : FreshTxs Γ s []
