{-# OPTIONS --safe #-}

open import Ledger.Prelude
open import Ledger.Transaction
open import Ledger.Abstract
import Ledger.Certs

module Ledger.Ledger.Properties
  (txs : _) (open TransactionStructure txs) (open Ledger.Certs govStructure)
  (abs : AbstractFunctions txs) (open AbstractFunctions abs)
  where

open import Axiom.Set.Properties th
open import Ledger.Chain txs abs
open import Ledger.Enact govStructure
open import Ledger.Epoch txs abs
open import Ledger.Certs.Properties govStructure
open import Ledger.Gov txs
open import Ledger.Gov.Properties txs
open import Ledger.Ledger txs abs
open import Ledger.Ratify txs hiding (vote)
open import Ledger.Utxo txs abs
open import Ledger.Utxo.Properties txs abs
open import Ledger.Utxow txs abs
open import Ledger.Utxow.Properties txs abs

open import Data.Bool.Properties using (¬-not)
open import Data.List.Base using (filter)
open import Data.List.Ext using (∈ˡ-map-filter)
open import Data.List.Ext.Properties using (_×-cong_)
open import Data.List.Properties using (++-identityʳ; map-++; ++-assoc; length-++)
open import Data.List.Membership.Propositional.Properties using (∈-filter⁺; map-∈↔)
open import Data.Product.Base using (swap)
open import Data.Product.Properties using (×-≡,≡←≡)
open import Data.Product.Properties.Ext using (×-⇔-swap)
open import Data.Nat.Properties using (+-0-monoid; +-identityʳ; +-suc; +-comm; +-assoc)
open import Relation.Binary using (IsEquivalence)
open import Relation.Unary using (Decidable)

import Function.Related.Propositional as R

import Relation.Binary.Reasoning.Setoid as SetoidReasoning

instance _ = +-0-monoid

open import Interface.ComputationalRelation

-- ** Proof that LEDGER is computational.

instance
  _ = Monad-ComputationResult

  Computational-LEDGER : Computational _⊢_⇀⦇_,LEDGER⦈_ String
  Computational-LEDGER = record {go}
    where
    open Computational ⦃...⦄ renaming (computeProof to comp; completeness to complete)
    computeUtxow = comp {STS = _⊢_⇀⦇_,UTXOW⦈_}
    computeCert  = comp {STS = _⊢_⇀⦇_,CERTBASE⦈_}
    computeCerts = comp {STS = _⊢_⇀⦇_,CERTS⦈_}
    computeGov   = comp {STS = _⊢_⇀⦇_,GOV⦈_}

    module go
      (Γ : LEnv)   (let ⟦ slot , ppolicy , pparams , enactState , _ ⟧ˡᵉ = Γ)
      (s : LState) (let ⟦ utxoSt , govSt , certState ⟧ˡ = s)
      (tx : Tx)    (let open Tx tx renaming (body to txb); open TxBody txb)
      where
      utxoΓ = UTxOEnv ∋ record { LEnv Γ }
      certΓ = CertEnv ∋ ⟦ epoch slot , pparams , txvote , txwdrls ⟧ᶜ
      govΓ : CertState → GovEnv
      govΓ = ⟦ txid , epoch slot , pparams , ppolicy , enactState ,_⟧ᵍ

      computeProof : ComputationResult String (∃[ s' ] Γ ⊢ s ⇀⦇ tx ,LEDGER⦈ s')
      computeProof = case isValid ≟ true of λ where
        (yes p) → do
          (utxoSt' , utxoStep) ← computeUtxow utxoΓ utxoSt tx
<<<<<<< HEAD
          (certState₁ , certStep) ← computeCert certΓ certState _
          (certState' , certStep') ← computeCerts certΓ certState₁ txcerts
          (govSt'  , govStep)  ← computeGov   govΓ  govSt  (txgov txb)
          success (_ , LEDGER-V⋯ p utxoStep certStep certStep' govStep)
=======
          (certSt' , certStep) ← computeCerts certΓ certSt txcerts
          (govSt'  , govStep)  ← computeGov (govΓ certSt') (govSt |ᵒ certSt') (txgov txb)
          success (_ , LEDGER-V⋯ p utxoStep certStep govStep)
>>>>>>> aead33b2
        (no ¬p) → do
          (utxoSt' , utxoStep) ← computeUtxow utxoΓ utxoSt tx
          success (_ , LEDGER-I⋯ (¬-not ¬p) utxoStep)

      completeness : ∀ s' → Γ ⊢ s ⇀⦇ tx ,LEDGER⦈ s' → (proj₁ <$> computeProof) ≡ success s'
      completeness ⟦ utxoSt' , govSt' , certState' ⟧ˡ (LEDGER-V⋯ v utxoStep certStep certStep' govStep)
        with isValid ≟ true
      ... | no ¬v = contradiction v ¬v
      ... | yes refl
        with computeUtxow utxoΓ utxoSt tx | complete _ _ _ _ utxoStep
      ... | success (utxoSt' , _) | refl
<<<<<<< HEAD
        with computeCert certΓ certState _ | complete certΓ _ _ _ certStep
      ... | success (certState₁ , _) | refl
        with computeCerts certΓ certState₁ txcerts | complete certΓ _ _ _ certStep'
      ... | success (certState' , _) | refl
        with computeGov govΓ govSt (txgov txb) | complete govΓ _ _ _ govStep
=======
        with computeCerts certΓ certSt txcerts | complete _ _ _ _ certStep
      ... | success (certSt' , _) | refl
        with computeGov (govΓ certSt') (govSt |ᵒ certSt') (txgov txb) | complete {STS = _⊢_⇀⦇_,GOV⦈_} (govΓ certSt') _ _ _ govStep
>>>>>>> aead33b2
      ... | success (govSt' , _) | refl = refl
      completeness ⟦ utxoSt' , govSt' , certState' ⟧ˡ (LEDGER-I⋯ i utxoStep)
        with isValid ≟ true
      ... | yes refl = case i of λ ()
      ... | no ¬v
        with computeUtxow utxoΓ utxoSt tx | complete _ _ _ _ utxoStep
      ... | success (utxoSt' , _) | refl = refl

Computational-LEDGERS : Computational _⊢_⇀⦇_,LEDGERS⦈_ String
Computational-LEDGERS = it

instance
  HasCoin-LState : HasCoin LState
  HasCoin-LState .getCoin s = getCoin (LState.utxoSt s) + getCoin (LState.certState s)

-- ** Proof that LEDGER preserves values.

FreshTx : Tx → LState → Type
FreshTx tx ls = txid ∉ mapˢ proj₁ (dom (ls .utxoSt .utxo))
  where open Tx tx; open TxBody body; open UTxOState; open LState

module _
  (Γ : LEnv)   (let ⟦ slot , ppolicy , pparams , enactState , _ ⟧ˡᵉ = Γ)
  (tx : Tx) (let open Tx tx; open TxBody body)
  ( indexedSumᵛ'-∪  :  {A : Type} ⦃ _ : DecEq A ⦄ (m m' : A ⇀ Coin)
                       → disjoint (dom m) (dom m') → getCoin (m ∪ˡ m') ≡ getCoin m + getCoin m' )
  ( sumConstZero    :  {A : Type} ⦃ _ : DecEq A ⦄ {X : ℙ A} → getCoin (constMap X 0) ≡ 0 )
  ( res-decomp      :  {A : Type} ⦃ _ : DecEq A ⦄ (m m' : A ⇀ Coin)
                       → (m ∪ˡ m')ˢ ≡ᵉ (m ∪ˡ (m' ∣ dom (m ˢ) ᶜ))ˢ )
  ( getCoin-cong    :  {A : Type} ⦃ _ : DecEq A ⦄ (s : A ⇀ Coin) (s' : ℙ (A × Coin)) → s ˢ ≡ᵉ s'
                       → indexedSum' proj₂ (s ˢ) ≡ indexedSum' proj₂ s' )
  ( ≡ᵉ-getCoinˢ     :  {A A' : Type} ⦃ _ : DecEq A ⦄ ⦃ _ : DecEq A' ⦄ (s : ℙ (A × Coin)) {f : A → A'}
                       → InjectiveOn (dom s) f → getCoin (mapˢ (map₁ f) s) ≡ getCoin s )
  where

  private variable
    l : List Tx

  pattern UTXO-induction r = UTXO-inductive⋯ _ _ _ _ _ _ _ _ _ _ _ _ _ _ _ _ r _ _ _


  LEDGER-pov :  {s s' : LState} → FreshTx tx s → Γ ⊢ s ⇀⦇ tx ,LEDGER⦈ s'
                → getCoin s ≡ getCoin s'
  LEDGER-pov
    {s = ⟦ utxoSt , govSt , ⟦ stᵈ , stᵖ , stᵍ ⟧ᶜˢ ⟧ˡ}
    {s' = ⟦ utxoSt' , govSt' , ⟦ stᵈ' , stᵖ' , stᵍ' ⟧ᶜˢ ⟧ˡ}
    h (LEDGER-V {s = s} {utxoSt' = utxoSt'} {certState₁} ( valid , UTXOW⇒UTXO st@(UTXO-induction r) , h' , h'' , _ )) =
      let
        open ≡-Reasoning
        open LState s using (certState)
        open CERTSpov ⟦ epoch slot , pparams , txvote , txwdrls ⟧ᶜ indexedSumᵛ'-∪
        certState' = ⟦ stᵈ' , stᵖ' , stᵍ' ⟧ᶜˢ
        zeroMap    = constMap (mapˢ RwdAddr.stake (dom txwdrls)) 0
      in
      begin
        getCoin utxoSt + getCoin certState
          ≡⟨ cong (getCoin utxoSt +_)
             ( begin rewardsBalance stᵈ
                 ≡⟨ CERTBASE-pov sumConstZero  res-decomp getCoin-cong ≡ᵉ-getCoinˢ r  h' ⟩
               getCoin certState₁ + getCoin txwdrls
                 ≡⟨ cong (_+ getCoin txwdrls) (CERTS-pov sumConstZero  res-decomp getCoin-cong ≡ᵉ-getCoinˢ r h'') ⟩
               rewardsBalance (CertState.dState certState') + getCoin txwdrls
                 ∎
             )
           ⟩
        getCoin utxoSt + (getCoin certState' + getCoin txwdrls)
          ≡˘⟨ cong (λ u → getCoin utxoSt + (getCoin certState' + φ (getCoin txwdrls , u))) valid ⟩
        getCoin utxoSt + (getCoin certState' + φ (getCoin txwdrls , isValid))
          ≡⟨ cong (getCoin utxoSt +_) (+-comm (getCoin certState') _) ⟩
        getCoin utxoSt + (φ (getCoin txwdrls , isValid) + getCoin certState')
          ≡˘⟨ +-assoc (getCoin utxoSt) (φ (getCoin txwdrls , isValid)) (getCoin certState') ⟩
        getCoin utxoSt + φ (getCoin txwdrls , isValid) + getCoin certState'
          ≡⟨ cong (_+ getCoin certState') (pov h st) ⟩
        getCoin utxoSt' + getCoin certState'
          ∎

  LEDGER-pov  s@{s = ⟦ ⟦ utxo , fees , deposits , donations ⟧ᵘ , govSt , ⟦ dState , pState , gState ⟧ᶜˢ ⟧ˡ}
              s'@{s' = ⟦ ⟦ utxo' , fees' , deposits' , donations' ⟧ᵘ , govSt' , ⟦ dState' , pState' , gState' ⟧ᶜˢ ⟧ˡ}
              h (LEDGER-I {utxoSt' = utxoSt'} (invalid , UTXOW⇒UTXO st)) = cong (_+ rewardsBalance dState)
    ( begin
      getCoin ⟦ utxo , fees , deposits , donations ⟧ᵘ
        ≡˘⟨ +-identityʳ (getCoin ⟦ utxo , fees , deposits , donations ⟧ᵘ) ⟩
      getCoin ⟦ utxo , fees , deposits , donations ⟧ᵘ + 0
        ≡˘⟨ cong (λ x → getCoin ⟦ utxo , fees , deposits , donations ⟧ᵘ + φ(getCoin txwdrls , x)) invalid ⟩
      getCoin ⟦ utxo , fees , deposits , donations ⟧ᵘ + φ(getCoin txwdrls , isValid) ≡⟨ pov h st ⟩
      getCoin ⟦ utxo' , fees' , deposits' , donations' ⟧ᵘ ∎ )
    where open ≡-Reasoning


-- ** Proof that the set equality `govDepsMatch` (below) is a LEDGER invariant.

-- Mapping a list of `GovActionID × GovActionState`s to a list of
-- `DepositPurpose`s is so common, we give it a name `dpMap`;
-- it's equivalent to `map (λ (id , _) → GovActionDeposit id)`.
dpMap : GovState → List DepositPurpose
dpMap = map (GovActionDeposit ∘ proj₁)

isGADeposit : DepositPurpose → Type
isGADeposit dp = isGADepositᵇ dp ≡ true
  where
  isGADepositᵇ : DepositPurpose → Bool
  isGADepositᵇ (GovActionDeposit _) = true
  isGADepositᵇ _                    = false

govDepsMatch : LState → Type
govDepsMatch ⟦ utxoSt , govSt , _ ⟧ˡ =
  filterˢ isGADeposit (dom (UTxOState.deposits utxoSt)) ≡ᵉ fromList (dpMap govSt)

module ≡ᵉ = IsEquivalence (≡ᵉ-isEquivalence {DepositPurpose})
pattern UTXOW-UTXOS x = UTXOW⇒UTXO (UTXO-inductive⋯ _ _ _ _ _ _ _ _ _ _ _ _ _ _ _ _ _ _ _ x)
open Equivalence

filterGA : ∀ txid n → filterˢ isGADeposit ❴ GovActionDeposit (txid , n) ❵ ≡ᵉ ❴ GovActionDeposit (txid , n) ❵
proj₁ (filterGA txid n) {a} x = (proj₂ (from ∈-filter x)) where open Equivalence
proj₂ (filterGA txid n) {a} x = to ∈-filter (ξ (from ∈-singleton x) , x)
  where
  ξ : a ≡ GovActionDeposit (txid , n) → isGADeposit a
  ξ refl = refl

module LEDGER-PROPS (tx : Tx) (Γ : LEnv) (s : LState) where
  open Tx tx renaming (body to txb); open TxBody txb
  open LEnv Γ renaming (pparams to pp)
  open PParams pp using (govActionDeposit)

  -- initial utxo deposits
  utxoDeps : DepositPurpose ⇀ Coin
  utxoDeps = UTxOState.deposits (LState.utxoSt s)

  -- GovState definitions and lemmas --
  mkAction : GovProposal → ℕ → GovActionID × GovActionState
  mkAction p n = let open GovProposal p in
    mkGovStatePair
      (PParams.govActionLifetime pp +ᵉ epoch slot)
      (txid , n) returnAddr action prevAction

  -- update GovState with a proposal
  propUpdate : GovState → GovProposal → ℕ → GovState
  propUpdate s p n = insertGovAction s (mkAction p n)

  -- update GovState with a vote
  voteUpdate : GovState → GovVote → GovState
  voteUpdate s v = addVote s gid voter vote
    where open GovVote v

  -- update GovState with a list of votes and proposals
  updateGovStates : List (GovVote ⊎ GovProposal) → ℕ → GovState → GovState
  updateGovStates [] _ s = s
  updateGovStates (inj₁ v ∷ vps) k s = updateGovStates vps (suc k) (voteUpdate s v)
  updateGovStates (inj₂ p ∷ vps) k s = updateGovStates vps (suc k) (propUpdate s p k)

  -- updateGovStates faithfully represents a step of the LEDGER sts
  STS→GovSt≡ : ∀ {s' : LState} → Γ ⊢ s ⇀⦇ tx ,LEDGER⦈ s'
<<<<<<< HEAD
               → isValid ≡ true → LState.govSt s' ≡ updateGovStates (txgov txb) 0 (LState.govSt s)
  STS→GovSt≡ (LEDGER-V x) refl = STS→updateGovSt≡ (txgov txb) 0 (proj₂ (proj₂ (proj₂ (proj₂ x))))
=======
               → isValid ≡ true → LState.govSt s' ≡ updateGovStates (txgov txb) 0 (LState.govSt s |ᵒ LState.certState s')
  STS→GovSt≡ (LEDGER-V x) refl = STS→updateGovSt≡ (txgov txb) 0 (proj₂ (proj₂ (proj₂ x)))
>>>>>>> aead33b2
    where
    STS→updateGovSt≡ : (vps : List (GovVote ⊎ GovProposal)) (k : ℕ) {certSt : CertState} {govSt govSt' : GovState}
      → (_⊢_⇀⟦_⟧ᵢ*'_ IdSTS _⊢_⇀⦇_,GOV'⦈_ (⟦ txid , epoch slot , pp , ppolicy , enactState , certSt ⟧ᵍ , k) govSt vps govSt')
      → govSt' ≡ updateGovStates vps k govSt
    STS→updateGovSt≡ [] _ (BS-base Id-nop) = refl
    STS→updateGovSt≡ (inj₁ v ∷ vps) k (BS-ind (GOV-Vote x) h)
      = STS→updateGovSt≡ vps (suc k) h
    STS→updateGovSt≡ (inj₂ p ∷ vps) k (BS-ind (GOV-Propose x) h) = STS→updateGovSt≡ vps (suc k) h

  opaque
    unfolding addVote

    |ᵒ-[] : ∀ certState → [] |ᵒ certState ≡ []
    |ᵒ-[] certState = refl

    |ᵒ-++ : ∀ gs gs′ certState → (gs ++ gs′) |ᵒ certState ≡ (gs |ᵒ certState) ++ (gs′ |ᵒ certState)
    |ᵒ-++ gs gs′ certState = map-++ _ gs gs′

    |ᵒ-singleton : ∀ gid gas certState → ∃[ gas′ ] [ (gid , gas) ] |ᵒ certState ≡ [ (gid , gas′) ]
    |ᵒ-singleton gid gas certState = (removeOrphanDRepVotes certState gas , refl)

    dpMap-|ᵒ-singleton : ∀ g certState → dpMap ([ g ] |ᵒ certState) ≡ dpMap [ g ]
    dpMap-|ᵒ-singleton (gid , gas) certState rewrite |ᵒ-singleton gid gas certState .proj₂ = refl

    dpMap-|ᵒ : ∀ govSt certState → dpMap (govSt |ᵒ certState) ≡ dpMap govSt
    dpMap-|ᵒ [] certState = cong dpMap (|ᵒ-[] certState)
    dpMap-|ᵒ (g ∷ govSt) certState = let open ≡-Reasoning in begin
      dpMap ((g ∷ govSt) |ᵒ certState)
        ≡⟨ cong dpMap (|ᵒ-++ [ g ] govSt certState) ⟩
      dpMap (([ g ] |ᵒ certState) ++ (govSt |ᵒ certState))
        ≡⟨ map-++ _ ([ g ] |ᵒ certState) (govSt |ᵒ certState) ⟩
      dpMap ([ g ] |ᵒ certState) ++ dpMap (govSt |ᵒ certState)
        ≡⟨ cong (dpMap ([ g ] |ᵒ certState) ++_) (dpMap-|ᵒ govSt certState) ⟩
      dpMap ([ g ] |ᵒ certState) ++ dpMap govSt
        ≡⟨ cong (_++ dpMap govSt) (dpMap-|ᵒ-singleton g certState) ⟩
      dpMap [ g ] ++ dpMap govSt
        ≡˘⟨ map-++ _ [ g ] govSt ⟩
      dpMap (g ∷ govSt) ∎

module SetoidProperties (tx : Tx) (Γ : LEnv) (s : LState) where
  open Tx tx renaming (body to txb); open TxBody txb
  open LEnv Γ renaming (pparams to pp)
  open PParams pp using (govActionDeposit; poolDeposit)
  govSt : GovState
  govSt = LState.govSt s
  open LEDGER-PROPS tx Γ s using (utxoDeps; propUpdate; mkAction; updateGovStates; STS→GovSt≡; voteUpdate; dpMap-|ᵒ)
  open SetoidReasoning (≡ᵉ-Setoid{DepositPurpose})

  CredDepIsNotGADep : ∀ {a c} → a ≡ CredentialDeposit c → ¬ isGADeposit a
  CredDepIsNotGADep refl ()

  PoolDepIsNotGADep : ∀ {a c} → a ≡ PoolDeposit c → ¬ isGADeposit a
  PoolDepIsNotGADep refl ()

  DRepDepIsNotGADep : ∀ {a c} → a ≡ DRepDeposit c → ¬ isGADeposit a
  DRepDepIsNotGADep refl ()

  filterCR : (c : DCert) (deps : Deposits)
             → filterˢ isGADeposit (dom ( deps ∣ certRefund c ᶜ ˢ )) ≡ᵉ filterˢ isGADeposit (dom (deps ˢ))
  filterCR (dereg c _) deps = ≡ᵉ.sym $ begin
    filterˢ isGADeposit (dom (deps ˢ)) ≈˘⟨ filter-pres-≡ᵉ $ dom-cong (res-ex-∪ Dec-∈-singleton) ⟩
    filterˢ isGADeposit (dom ((deps ∣ cr)ˢ ∪ (deps ∣ cr ᶜ)ˢ)) ≈⟨ filter-pres-≡ᵉ dom∪ ⟩
    filterˢ isGADeposit (dom ((deps ∣ cr) ˢ) ∪ dom ((deps ∣ cr ᶜ) ˢ )) ≈⟨ filter-hom-∪ ⟩
    filterˢ isGADeposit (dom ((deps ∣ cr) ˢ)) ∪ filterˢ isGADeposit (dom ((deps ∣ cr ᶜ) ˢ )) ≈⟨ ∪-cong filter0 ≡ᵉ.refl ⟩
    ∅ ∪ filterˢ isGADeposit (dom ((deps ∣ cr ᶜ) ˢ )) ≈⟨ ∪-identityˡ $ filterˢ isGADeposit (dom ((deps ∣ cr ᶜ) ˢ )) ⟩
    filterˢ isGADeposit (dom ((deps ∣ cr ᶜ) ˢ)) ∎
    where
    cr = ❴ CredentialDeposit c ❵
    filter0 = filter-∅ (λ _ → CredDepIsNotGADep ∘ (from ∈-singleton) ∘ res-dom)
  filterCR (deregdrep c _) deps = ≡ᵉ.sym $ begin
    filterˢ isGADeposit (dom (deps ˢ)) ≈˘⟨ filter-pres-≡ᵉ $ dom-cong (res-ex-∪ Dec-∈-singleton) ⟩
    filterˢ isGADeposit (dom ((deps ∣ cr)ˢ ∪ (deps ∣ cr ᶜ)ˢ)) ≈⟨ filter-pres-≡ᵉ dom∪ ⟩
    filterˢ isGADeposit (dom ((deps ∣ cr) ˢ) ∪ dom ((deps ∣ cr ᶜ) ˢ )) ≈⟨ filter-hom-∪ ⟩
    filterˢ isGADeposit (dom ((deps ∣ cr) ˢ)) ∪ filterˢ isGADeposit (dom ((deps ∣ cr ᶜ) ˢ )) ≈⟨ ∪-cong filter0 ≡ᵉ.refl ⟩
    ∅ ∪ filterˢ isGADeposit (dom ((deps ∣ cr ᶜ) ˢ )) ≈⟨ ∪-identityˡ $ filterˢ isGADeposit (dom ((deps ∣ cr ᶜ) ˢ )) ⟩
    filterˢ isGADeposit (dom ((deps ∣ cr ᶜ) ˢ)) ∎
    where
    cr = ❴ DRepDeposit c ❵
    filter0 = filter-∅ (λ _ → DRepDepIsNotGADep ∘ (from ∈-singleton) ∘ res-dom)
  filterCR (delegate _ _ _ _)  deps = filter-pres-≡ᵉ (dom-cong (resᵐ-∅ᶜ {M = deps}))
  filterCR (regpool _ _)       deps = filter-pres-≡ᵉ (dom-cong (resᵐ-∅ᶜ {M = deps}))
  filterCR (regdrep _ _ _)     deps = filter-pres-≡ᵉ (dom-cong (resᵐ-∅ᶜ {M = deps}))
  filterCR (retirepool _ _)    deps = filter-pres-≡ᵉ (dom-cong (resᵐ-∅ᶜ {M = deps}))
  filterCR (ccreghot _ _)      deps = filter-pres-≡ᵉ (dom-cong (resᵐ-∅ᶜ {M = deps}))

  filterCD : (c : DCert) (deps : Deposits) → filterˢ isGADeposit (dom (certDeposit c pp ˢ)) ≡ᵉ ∅
  filterCD (delegate _ _ _ _)  deps = filter-∅ λ _ → CredDepIsNotGADep ∘ from ∈-singleton ∘ dom-single→single
  filterCD (regpool _ _)       deps = filter-∅ λ _ → PoolDepIsNotGADep ∘ from ∈-singleton ∘ dom-single→single
  filterCD (regdrep _ _ _)     deps = filter-∅ λ _ → DRepDepIsNotGADep ∘ from ∈-singleton ∘ dom-single→single
  filterCD (dereg _ _)         deps = ≡ᵉ.trans (filter-pres-≡ᵉ dom∅) $ filter-∅ λ _ a∈ _ → ∉-∅ a∈
  filterCD (retirepool _ _)    deps = ≡ᵉ.trans (filter-pres-≡ᵉ dom∅) $ filter-∅ λ _ a∈ _ → ∉-∅ a∈
  filterCD (deregdrep _ _)     deps = ≡ᵉ.trans (filter-pres-≡ᵉ dom∅) $ filter-∅ λ _ a∈ _ → ∉-∅ a∈
  filterCD (ccreghot _ _)      deps = ≡ᵉ.trans (filter-pres-≡ᵉ dom∅) $ filter-∅ λ _ a∈ _ → ∉-∅ a∈

  noGACerts : (cs : List DCert) (deps : Deposits)
    → filterˢ isGADeposit (dom (updateCertDeposits pp cs deps)) ≡ᵉ filterˢ isGADeposit (dom deps)
  noGACerts [] _ = filter-pres-≡ᵉ ≡ᵉ.refl
  noGACerts (dcert@(delegate _ _ _ _) ∷ cs) deps = begin
    filterˢ isGADeposit (dom (updateCertDeposits pp cs (deps ∪⁺ cd))) ≈⟨ noGACerts cs _ ⟩
    filterˢ isGADeposit (dom (deps ∪⁺ cd)) ≈⟨ filter-pres-≡ᵉ dom∪⁺≡∪dom ⟩
    filterˢ isGADeposit (dom deps ∪ dom (cd ˢ )) ≈⟨ filter-hom-∪ ⟩
    filterˢ isGADeposit (dom deps) ∪ filterˢ isGADeposit (dom (cd ˢ)) ≈⟨ ∪-cong ≡ᵉ.refl $ filterCD dcert deps ⟩
    filterˢ isGADeposit (dom deps) ∪ ∅ ≈⟨ ∪-identityʳ $ filterˢ isGADeposit (dom deps) ⟩
    filterˢ isGADeposit (dom deps) ∎
    where
      cd = certDeposit dcert pp
      filter0 = filterCD dcert deps
  noGACerts (dcert@(regpool _ _) ∷ cs) deps = begin
    filterˢ isGADeposit (dom (updateCertDeposits pp cs (deps ∪⁺ cd))) ≈⟨ noGACerts cs _ ⟩
    filterˢ isGADeposit (dom (deps ∪⁺ cd)) ≈⟨ filter-pres-≡ᵉ dom∪⁺≡∪dom ⟩
    filterˢ isGADeposit (dom deps ∪ dom (cd ˢ )) ≈⟨ filter-hom-∪ ⟩
    filterˢ isGADeposit (dom deps) ∪ filterˢ isGADeposit (dom (cd ˢ)) ≈⟨ ∪-cong ≡ᵉ.refl filter0 ⟩
    filterˢ isGADeposit (dom deps) ∪ ∅ ≈⟨ ∪-identityʳ $ filterˢ isGADeposit (dom deps) ⟩
    filterˢ isGADeposit (dom deps) ∎
    where
      cd = certDeposit dcert pp
      filter0 = filterCD dcert deps
  noGACerts (dcert@(regdrep _ _ _) ∷ cs) deps = begin
    filterˢ isGADeposit (dom (updateCertDeposits pp cs (deps ∪⁺ certDeposit dcert pp))) ≈⟨ noGACerts cs _ ⟩
    filterˢ isGADeposit (dom (deps ∪⁺ cd)) ≈⟨ filter-pres-≡ᵉ dom∪⁺≡∪dom ⟩
    filterˢ isGADeposit (dom deps ∪ dom (cd ˢ )) ≈⟨ filter-hom-∪ ⟩
    filterˢ isGADeposit (dom deps) ∪ filterˢ isGADeposit (dom (cd ˢ)) ≈⟨ ∪-cong ≡ᵉ.refl filter0 ⟩
    filterˢ isGADeposit (dom deps) ∪ ∅ ≈⟨ ∪-identityʳ $ filterˢ isGADeposit (dom deps) ⟩
    filterˢ isGADeposit (dom deps) ∎
    where
      cd = certDeposit dcert pp
      filter0 = filterCD dcert deps
  noGACerts (dcert@(dereg c v) ∷ cs) deps = begin
    filterˢ isGADeposit (dom (updateCertDeposits pp cs (deps ∣ certRefund (dereg c v)ᶜ))) ≈⟨ noGACerts cs _ ⟩
    filterˢ isGADeposit (dom (deps ∣ certRefund (dereg c v)ᶜ)) ≈⟨ filterCR dcert deps ⟩
    filterˢ isGADeposit (dom deps) ∎
  noGACerts (dcert@(deregdrep c v) ∷ cs) deps = begin
    filterˢ isGADeposit (dom (updateCertDeposits pp cs (deps ∣ certRefund (deregdrep c v)ᶜ))) ≈⟨ noGACerts cs _ ⟩
    filterˢ isGADeposit (dom (deps ∣ certRefund (deregdrep c v)ᶜ)) ≈⟨ filterCR dcert deps ⟩
    filterˢ isGADeposit (dom deps) ∎
  noGACerts (retirepool _ _ ∷ cs) deps = noGACerts cs deps
  noGACerts (ccreghot _ _ ∷ cs) deps = noGACerts cs deps

  opaque
    unfolding addVote

    dpMap∘voteUpdate≡dpMap : (v : GovVote) {govSt : GovState}
      → dpMap (voteUpdate govSt v) ≡ dpMap govSt
    dpMap∘voteUpdate≡dpMap v {[]} = refl
    dpMap∘voteUpdate≡dpMap v {(aid , ast) ∷ govSt} =
      cong (λ x → (GovActionDeposit ∘ proj₁) (aid , ast) ∷ x) (dpMap∘voteUpdate≡dpMap v)

  props-dpMap-votes-invar : (vs : List GovVote) (ps : List GovProposal) {k : ℕ} {govSt : GovState}
    → fromList (dpMap (updateGovStates (map inj₂ ps ++ map inj₁ vs) k govSt ))
      ≡ᵉ fromList (dpMap (updateGovStates (map inj₂ ps) k govSt))
  props-dpMap-votes-invar [] ps {k} {govSt} = ≡ᵉ.reflexive
    (cong (λ x → fromList (dpMap (updateGovStates x k govSt))) (++-identityʳ (map inj₂ ps)))
  props-dpMap-votes-invar (v ∷ vs) [] {k} {govSt} = begin
    fromList (dpMap (updateGovStates (map inj₁ (v ∷ vs)) k govSt))
      ≈⟨ props-dpMap-votes-invar vs [] ⟩
    fromList (dpMap (updateGovStates (map inj₂ []) (suc k) (voteUpdate govSt v)))
      ≡⟨ cong fromList (dpMap∘voteUpdate≡dpMap v) ⟩
    fromList (dpMap govSt)
      ∎
  props-dpMap-votes-invar (v ∷ vs) (p ∷ ps) {k} {govSt} = props-dpMap-votes-invar (v ∷ vs) ps

  dpMap-update-∪ : ∀ gSt p k
    → fromList (dpMap gSt) ∪ ❴ GovActionDeposit (txid , k) ❵
        ≡ᵉ fromList (dpMap (propUpdate gSt p k))
  dpMap-update-∪ [] p k = ∪-identityˡ (fromList (dpMap [ mkAction p k ]))
  dpMap-update-∪ (g@(gaID₀ , gaSt₀) ∷ gSt) p k
    with (govActionPriority (GovActionState.action gaSt₀))
         ≤? (govActionPriority (GovActionState.action (proj₂ (mkAction p k))))
  ... | yes _  = begin
      fromList (dpMap (g ∷ gSt)) ∪ ❴ GovActionDeposit (txid , k) ❵
        ≈⟨ ∪-cong fromList-∪-singleton ≡ᵉ.refl ⟩
      (❴ GovActionDeposit gaID₀ ❵ ∪ fromList (dpMap gSt)) ∪ ❴ GovActionDeposit (txid , k) ❵
        ≈⟨ ∪-assoc ❴ GovActionDeposit gaID₀ ❵ (fromList (dpMap gSt)) ❴ GovActionDeposit (txid , k) ❵ ⟩
      ❴ GovActionDeposit gaID₀ ❵ ∪ (fromList (dpMap gSt) ∪ ❴ GovActionDeposit (txid , k) ❵)
        ≈⟨ ∪-cong ≡ᵉ.refl (dpMap-update-∪ gSt p k) ⟩
      ❴ GovActionDeposit gaID₀ ❵ ∪ fromList (dpMap (propUpdate gSt p k))
        ≈˘⟨ fromList-∪-singleton ⟩
      fromList (dpMap (g ∷ insertGovAction gSt (mkAction p k)))
        ∎
  ... | no _   = begin
      fromList (dpMap (g ∷ gSt)) ∪ ❴ GovActionDeposit (txid , k) ❵
        ≈⟨ ∪-comm (fromList (dpMap (g ∷ gSt))) ❴ GovActionDeposit (txid , k) ❵ ⟩
      ❴ GovActionDeposit (txid , k) ❵ ∪ fromList (dpMap (g ∷ gSt))
        ≈˘⟨ fromList-∪-singleton ⟩
      fromList (dpMap ((mkAction p k) ∷ g ∷ gSt))
        ∎

  connex-lemma : ∀ gSt p ps {k}
    → fromList (dpMap (updateGovStates (map inj₂ ps) k gSt)) ∪ ❴ GovActionDeposit (txid , k + length ps) ❵
        ≡ᵉ fromList (dpMap (updateGovStates (map inj₂ ps) (suc k) (propUpdate gSt p k)))
  connex-lemma gSt p [] {k} = begin
      fromList (dpMap gSt) ∪ ❴ GovActionDeposit (txid , k + 0) ❵
        ≡⟨ cong (λ x → fromList (dpMap gSt) ∪ ❴ GovActionDeposit (txid , x) ❵) (+-identityʳ k) ⟩
      fromList (dpMap gSt) ∪ ❴ GovActionDeposit (txid , k) ❵
        ≈⟨ dpMap-update-∪ gSt p k ⟩
      fromList (dpMap (propUpdate gSt p k))
        ∎
  connex-lemma gSt p (p' ∷ ps) {k} = begin
    fromList (dpMap (updateGovStates (map inj₂ (p' ∷ ps)) k gSt))
      ∪ ❴ GovActionDeposit (txid , k + length (p' ∷ ps)) ❵
        ≡⟨ cong (λ x → fromList (dpMap (updateGovStates (map inj₂ (p' ∷ ps)) k gSt))
            ∪ ❴ GovActionDeposit (txid , x) ❵) (+-suc k (length ps)) ⟩
    fromList (dpMap (updateGovStates (map inj₂ ps) (suc k) (propUpdate gSt p' k)))
      ∪ ❴ GovActionDeposit (txid , (suc k) + length ps) ❵
        ≈˘⟨ ∪-cong (connex-lemma gSt p' ps) ≡ᵉ.refl ⟩
    (fromList (dpMap (updateGovStates (map inj₂ ps) k gSt))
      ∪ ❴ GovActionDeposit (txid , k + length ps) ❵)
      ∪ ❴ GovActionDeposit (txid , (suc k) + length ps) ❵
        ≈⟨ ∪-cong (connex-lemma gSt p ps) ≡ᵉ.refl ⟩
    fromList (dpMap (updateGovStates (map inj₂ ps) (suc k) (propUpdate gSt p k)))
      ∪ ❴ GovActionDeposit (txid , (suc k) + length ps) ❵
        ≈⟨ connex-lemma (propUpdate gSt p k) p' ps ⟩
    fromList (dpMap (updateGovStates (map inj₂ (p' ∷ ps)) (suc k) (propUpdate gSt p k)))
        ∎

  utxo-govst-connex : ∀ txp {utxoDs gSt gad}
    → filterˢ isGADeposit (dom (utxoDs)) ≡ᵉ fromList (dpMap gSt)
    → filterˢ isGADeposit (dom (updateProposalDeposits txp txid gad utxoDs))
      ≡ᵉ fromList (dpMap (updateGovStates (map inj₂ txp) 0 gSt))
  utxo-govst-connex [] x = x
  utxo-govst-connex (p ∷ ps) {utxoDs} {gSt} {gad} x = begin
    filterˢ isGADeposit (dom (updateProposalDeposits (p ∷ ps) txid gad utxoDs))
      ≈⟨ filter-pres-≡ᵉ dom∪⁺≡∪dom ⟩
    filterˢ isGADeposit ((dom (updateProposalDeposits ps txid gad utxoDs))
      ∪ (dom{X = DepositPurpose ⇀ Coin} ❴ GovActionDeposit (txid , length ps) , gad ❵))
      ≈⟨ filter-hom-∪ ⟩
    filterˢ isGADeposit (dom (updateProposalDeposits ps txid gad utxoDs)) ∪ filterˢ isGADeposit
        (dom{X = DepositPurpose ⇀ Coin} ❴ GovActionDeposit (txid , length ps) , gad ❵)
      ≈⟨ ∪-cong (utxo-govst-connex ps x) (filter-pres-≡ᵉ dom-single≡single) ⟩
    fromList (dpMap (updateGovStates (map inj₂ ps) 0 gSt))
      ∪ filterˢ isGADeposit ❴ GovActionDeposit (txid , length ps) ❵
      ≈⟨ ∪-cong  ≡ᵉ.refl (filterGA txid _) ⟩
    fromList (dpMap (updateGovStates (map inj₂ ps) 0 gSt)) ∪ ❴ GovActionDeposit (txid , length ps) ❵
      ≈⟨ connex-lemma gSt p ps ⟩
    fromList (dpMap (updateGovStates (map inj₂ (p ∷ ps)) 0 gSt)) ∎

  -- The list of natural numbers from 0 up to `n` - 1.
  ⟦0:<_⟧ : ℕ → List ℕ
  ⟦0:< 0     ⟧ = []
  ⟦0:< suc n ⟧ = ⟦0:< n ⟧ ++ [ n ]

  connex-lemma-rep : ∀ k govSt ps →
    fromList (dpMap (updateGovStates (map inj₂ ps) k govSt))
    ≡ᵉ
    fromList (dpMap govSt) ∪ fromList (map (λ i → GovActionDeposit (txid , k + i)) ⟦0:< length ps ⟧)
  connex-lemma-rep k govSt [] = begin
    fromList (dpMap govSt)
      ≈˘⟨ ∪-identityʳ (fromList (dpMap govSt)) ⟩
    fromList (dpMap govSt) ∪ fromList []
      ≡⟨⟩
    fromList (dpMap govSt) ∪ fromList (map (λ i → GovActionDeposit (txid , k + i)) ⟦0:< 0 ⟧) ∎
  connex-lemma-rep k govSt (p ∷ ps) = begin
    fromList (dpMap (updateGovStates (map inj₂ (p ∷ ps)) k govSt))
      ≡⟨⟩
    fromList (dpMap (updateGovStates (inj₂ p ∷ map inj₂ ps) k govSt))
      ≡⟨⟩
    fromList (dpMap (updateGovStates (map inj₂ ps) (suc k) (propUpdate govSt p k)))
      ≈˘⟨ connex-lemma govSt p ps {k} ⟩
    fromList (dpMap (updateGovStates (map inj₂ ps) k govSt)) ∪ ❴ GovActionDeposit (txid , k + length ps) ❵
      ≈⟨ ∪-cong (connex-lemma-rep k govSt ps) ≡ᵉ.refl ⟩
    (fromList (dpMap govSt) ∪ fromList (map (λ i → GovActionDeposit (txid , k + i)) ⟦0:< length ps ⟧)) ∪ ❴ GovActionDeposit (txid , k + length ps) ❵
      ≈⟨ ∪-assoc (fromList (dpMap govSt)) (fromList (map (λ i → GovActionDeposit (txid , k + i)) ⟦0:< length ps ⟧)) ❴ GovActionDeposit (txid , k + length ps) ❵ ⟩
    fromList (dpMap govSt) ∪ (fromList (map (λ i → GovActionDeposit (txid , k + i)) ⟦0:< length ps ⟧) ∪ ❴ GovActionDeposit (txid , k + length ps) ❵)
      ≡⟨⟩
    fromList (dpMap govSt) ∪ (fromList (map (λ i → GovActionDeposit (txid , k + i)) ⟦0:< length ps ⟧) ∪ fromList [ GovActionDeposit (txid , k + length ps) ])
      ≈⟨ ∪-cong ≡ᵉ.refl (∪-fromList-++ (map (λ i → GovActionDeposit (txid , k + i)) ⟦0:< length ps ⟧) [ GovActionDeposit (txid , k + length ps) ]) ⟩
    fromList (dpMap govSt) ∪ fromList (map (λ i → GovActionDeposit (txid , k + i)) ⟦0:< length ps ⟧ ++ [ GovActionDeposit (txid , k + length ps) ])
      ≡˘⟨ cong (λ x → fromList (dpMap govSt) ∪ fromList x) (map-++ _ ⟦0:< length ps ⟧ [ length ps ]) ⟩
    fromList (dpMap govSt) ∪ fromList (map (λ i → GovActionDeposit (txid , k + i)) (⟦0:< length ps ⟧ ++ [ length ps ]))
      ≡⟨⟩
    fromList (dpMap govSt) ∪ fromList (map (λ i → GovActionDeposit (txid , k + i)) ⟦0:< length (p ∷ ps) ⟧) ∎

  -- Removing orphan DRep votes does not modify the set of GAs in GovState
  |ᵒ-GAs-pres : ∀ k govSt certState →
    fromList (dpMap (updateGovStates (txgov txb) k (govSt |ᵒ certState)))
    ≡ᵉ
    fromList (dpMap (updateGovStates (txgov txb) k govSt))
  |ᵒ-GAs-pres k govSt certState = begin
    fromList (dpMap (updateGovStates (txgov txb) k (govSt |ᵒ certState)))
      ≈⟨ props-dpMap-votes-invar txvote txprop {k} {govSt |ᵒ certState} ⟩
    fromList (dpMap (updateGovStates (map inj₂ txprop) k (govSt |ᵒ certState)))
      ≈⟨ connex-lemma-rep k (govSt |ᵒ certState) txprop ⟩
    fromList (dpMap (govSt |ᵒ certState)) ∪ fromList (map (λ i → GovActionDeposit (txid , k + i)) ⟦0:< length txprop ⟧)
      ≡⟨ cong (λ x → fromList x ∪ fromList (map (λ i → GovActionDeposit (txid , k + i)) ⟦0:< length txprop ⟧)) (dpMap-|ᵒ govSt certState) ⟩
    fromList (dpMap govSt) ∪ fromList (map (λ i → GovActionDeposit (txid , k + i)) ⟦0:< length txprop ⟧)
      ≈˘⟨ connex-lemma-rep k govSt txprop ⟩
    fromList (dpMap (updateGovStates (map inj₂ txprop) k govSt))
      ≈˘⟨ props-dpMap-votes-invar txvote txprop {k} {govSt} ⟩
    fromList (dpMap (updateGovStates (txgov txb) k govSt)) ∎

  -- GA Deposits Invariance Property for LEDGER STS ----------------------------------------------------
  LEDGER-govDepsMatch : ∀ {s' : LState} → Γ ⊢ s ⇀⦇ tx ,LEDGER⦈ s'
                        → govDepsMatch s → govDepsMatch s'
  LEDGER-govDepsMatch (LEDGER-I⋯ refl (UTXOW-UTXOS (Scripts-No _))) aprioriMatch = aprioriMatch

  LEDGER-govDepsMatch s'@{⟦ .(⟦ ((UTxOState.utxo (LState.utxoSt s) ∣ txins ᶜ) ∪ˡ (outs txb))
                              , _ , updateDeposits pp txb (UTxOState.deposits (LState.utxoSt s)) , _ ⟧ᵘ)
<<<<<<< HEAD
                          , govSt' , _ ⟧ˡ}
    utxosts@(LEDGER-V⋯ tx-valid (UTXOW-UTXOS (Scripts-Yes x)) _ _ GOV-sts) aprioriMatch = begin
=======
                          , govSt' , certState' ⟧ˡ}
    utxosts@(LEDGER-V⋯ tx-valid (UTXOW-UTXOS (Scripts-Yes x)) _ GOV-sts) aprioriMatch = begin
>>>>>>> aead33b2
      filterˢ isGADeposit (dom (updateDeposits pp txb utxoDeps))
        ≈⟨ noGACerts txcerts (updateProposalDeposits txprop txid govActionDeposit utxoDeps) ⟩
      filterˢ isGADeposit (dom (updateProposalDeposits txprop txid govActionDeposit utxoDeps))
        ≈⟨ utxo-govst-connex txprop aprioriMatch ⟩
      fromList (dpMap (updateGovStates (map inj₂ txprop) 0 govSt))
        ≈˘⟨ props-dpMap-votes-invar txvote txprop ⟩
      fromList (dpMap (updateGovStates (txgov txb) 0 govSt ))
        ≈˘⟨ |ᵒ-GAs-pres 0 govSt certState' ⟩
      fromList (dpMap (updateGovStates (txgov txb) 0 (govSt |ᵒ certState')))
        ≡˘⟨ cong (fromList ∘ dpMap ) (STS→GovSt≡ utxosts tx-valid) ⟩
      fromList (dpMap govSt') ∎

  LEDGER-govDepsMatch utxosts@(LEDGER-V (() , UTXOW-UTXOS (Scripts-No (_ , refl)) , _ , GOV-sts)) aprioriMatch

module EPOCH-Body (eps : EpochState) where
  open EpochState eps hiding (es) public
  open RatifyState fut using (removed) renaming (es to esW) public
  open LState ls public
  open GovActionState public
  open UTxOState public

  es       = record esW { withdrawals = ∅ }
  tmpGovSt = filter (λ x → ¿ proj₁ x ∉ mapˢ proj₁ removed ¿) govSt
  orphans  = fromList $ getOrphans es tmpGovSt
  removed' = removed ∪ orphans
  removedGovActions = flip concatMapˢ removed' λ (gaid , gaSt) →
    mapˢ (returnAddr gaSt ,_) ((utxoSt .deposits ∣ ❴ GovActionDeposit gaid ❵) ˢ)
  govActionReturns = aggregate₊ (mapˢ (λ (a , _ , d) → a , d) removedGovActions ᶠˢ)

module EPOCH-PROPS {eps : EpochState} where
  open EPOCH-Body eps

  -- GA Deposits Invariance Property for EPOCH STS -----------------------------------------------
  EPOCH-govDepsMatch :
    (ratify-removed : mapˢ (GovActionDeposit ∘ proj₁) removed' ⊆ mapˢ proj₁ (UTxOState.deposits utxoSt ˢ))
    {eps' : EpochState} {e : Epoch}
    → _ ⊢ eps ⇀⦇ e ,EPOCH⦈ eps'
    → govDepsMatch (EpochState.ls eps) → govDepsMatch (EpochState.ls eps')

  EPOCH-govDepsMatch ratify-removed (EPOCH x _) =
      ≡ᵉ.trans (filter-pres-≡ᵉ $ dom-cong (res-comp-cong $ ≡ᵉ.sym χ'≡χ))
      ∘ from ≡ᵉ⇔≡ᵉ' ∘ main-invariance-lemma ∘ to ≡ᵉ⇔≡ᵉ'
    where

    -- the combinator used in the EPOCH rule
    χ : ℙ DepositPurpose
    χ = mapˢ (proj₁ ∘ proj₂) removedGovActions

    -- a simpler combinator that suffices here;
    χ' : ℙ DepositPurpose
    χ' = mapˢ (GovActionDeposit ∘ proj₁) removed'
    -- Below we prove χ and χ' are essentially equivalent.

    P : GovActionID × GovActionState → Type
    P = λ u → proj₁ u ∉ mapˢ proj₁ removed'

    P? : Decidable P
    P? = λ u → ¿ P u ¿

    utxoDeps : Deposits
    utxoDeps = UTxOState.deposits utxoSt

    -- utxo deposits restricted to new form of set used in EPOCH rule
    utxoDeps' : Deposits
    utxoDeps' = utxoDeps ∣ χ' ᶜ

    χ'≡χ : χ' ≡ᵉ χ
    χ'≡χ = χ'⊆χ , χ⊆χ'
      where
      χ'⊆χ : χ' ⊆ χ
      χ'⊆χ {a} x with from ∈-map x
      ... | (gaid , gast) , refl , gaidgast∈rem with from ∈-map (ratify-removed x)
      ... | (dp , c) , refl , dpc∈utxoDeps = let gadc = (GovActionDeposit gaid , c) in
        to ∈-map ((returnAddr {txs} gast , gadc)
                 , refl
                 , to ∈-concatMapˢ ((gaid , gast)
                                   , gaidgast∈rem
                                   , to ∈-map (gadc , refl , res-singleton⁺ {m = utxoDeps} dpc∈utxoDeps)))
      χ⊆χ' : χ ⊆ χ'
      χ⊆χ' {a} x with from ∈-map x
      ... | (rwa , dp , c) , refl , rwa-dp-c∈ with (from ∈-concatMapˢ rwa-dp-c∈)
      ... | (gaid , gast) , gaid-gast-∈-removed , rwa-dp-c-∈-map with (from ∈-map rwa-dp-c-∈-map)
      ... | (_ , _) , refl , q∈ =
        to ∈-map ((gaid , gast)
                 , proj₁ (×-≡,≡←≡ (proj₂ (res-singleton'' {m = utxoDeps} q∈)))
                 , gaid-gast-∈-removed)


    map-filter-decomp : ∀ a → (a ∉ χ' × a ∈ˡ map (GovActionDeposit ∘ proj₁) govSt)
                               ⇔ (a ∈ˡ map (GovActionDeposit ∘ proj₁)(filter P? govSt))
    map-filter-decomp a = mk⇔ i (λ h → ii h , iii h)
      where
      i : ((a ∉ χ') × (a ∈ˡ map (GovActionDeposit ∘ proj₁) govSt))
          → a ∈ˡ map (GovActionDeposit ∘ proj₁) (filter P? govSt)
      i (a∉χ' , a∈) with Inverse.from (map-∈↔ (GovActionDeposit ∘ proj₁)) a∈
      ... | b , b∈ , refl = Inverse.to (map-∈↔ (GovActionDeposit ∘ proj₁))
                                       (b , ∈-filter⁺ P? b∈ (a∉χ' ∘ ∈-map⁺-∘) , refl)

      ii : a ∈ˡ map (GovActionDeposit ∘ proj₁) (filter P? govSt) → a ∉ χ'
      ii a∈ a∈χ' with from (∈ˡ-map-filter {l = govSt} {P? = P?}) a∈
      ... | _ , _ , refl , Pb with ∈-map⁻' a∈χ'
      ... | q , refl , q∈rem = Pb (to ∈-map (q , refl , q∈rem))

      iii : a ∈ˡ map (GovActionDeposit ∘ proj₁) (filter P? govSt)
            → a ∈ˡ map (GovActionDeposit ∘ proj₁) govSt
      iii a∈ with from (∈ˡ-map-filter {l = govSt} {P? = P?}) a∈
      ... | b , b∈ , refl , Pb = Inverse.to (map-∈↔ (GovActionDeposit ∘ proj₁)) (b , (b∈ , refl))


    main-invariance-lemma :
        filterˢ isGADeposit (dom utxoDeps) ≡ᵉ' fromList (map (GovActionDeposit ∘ proj₁) govSt)
        ---------------------------------------------------------------------------------------------------
      → filterˢ isGADeposit (dom utxoDeps') ≡ᵉ' fromList (map (GovActionDeposit ∘ proj₁) (filter P? govSt))

    main-invariance-lemma HYP a = let open R.EquationalReasoning in
      a ∈ filterˢ isGADeposit (dom utxoDeps')                         ∼⟨ R.SK-sym ∈-filter ⟩
      (isGADeposit a × a ∈ dom utxoDeps')                             ∼⟨ R.K-refl ×-cong ∈-resᶜ-dom ⟩
      (isGADeposit a × a ∉ χ' × ∃[ q ] (a , q) ∈ utxoDeps)            ∼⟨ ×-⇔-swap ⟩
      (a ∉ χ' × isGADeposit a × ∃[ q ] (a , q) ∈ utxoDeps)            ∼⟨ R.K-refl ×-cong (R.K-refl ×-cong dom∈)⟩
      (a ∉ χ' × isGADeposit a × a ∈ dom utxoDeps)                     ∼⟨ R.K-refl ×-cong ∈-filter ⟩
      (a ∉ χ' × a ∈ filterˢ isGADeposit (dom utxoDeps))               ∼⟨ R.K-refl ×-cong (HYP a) ⟩
      (a ∉ χ' × a ∈ fromList (map (GovActionDeposit ∘ proj₁) govSt))  ∼⟨ R.K-refl ×-cong (R.SK-sym ∈-fromList)⟩
      (a ∉ χ' × a ∈ˡ map (GovActionDeposit ∘ proj₁) govSt)            ∼⟨ map-filter-decomp a ⟩
      a ∈ˡ map (GovActionDeposit ∘ proj₁) (filter P? govSt)           ∼⟨ ∈-fromList ⟩
      a ∈ fromList (map (GovActionDeposit ∘ proj₁) (filter P? govSt)) ∎

-- GA Deposits Invariance Property for CHAIN STS -----------------------------------------------
module _ (b : Block) (cs : ChainState) where
  open Block b; open ChainState cs
  open NewEpochState newEpochState
  open SetoidProperties using (LEDGER-govDepsMatch)
  open EPOCH-Body epochState
  open EnactState es using (pparams)
  pp = pparams .proj₁

  updateChainState : ChainState → NewEpochState → ChainState
  updateChainState s nes =
    record s { newEpochState =
      record nes { epochState =
        record (NewEpochState.epochState (ChainState.newEpochState s))
          { ls = EpochState.ls (NewEpochState.epochState nes) }
      }
    }

  CHAIN-govDepsMatch : {nes : NewEpochState}
    → mapˢ (GovActionDeposit ∘ proj₁) removed' ⊆ mapˢ proj₁ (UTxOState.deposits (LState.utxoSt ls) ˢ)
    → totalRefScriptsSize ls ts ≤ (PParams.maxRefScriptSizePerBlock pp)
    → _ ⊢ cs ⇀⦇ b ,CHAIN⦈ (updateChainState cs nes)
    → govDepsMatch ls → govDepsMatch (EpochState.ls (NewEpochState.epochState nes))

  CHAIN-govDepsMatch rrm rss (CHAIN x (NEWEPOCH-New (_ , eps₁→eps₂)) ledgers) =
    RTC-preserves-inv (λ {c} {s} {sig} → LEDGER-govDepsMatch sig c s) ledgers
     ∘ EPOCH-PROPS.EPOCH-govDepsMatch rrm eps₁→eps₂

  CHAIN-govDepsMatch rrm rss (CHAIN x (NEWEPOCH-Not-New _) ledgers) =
    RTC-preserves-inv (λ {c} {s} {sig} → LEDGER-govDepsMatch sig c s) ledgers

  CHAIN-govDepsMatch rrm rss (CHAIN x (NEWEPOCH-No-Reward-Update (_ , eps₁→eps₂)) ledgers) =
    RTC-preserves-inv (λ {c} {s} {sig} → LEDGER-govDepsMatch sig c s) ledgers
     ∘ EPOCH-PROPS.EPOCH-govDepsMatch rrm eps₁→eps₂<|MERGE_RESOLUTION|>--- conflicted
+++ resolved
@@ -73,16 +73,10 @@
       computeProof = case isValid ≟ true of λ where
         (yes p) → do
           (utxoSt' , utxoStep) ← computeUtxow utxoΓ utxoSt tx
-<<<<<<< HEAD
           (certState₁ , certStep) ← computeCert certΓ certState _
           (certState' , certStep') ← computeCerts certΓ certState₁ txcerts
-          (govSt'  , govStep)  ← computeGov   govΓ  govSt  (txgov txb)
+          (govSt'  , govStep)  ← computeGov (govΓ certState') (govSt |ᵒ certState') (txgov txb)
           success (_ , LEDGER-V⋯ p utxoStep certStep certStep' govStep)
-=======
-          (certSt' , certStep) ← computeCerts certΓ certSt txcerts
-          (govSt'  , govStep)  ← computeGov (govΓ certSt') (govSt |ᵒ certSt') (txgov txb)
-          success (_ , LEDGER-V⋯ p utxoStep certStep govStep)
->>>>>>> aead33b2
         (no ¬p) → do
           (utxoSt' , utxoStep) ← computeUtxow utxoΓ utxoSt tx
           success (_ , LEDGER-I⋯ (¬-not ¬p) utxoStep)
@@ -94,17 +88,11 @@
       ... | yes refl
         with computeUtxow utxoΓ utxoSt tx | complete _ _ _ _ utxoStep
       ... | success (utxoSt' , _) | refl
-<<<<<<< HEAD
         with computeCert certΓ certState _ | complete certΓ _ _ _ certStep
       ... | success (certState₁ , _) | refl
         with computeCerts certΓ certState₁ txcerts | complete certΓ _ _ _ certStep'
       ... | success (certState' , _) | refl
-        with computeGov govΓ govSt (txgov txb) | complete govΓ _ _ _ govStep
-=======
-        with computeCerts certΓ certSt txcerts | complete _ _ _ _ certStep
-      ... | success (certSt' , _) | refl
-        with computeGov (govΓ certSt') (govSt |ᵒ certSt') (txgov txb) | complete {STS = _⊢_⇀⦇_,GOV⦈_} (govΓ certSt') _ _ _ govStep
->>>>>>> aead33b2
+        with computeGov (govΓ certState') (govSt |ᵒ certState') (txgov txb) | complete {STS = _⊢_⇀⦇_,GOV⦈_} (govΓ certState') _ _ _ govStep
       ... | success (govSt' , _) | refl = refl
       completeness ⟦ utxoSt' , govSt' , certState' ⟧ˡ (LEDGER-I⋯ i utxoStep)
         with isValid ≟ true
@@ -144,7 +132,6 @@
     l : List Tx
 
   pattern UTXO-induction r = UTXO-inductive⋯ _ _ _ _ _ _ _ _ _ _ _ _ _ _ _ _ r _ _ _
-
 
   LEDGER-pov :  {s s' : LState} → FreshTx tx s → Γ ⊢ s ⇀⦇ tx ,LEDGER⦈ s'
                 → getCoin s ≡ getCoin s'
@@ -194,6 +181,7 @@
     where open ≡-Reasoning
 
 
+
 -- ** Proof that the set equality `govDepsMatch` (below) is a LEDGER invariant.
 
 -- Mapping a list of `GovActionID × GovActionState`s to a list of
@@ -257,19 +245,14 @@
 
   -- updateGovStates faithfully represents a step of the LEDGER sts
   STS→GovSt≡ : ∀ {s' : LState} → Γ ⊢ s ⇀⦇ tx ,LEDGER⦈ s'
-<<<<<<< HEAD
-               → isValid ≡ true → LState.govSt s' ≡ updateGovStates (txgov txb) 0 (LState.govSt s)
+               → isValid ≡ true → LState.govSt s' ≡ updateGovStates (txgov txb) 0 (LState.govSt s |ᵒ LState.certState s')
   STS→GovSt≡ (LEDGER-V x) refl = STS→updateGovSt≡ (txgov txb) 0 (proj₂ (proj₂ (proj₂ (proj₂ x))))
-=======
-               → isValid ≡ true → LState.govSt s' ≡ updateGovStates (txgov txb) 0 (LState.govSt s |ᵒ LState.certState s')
-  STS→GovSt≡ (LEDGER-V x) refl = STS→updateGovSt≡ (txgov txb) 0 (proj₂ (proj₂ (proj₂ x)))
->>>>>>> aead33b2
     where
     STS→updateGovSt≡ : (vps : List (GovVote ⊎ GovProposal)) (k : ℕ) {certSt : CertState} {govSt govSt' : GovState}
       → (_⊢_⇀⟦_⟧ᵢ*'_ IdSTS _⊢_⇀⦇_,GOV'⦈_ (⟦ txid , epoch slot , pp , ppolicy , enactState , certSt ⟧ᵍ , k) govSt vps govSt')
       → govSt' ≡ updateGovStates vps k govSt
     STS→updateGovSt≡ [] _ (BS-base Id-nop) = refl
-    STS→updateGovSt≡ (inj₁ v ∷ vps) k (BS-ind (GOV-Vote x) h)
+    STS→updateGovSt≡ (inj₁ v ∷ vps) k {govSt}(BS-ind (GOV-Vote x) h)
       = STS→updateGovSt≡ vps (suc k) h
     STS→updateGovSt≡ (inj₂ p ∷ vps) k (BS-ind (GOV-Propose x) h) = STS→updateGovSt≡ vps (suc k) h
 
@@ -561,13 +544,8 @@
 
   LEDGER-govDepsMatch s'@{⟦ .(⟦ ((UTxOState.utxo (LState.utxoSt s) ∣ txins ᶜ) ∪ˡ (outs txb))
                               , _ , updateDeposits pp txb (UTxOState.deposits (LState.utxoSt s)) , _ ⟧ᵘ)
-<<<<<<< HEAD
-                          , govSt' , _ ⟧ˡ}
+                          , govSt' , certState' ⟧ˡ}
     utxosts@(LEDGER-V⋯ tx-valid (UTXOW-UTXOS (Scripts-Yes x)) _ _ GOV-sts) aprioriMatch = begin
-=======
-                          , govSt' , certState' ⟧ˡ}
-    utxosts@(LEDGER-V⋯ tx-valid (UTXOW-UTXOS (Scripts-Yes x)) _ GOV-sts) aprioriMatch = begin
->>>>>>> aead33b2
       filterˢ isGADeposit (dom (updateDeposits pp txb utxoDeps))
         ≈⟨ noGACerts txcerts (updateProposalDeposits txprop txid govActionDeposit utxoDeps) ⟩
       filterˢ isGADeposit (dom (updateProposalDeposits txprop txid govActionDeposit utxoDeps))
