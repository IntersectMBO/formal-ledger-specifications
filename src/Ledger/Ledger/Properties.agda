{-# OPTIONS --safe #-}

open import Ledger.Prelude
open import Ledger.Transaction
open import Ledger.Abstract
import Ledger.Certs

module Ledger.Ledger.Properties
  (txs : _) (open TransactionStructure txs) (open Ledger.Certs govStructure)
  (abs : AbstractFunctions txs) (open AbstractFunctions abs)
  where

open import Axiom.Set.Properties th
open import Ledger.Chain txs abs
open import Ledger.Enact govStructure
open import Ledger.Epoch txs abs
open import Ledger.Certs.Properties govStructure
open import Ledger.Gov txs
open import Ledger.Gov.Properties txs
open import Ledger.Ledger txs abs
open import Ledger.Ratify txs hiding (vote)
open import Ledger.Utxo txs abs
open import Ledger.Utxo.Properties txs abs
open import Ledger.Utxow txs abs
open import Ledger.Utxow.Properties txs abs

open import Data.Bool.Properties using (¬-not)
open import Data.List.Base using (filter)
open import Data.List.Ext using (∈ˡ-map-filter)
open import Data.List.Ext.Properties using (_×-cong_)
open import Data.List.Properties using (++-identityʳ; map-++; ++-assoc; length-++)
open import Data.List.Membership.Propositional.Properties using (∈-filter⁺; map-∈↔)
open import Data.Product.Base using (swap)
open import Data.Product.Properties using (×-≡,≡←≡)
open import Data.Product.Properties.Ext using (×-⇔-swap)
open import Data.Nat.Properties using (+-0-monoid; +-identityʳ; +-suc; +-comm; +-assoc)
open import Relation.Binary using (IsEquivalence)
open import Relation.Unary using (Decidable)

import Function.Related.Propositional as R

import Relation.Binary.Reasoning.Setoid as SetoidReasoning

instance _ = +-0-monoid

open import Interface.ComputationalRelation

-- ** Proof that LEDGER is computational.

instance
  _ = Monad-ComputationResult

  Computational-LEDGER : Computational _⊢_⇀⦇_,LEDGER⦈_ String
  Computational-LEDGER = record {go}
    where
    open Computational ⦃...⦄ renaming (computeProof to comp; completeness to complete)
    computeUtxow = comp {STS = _⊢_⇀⦇_,UTXOW⦈_}
    computeCerts = comp {STS = _⊢_⇀⦇_,CERTS⦈_}
    computeGov   = comp {STS = _⊢_⇀⦇_,GOV⦈_}

    module go
      (Γ : LEnv)   (let ⟦ slot , ppolicy , pparams , enactState , _ ⟧ˡᵉ = Γ)
      (s : LState) (let ⟦ utxoSt , govSt , certSt ⟧ˡ = s)
      (tx : Tx)    (let open Tx tx renaming (body to txb); open TxBody txb)
      where
      utxoΓ = UTxOEnv ∋ record { LEnv Γ }
<<<<<<< HEAD
      certΓ = CertEnv ∋ ⟦ epoch slot , pparams , txvote , txwdrls , UTxOState.deposits utxoSt , _ ⟧ᶜ
      govΓ  = GovEnv  ∋ ⟦ txid , epoch slot , pparams , ppolicy , enactState ⟧ᵍ
=======
      certΓ = CertEnv ∋ ⟦ epoch slot , pparams , txvote , txwdrls ⟧ᶜ
      govΓ : CertState → GovEnv
      govΓ = ⟦ txid , epoch slot , pparams , ppolicy , enactState ,_⟧ᵍ
>>>>>>> 6393a9e5

      computeProof : ComputationResult String (∃[ s' ] Γ ⊢ s ⇀⦇ tx ,LEDGER⦈ s')
      computeProof = case isValid ≟ true of λ where
        (yes p) → do
          (utxoSt' , utxoStep) ← computeUtxow utxoΓ utxoSt tx
          (certSt' , certStep) ← computeCerts certΓ certSt txcerts
          (govSt'  , govStep)  ← computeGov (govΓ certSt') (govSt |ᵒ certSt') (txgov txb)
          success (_ , LEDGER-V⋯ p utxoStep certStep govStep)
        (no ¬p) → do
          (utxoSt' , utxoStep) ← computeUtxow utxoΓ utxoSt tx
          success (_ , LEDGER-I⋯ (¬-not ¬p) utxoStep)

      completeness : ∀ s' → Γ ⊢ s ⇀⦇ tx ,LEDGER⦈ s' → (proj₁ <$> computeProof) ≡ success s'
      completeness ⟦ utxoSt' , govSt' , certState' ⟧ˡ (LEDGER-V⋯ v utxoStep certStep govStep)
        with isValid ≟ true
      ... | no ¬v = contradiction v ¬v
      ... | yes refl
        with computeUtxow utxoΓ utxoSt tx | complete _ _ _ _ utxoStep
      ... | success (utxoSt' , _) | refl
        with computeCerts certΓ certSt txcerts | complete _ _ _ _ certStep
      ... | success (certSt' , _) | refl
        with computeGov (govΓ certSt') (govSt |ᵒ certSt') (txgov txb) | complete {STS = _⊢_⇀⦇_,GOV⦈_} (govΓ certSt') _ _ _ govStep
      ... | success (govSt' , _) | refl = refl
      completeness ⟦ utxoSt' , govSt' , certState' ⟧ˡ (LEDGER-I⋯ i utxoStep)
        with isValid ≟ true
      ... | yes refl = case i of λ ()
      ... | no ¬v
        with computeUtxow utxoΓ utxoSt tx | complete _ _ _ _ utxoStep
      ... | success (utxoSt' , _) | refl = refl

Computational-LEDGERS : Computational _⊢_⇀⦇_,LEDGERS⦈_ String
Computational-LEDGERS = it

instance
  HasCoin-LState : HasCoin LState
  HasCoin-LState .getCoin s = getCoin (LState.utxoSt s) + getCoin (LState.certState s)

-- ** Proof that LEDGER preserves values.

FreshTx : Tx → LState → Type
FreshTx tx ls = txid ∉ mapˢ proj₁ (dom (ls .utxoSt .utxo))
  where open Tx tx; open TxBody body; open UTxOState; open LState

module _
  (tx : Tx) (let open Tx tx; open TxBody body)
  ( indexedSumᵛ'-∪  :  {A : Type} ⦃ _ : DecEq A ⦄ (m m' : A ⇀ Coin)
                       → disjoint (dom m) (dom m') → getCoin (m ∪ˡ m') ≡ getCoin m + getCoin m' )
  ( sumConstZero    :  {A : Type} ⦃ _ : DecEq A ⦄ {X : ℙ A} → getCoin (constMap X 0) ≡ 0 )
  ( res-decomp      :  {A : Type} ⦃ _ : DecEq A ⦄ (m m' : A ⇀ Coin)
                       → (m ∪ˡ m')ˢ ≡ᵉ (m ∪ˡ (m' ∣ dom (m ˢ) ᶜ))ˢ )
  ( getCoin-cong    :  {A : Type} ⦃ _ : DecEq A ⦄ (s : A ⇀ Coin) (s' : ℙ (A × Coin)) → s ˢ ≡ᵉ s'
                       → indexedSum' proj₂ (s ˢ) ≡ indexedSum' proj₂ s' )
  ( ≡ᵉ-getCoinˢ     :  {A A' : Type} ⦃ _ : DecEq A ⦄ ⦃ _ : DecEq A' ⦄ (s : ℙ (A × Coin)) {f : A → A'}
                       → InjectiveOn (dom s) f → getCoin (mapˢ (map₁ f) s) ≡ getCoin s )
  where

  private variable
    Γ : LEnv
    l : List Tx

  pattern UTXO-induction r = UTXO-inductive⋯ _ _ _ _ _ _ _ _ _ _ _ _ _ _ _ _ r _ _ _

  LEDGER-pov :  {s s' : LState} → FreshTx tx s → Γ ⊢ s ⇀⦇ tx ,LEDGER⦈ s'
                → getCoin s ≡ getCoin s'
  LEDGER-pov
    {s = ⟦ utxoSt , govSt , ⟦ stᵈ , stᵖ , stᵍ ⟧ᶜˢ ⟧ˡ}
    {s' = ⟦ utxoSt' , govSt' , ⟦ stᵈ' , stᵖ' , stᵍ' ⟧ᶜˢ ⟧ˡ}
    h (LEDGER-V {utxoSt' = utxoSt'} ( valid , UTXOW⇒UTXO st@(UTXO-induction r) , h' , _ )) =
    let
      open ≡-Reasoning
      open CERTSpov indexedSumᵛ'-∪ sumConstZero res-decomp  getCoin-cong ≡ᵉ-getCoinˢ r
      certState  = ⟦ stᵈ , stᵖ , stᵍ ⟧ᶜˢ
      certState' = ⟦ stᵈ' , stᵖ' , stᵍ' ⟧ᶜˢ
      zeroMap    = constMap (mapˢ RwdAddr.stake (dom txwdrls)) 0
    in
    begin
      getCoin utxoSt + getCoin certState
        ≡⟨ cong (getCoin utxoSt +_) (CERTS-pov h') ⟩
      getCoin utxoSt + (getCoin certState' + getCoin txwdrls)
        ≡˘⟨ cong (λ u → getCoin utxoSt + (getCoin certState' + φ (getCoin txwdrls , u))) valid ⟩
      getCoin utxoSt + (getCoin certState' + φ (getCoin txwdrls , isValid))
        ≡⟨ cong (getCoin utxoSt +_) (+-comm (getCoin certState') _) ⟩
      getCoin utxoSt + (φ (getCoin txwdrls , isValid) + getCoin certState')
        ≡˘⟨ +-assoc (getCoin utxoSt) (φ (getCoin txwdrls , isValid)) (getCoin certState') ⟩
      getCoin utxoSt + φ (getCoin txwdrls , isValid) + getCoin certState'
        ≡⟨ cong (_+ getCoin certState') (pov h st) ⟩
      getCoin utxoSt' + getCoin certState'
        ∎

  LEDGER-pov  s@{s = ⟦ ⟦ utxo , fees , deposits , donations ⟧ᵘ , govSt , ⟦ dState , pState , gState ⟧ᶜˢ ⟧ˡ}
              s'@{s' = ⟦ ⟦ utxo' , fees' , deposits' , donations' ⟧ᵘ , govSt' , ⟦ dState' , pState' , gState' ⟧ᶜˢ ⟧ˡ}
              h (LEDGER-I {utxoSt' = utxoSt'} (invalid , UTXOW⇒UTXO st)) = cong (_+ rewardsBalance dState)
    ( begin
      getCoin ⟦ utxo , fees , deposits , donations ⟧ᵘ
        ≡˘⟨ +-identityʳ (getCoin ⟦ utxo , fees , deposits , donations ⟧ᵘ) ⟩
      getCoin ⟦ utxo , fees , deposits , donations ⟧ᵘ + 0
        ≡˘⟨ cong (λ x → getCoin ⟦ utxo , fees , deposits , donations ⟧ᵘ + φ(getCoin txwdrls , x)) invalid ⟩
      getCoin ⟦ utxo , fees , deposits , donations ⟧ᵘ + φ(getCoin txwdrls , isValid) ≡⟨ pov h st ⟩
      getCoin ⟦ utxo' , fees' , deposits' , donations' ⟧ᵘ ∎ )
    where open ≡-Reasoning



-- ** Proof that the set equality `govDepsMatch` (below) is a LEDGER invariant.

-- Mapping a list of `GovActionID × GovActionState`s to a list of
-- `DepositPurpose`s is so common, we give it a name `dpMap`;
-- it's equivalent to `map (λ (id , _) → GovActionDeposit id)`.
dpMap : GovState → List DepositPurpose
dpMap = map (GovActionDeposit ∘ proj₁)

isGADeposit : DepositPurpose → Type
isGADeposit dp = isGADepositᵇ dp ≡ true
  where
  isGADepositᵇ : DepositPurpose → Bool
  isGADepositᵇ (GovActionDeposit _) = true
  isGADepositᵇ _                    = false

govDepsMatch : LState → Type
govDepsMatch ⟦ utxoSt , govSt , _ ⟧ˡ =
  filterˢ isGADeposit (dom (UTxOState.deposits utxoSt)) ≡ᵉ fromList (dpMap govSt)

module ≡ᵉ = IsEquivalence (≡ᵉ-isEquivalence {DepositPurpose})
pattern UTXOW-UTXOS x = UTXOW⇒UTXO (UTXO-inductive⋯ _ _ _ _ _ _ _ _ _ _ _ _ _ _ _ _ _ _ _ x)
open Equivalence

filterGA : ∀ txid n → filterˢ isGADeposit ❴ GovActionDeposit (txid , n) ❵ ≡ᵉ ❴ GovActionDeposit (txid , n) ❵
proj₁ (filterGA txid n) {a} x = (proj₂ (from ∈-filter x)) where open Equivalence
proj₂ (filterGA txid n) {a} x = to ∈-filter (ξ (from ∈-singleton x) , x)
  where
  ξ : a ≡ GovActionDeposit (txid , n) → isGADeposit a
  ξ refl = refl

module LEDGER-PROPS (tx : Tx) (Γ : LEnv) (s : LState) where
  open Tx tx renaming (body to txb); open TxBody txb
  open LEnv Γ renaming (pparams to pp)
  open PParams pp using (govActionDeposit)

  -- initial utxo deposits
  utxoDeps : DepositPurpose ⇀ Coin
  utxoDeps = UTxOState.deposits (LState.utxoSt s)

  -- GovState definitions and lemmas --
  mkAction : GovProposal → ℕ → GovActionID × GovActionState
  mkAction p n = let open GovProposal p in
    mkGovStatePair
      (PParams.govActionLifetime pp +ᵉ epoch slot)
      (txid , n) returnAddr action prevAction

  -- update GovState with a proposal
  propUpdate : GovState → GovProposal → ℕ → GovState
  propUpdate s p n = insertGovAction s (mkAction p n)

  -- update GovState with a vote
  voteUpdate : GovState → GovVote → GovState
  voteUpdate s v = addVote s gid voter vote
    where open GovVote v

  -- update GovState with a list of votes and proposals
  updateGovStates : List (GovVote ⊎ GovProposal) → ℕ → GovState → GovState
  updateGovStates [] _ s = s
  updateGovStates (inj₁ v ∷ vps) k s = updateGovStates vps (suc k) (voteUpdate s v)
  updateGovStates (inj₂ p ∷ vps) k s = updateGovStates vps (suc k) (propUpdate s p k)

  -- updateGovStates faithfully represents a step of the LEDGER sts
  STS→GovSt≡ : ∀ {s' : LState} → Γ ⊢ s ⇀⦇ tx ,LEDGER⦈ s'
               → isValid ≡ true → LState.govSt s' ≡ updateGovStates (txgov txb) 0 (LState.govSt s |ᵒ LState.certState s')
  STS→GovSt≡ (LEDGER-V x) refl = STS→updateGovSt≡ (txgov txb) 0 (proj₂ (proj₂ (proj₂ x)))
    where
    STS→updateGovSt≡ : (vps : List (GovVote ⊎ GovProposal)) (k : ℕ) {certSt : CertState} {govSt govSt' : GovState}
      → (_⊢_⇀⟦_⟧ᵢ*'_ {_⊢_⇀⟦_⟧ᵇ_ = IdSTS}{_⊢_⇀⦇_,GOV'⦈_} (⟦ txid , epoch slot , pp , ppolicy , enactState , certSt ⟧ᵍ , k) govSt vps govSt')
      → govSt' ≡ updateGovStates vps k govSt
    STS→updateGovSt≡ [] _ (BS-base Id-nop) = refl
    STS→updateGovSt≡ (inj₁ v ∷ vps) k (BS-ind (GOV-Vote x) h)
      = STS→updateGovSt≡ vps (suc k) h
    STS→updateGovSt≡ (inj₂ p ∷ vps) k (BS-ind (GOV-Propose x) h) = STS→updateGovSt≡ vps (suc k) h

  opaque
    unfolding addVote

    |ᵒ-[] : ∀ certState → [] |ᵒ certState ≡ []
    |ᵒ-[] certState = refl

    |ᵒ-++ : ∀ gs gs′ certState → (gs ++ gs′) |ᵒ certState ≡ (gs |ᵒ certState) ++ (gs′ |ᵒ certState)
    |ᵒ-++ gs gs′ certState = map-++ _ gs gs′

    |ᵒ-singleton : ∀ gid gas certState → ∃[ gas′ ] [ (gid , gas) ] |ᵒ certState ≡ [ (gid , gas′) ]
    |ᵒ-singleton gid gas certState = (removeOrphanDRepVotes certState gas , refl)

    dpMap-|ᵒ-singleton : ∀ g certState → dpMap ([ g ] |ᵒ certState) ≡ dpMap [ g ]
    dpMap-|ᵒ-singleton (gid , gas) certState rewrite |ᵒ-singleton gid gas certState .proj₂ = refl

    dpMap-|ᵒ : ∀ govSt certState → dpMap (govSt |ᵒ certState) ≡ dpMap govSt
    dpMap-|ᵒ [] certState = cong dpMap (|ᵒ-[] certState)
    dpMap-|ᵒ (g ∷ govSt) certState = let open ≡-Reasoning in begin
      dpMap ((g ∷ govSt) |ᵒ certState)
        ≡⟨ cong dpMap (|ᵒ-++ [ g ] govSt certState) ⟩
      dpMap (([ g ] |ᵒ certState) ++ (govSt |ᵒ certState))
        ≡⟨ map-++ _ ([ g ] |ᵒ certState) (govSt |ᵒ certState) ⟩
      dpMap ([ g ] |ᵒ certState) ++ dpMap (govSt |ᵒ certState)
        ≡⟨ cong (dpMap ([ g ] |ᵒ certState) ++_) (dpMap-|ᵒ govSt certState) ⟩
      dpMap ([ g ] |ᵒ certState) ++ dpMap govSt
        ≡⟨ cong (_++ dpMap govSt) (dpMap-|ᵒ-singleton g certState) ⟩
      dpMap [ g ] ++ dpMap govSt
        ≡˘⟨ map-++ _ [ g ] govSt ⟩
      dpMap (g ∷ govSt) ∎

module SetoidProperties (tx : Tx) (Γ : LEnv) (s : LState) where
  open Tx tx renaming (body to txb); open TxBody txb
  open LEnv Γ renaming (pparams to pp)
  open PParams pp using (govActionDeposit; poolDeposit)
  govSt : GovState
  govSt = LState.govSt s
  open LEDGER-PROPS tx Γ s using (utxoDeps; propUpdate; mkAction; updateGovStates; STS→GovSt≡; voteUpdate; dpMap-|ᵒ)
  open SetoidReasoning (≡ᵉ-Setoid{DepositPurpose})

  CredDepIsNotGADep : ∀ {a c} → a ≡ CredentialDeposit c → ¬ isGADeposit a
  CredDepIsNotGADep refl ()

  PoolDepIsNotGADep : ∀ {a c} → a ≡ PoolDeposit c → ¬ isGADeposit a
  PoolDepIsNotGADep refl ()

  DRepDepIsNotGADep : ∀ {a c} → a ≡ DRepDeposit c → ¬ isGADeposit a
  DRepDepIsNotGADep refl ()

  filterCR : (c : DCert) (deps : Deposits)
             → filterˢ isGADeposit (dom ( deps ∣ certRefund c ᶜ ˢ )) ≡ᵉ filterˢ isGADeposit (dom (deps ˢ))
  filterCR (dereg c _) deps = ≡ᵉ.sym $ begin
    filterˢ isGADeposit (dom (deps ˢ)) ≈˘⟨ filter-pres-≡ᵉ $ dom-cong (res-ex-∪ Dec-∈-singleton) ⟩
    filterˢ isGADeposit (dom ((deps ∣ cr)ˢ ∪ (deps ∣ cr ᶜ)ˢ)) ≈⟨ filter-pres-≡ᵉ dom∪ ⟩
    filterˢ isGADeposit (dom ((deps ∣ cr) ˢ) ∪ dom ((deps ∣ cr ᶜ) ˢ )) ≈⟨ filter-hom-∪ ⟩
    filterˢ isGADeposit (dom ((deps ∣ cr) ˢ)) ∪ filterˢ isGADeposit (dom ((deps ∣ cr ᶜ) ˢ )) ≈⟨ ∪-cong filter0 ≡ᵉ.refl ⟩
    ∅ ∪ filterˢ isGADeposit (dom ((deps ∣ cr ᶜ) ˢ )) ≈⟨ ∪-identityˡ $ filterˢ isGADeposit (dom ((deps ∣ cr ᶜ) ˢ )) ⟩
    filterˢ isGADeposit (dom ((deps ∣ cr ᶜ) ˢ)) ∎
    where
    cr = ❴ CredentialDeposit c ❵
    filter0 = filter-∅ (λ _ → CredDepIsNotGADep ∘ (from ∈-singleton) ∘ res-dom)
  filterCR (deregdrep c _) deps = ≡ᵉ.sym $ begin
    filterˢ isGADeposit (dom (deps ˢ)) ≈˘⟨ filter-pres-≡ᵉ $ dom-cong (res-ex-∪ Dec-∈-singleton) ⟩
    filterˢ isGADeposit (dom ((deps ∣ cr)ˢ ∪ (deps ∣ cr ᶜ)ˢ)) ≈⟨ filter-pres-≡ᵉ dom∪ ⟩
    filterˢ isGADeposit (dom ((deps ∣ cr) ˢ) ∪ dom ((deps ∣ cr ᶜ) ˢ )) ≈⟨ filter-hom-∪ ⟩
    filterˢ isGADeposit (dom ((deps ∣ cr) ˢ)) ∪ filterˢ isGADeposit (dom ((deps ∣ cr ᶜ) ˢ )) ≈⟨ ∪-cong filter0 ≡ᵉ.refl ⟩
    ∅ ∪ filterˢ isGADeposit (dom ((deps ∣ cr ᶜ) ˢ )) ≈⟨ ∪-identityˡ $ filterˢ isGADeposit (dom ((deps ∣ cr ᶜ) ˢ )) ⟩
    filterˢ isGADeposit (dom ((deps ∣ cr ᶜ) ˢ)) ∎
    where
    cr = ❴ DRepDeposit c ❵
    filter0 = filter-∅ (λ _ → DRepDepIsNotGADep ∘ (from ∈-singleton) ∘ res-dom)
  filterCR (delegate _ _ _ _)  deps = filter-pres-≡ᵉ (dom-cong (resᵐ-∅ᶜ {M = deps}))
  filterCR (regpool _ _)       deps = filter-pres-≡ᵉ (dom-cong (resᵐ-∅ᶜ {M = deps}))
  filterCR (regdrep _ _ _)     deps = filter-pres-≡ᵉ (dom-cong (resᵐ-∅ᶜ {M = deps}))
  filterCR (retirepool _ _)    deps = filter-pres-≡ᵉ (dom-cong (resᵐ-∅ᶜ {M = deps}))
  filterCR (ccreghot _ _)      deps = filter-pres-≡ᵉ (dom-cong (resᵐ-∅ᶜ {M = deps}))
  filterCR (reg _ _)           deps = filter-pres-≡ᵉ (dom-cong (resᵐ-∅ᶜ {M = deps}))

  filterCD : (c : DCert) (deps : Deposits) → filterˢ isGADeposit (dom (certDeposit c pp ˢ)) ≡ᵉ ∅
  filterCD (delegate _ _ _ _)  deps = filter-∅ λ _ → CredDepIsNotGADep ∘ from ∈-singleton ∘ dom-single→single
  filterCD (reg _ _)           deps = filter-∅ λ _ → CredDepIsNotGADep ∘ from ∈-singleton ∘ dom-single→single
  filterCD (regpool _ _)       deps = filter-∅ λ _ → PoolDepIsNotGADep ∘ from ∈-singleton ∘ dom-single→single
  filterCD (regdrep _ _ _)     deps = filter-∅ λ _ → DRepDepIsNotGADep ∘ from ∈-singleton ∘ dom-single→single
  filterCD (dereg _ _)         deps = ≡ᵉ.trans (filter-pres-≡ᵉ dom∅) $ filter-∅ λ _ a∈ _ → ∉-∅ a∈
  filterCD (retirepool _ _)    deps = ≡ᵉ.trans (filter-pres-≡ᵉ dom∅) $ filter-∅ λ _ a∈ _ → ∉-∅ a∈
  filterCD (deregdrep _ _)     deps = ≡ᵉ.trans (filter-pres-≡ᵉ dom∅) $ filter-∅ λ _ a∈ _ → ∉-∅ a∈
  filterCD (ccreghot _ _)      deps = ≡ᵉ.trans (filter-pres-≡ᵉ dom∅) $ filter-∅ λ _ a∈ _ → ∉-∅ a∈

  noGACerts : (cs : List DCert) (deps : Deposits)
    → filterˢ isGADeposit (dom (updateCertDeposits pp cs deps)) ≡ᵉ filterˢ isGADeposit (dom deps)
  noGACerts [] _ = filter-pres-≡ᵉ ≡ᵉ.refl
  noGACerts (dcert@(delegate _ _ _ _) ∷ cs) deps = begin
    filterˢ isGADeposit (dom (updateCertDeposits pp cs (deps ∪⁺ cd))) ≈⟨ noGACerts cs _ ⟩
    filterˢ isGADeposit (dom (deps ∪⁺ cd)) ≈⟨ filter-pres-≡ᵉ dom∪⁺≡∪dom ⟩
    filterˢ isGADeposit (dom deps ∪ dom (cd ˢ )) ≈⟨ filter-hom-∪ ⟩
    filterˢ isGADeposit (dom deps) ∪ filterˢ isGADeposit (dom (cd ˢ)) ≈⟨ ∪-cong ≡ᵉ.refl $ filterCD dcert deps ⟩
    filterˢ isGADeposit (dom deps) ∪ ∅ ≈⟨ ∪-identityʳ $ filterˢ isGADeposit (dom deps) ⟩
    filterˢ isGADeposit (dom deps) ∎
    where
      cd = certDeposit dcert pp
      filter0 = filterCD dcert deps
  noGACerts (dcert@(reg _ _) ∷ cs) deps = begin
    filterˢ isGADeposit (dom (updateCertDeposits pp cs (deps ∪⁺ cd))) ≈⟨ noGACerts cs _ ⟩
    filterˢ isGADeposit (dom (deps ∪⁺ cd)) ≈⟨ filter-pres-≡ᵉ dom∪⁺≡∪dom ⟩
    filterˢ isGADeposit (dom deps ∪ dom (cd ˢ )) ≈⟨ filter-hom-∪ ⟩
    filterˢ isGADeposit (dom deps) ∪ filterˢ isGADeposit (dom (cd ˢ)) ≈⟨ ∪-cong ≡ᵉ.refl $ filterCD dcert deps ⟩
    filterˢ isGADeposit (dom deps) ∪ ∅ ≈⟨ ∪-identityʳ $ filterˢ isGADeposit (dom deps) ⟩
    filterˢ isGADeposit (dom deps) ∎
    where
      cd = certDeposit dcert pp
      filter0 = filterCD dcert deps
  noGACerts (dcert@(regpool _ _) ∷ cs) deps = begin
    filterˢ isGADeposit (dom (updateCertDeposits pp cs (deps ∪⁺ cd))) ≈⟨ noGACerts cs _ ⟩
    filterˢ isGADeposit (dom (deps ∪⁺ cd)) ≈⟨ filter-pres-≡ᵉ dom∪⁺≡∪dom ⟩
    filterˢ isGADeposit (dom deps ∪ dom (cd ˢ )) ≈⟨ filter-hom-∪ ⟩
    filterˢ isGADeposit (dom deps) ∪ filterˢ isGADeposit (dom (cd ˢ)) ≈⟨ ∪-cong ≡ᵉ.refl filter0 ⟩
    filterˢ isGADeposit (dom deps) ∪ ∅ ≈⟨ ∪-identityʳ $ filterˢ isGADeposit (dom deps) ⟩
    filterˢ isGADeposit (dom deps) ∎
    where
      cd = certDeposit dcert pp
      filter0 = filterCD dcert deps
  noGACerts (dcert@(regdrep _ _ _) ∷ cs) deps = begin
    filterˢ isGADeposit (dom (updateCertDeposits pp cs (deps ∪⁺ certDeposit dcert pp))) ≈⟨ noGACerts cs _ ⟩
    filterˢ isGADeposit (dom (deps ∪⁺ cd)) ≈⟨ filter-pres-≡ᵉ dom∪⁺≡∪dom ⟩
    filterˢ isGADeposit (dom deps ∪ dom (cd ˢ )) ≈⟨ filter-hom-∪ ⟩
    filterˢ isGADeposit (dom deps) ∪ filterˢ isGADeposit (dom (cd ˢ)) ≈⟨ ∪-cong ≡ᵉ.refl filter0 ⟩
    filterˢ isGADeposit (dom deps) ∪ ∅ ≈⟨ ∪-identityʳ $ filterˢ isGADeposit (dom deps) ⟩
    filterˢ isGADeposit (dom deps) ∎
    where
      cd = certDeposit dcert pp
      filter0 = filterCD dcert deps
  noGACerts (dcert@(dereg c v) ∷ cs) deps = begin
    filterˢ isGADeposit (dom (updateCertDeposits pp cs (deps ∣ certRefund (dereg c v)ᶜ))) ≈⟨ noGACerts cs _ ⟩
    filterˢ isGADeposit (dom (deps ∣ certRefund (dereg c v)ᶜ)) ≈⟨ filterCR dcert deps ⟩
    filterˢ isGADeposit (dom deps) ∎
  noGACerts (dcert@(deregdrep c v) ∷ cs) deps = begin
    filterˢ isGADeposit (dom (updateCertDeposits pp cs (deps ∣ certRefund (deregdrep c v)ᶜ))) ≈⟨ noGACerts cs _ ⟩
    filterˢ isGADeposit (dom (deps ∣ certRefund (deregdrep c v)ᶜ)) ≈⟨ filterCR dcert deps ⟩
    filterˢ isGADeposit (dom deps) ∎
  noGACerts (retirepool _ _ ∷ cs) deps = noGACerts cs deps
  noGACerts (ccreghot _ _ ∷ cs) deps = noGACerts cs deps

  opaque
    unfolding addVote

    dpMap∘voteUpdate≡dpMap : (v : GovVote) {govSt : GovState}
      → dpMap (voteUpdate govSt v) ≡ dpMap govSt
    dpMap∘voteUpdate≡dpMap v {[]} = refl
    dpMap∘voteUpdate≡dpMap v {(aid , ast) ∷ govSt} =
      cong (λ x → (GovActionDeposit ∘ proj₁) (aid , ast) ∷ x) (dpMap∘voteUpdate≡dpMap v)

  props-dpMap-votes-invar : (vs : List GovVote) (ps : List GovProposal) {k : ℕ} {govSt : GovState}
    → fromList (dpMap (updateGovStates (map inj₂ ps ++ map inj₁ vs) k govSt ))
      ≡ᵉ fromList (dpMap (updateGovStates (map inj₂ ps) k govSt))
  props-dpMap-votes-invar [] ps {k} {govSt} = ≡ᵉ.reflexive
    (cong (λ x → fromList (dpMap (updateGovStates x k govSt))) (++-identityʳ (map inj₂ ps)))
  props-dpMap-votes-invar (v ∷ vs) [] {k} {govSt} = begin
    fromList (dpMap (updateGovStates (map inj₁ (v ∷ vs)) k govSt))
      ≈⟨ props-dpMap-votes-invar vs [] ⟩
    fromList (dpMap (updateGovStates (map inj₂ []) (suc k) (voteUpdate govSt v)))
      ≡⟨ cong fromList (dpMap∘voteUpdate≡dpMap v) ⟩
    fromList (dpMap govSt)
      ∎
  props-dpMap-votes-invar (v ∷ vs) (p ∷ ps) {k} {govSt} = props-dpMap-votes-invar (v ∷ vs) ps

  dpMap-update-∪ : ∀ gSt p k
    → fromList (dpMap gSt) ∪ ❴ GovActionDeposit (txid , k) ❵
        ≡ᵉ fromList (dpMap (propUpdate gSt p k))
  dpMap-update-∪ [] p k = ∪-identityˡ (fromList (dpMap [ mkAction p k ]))
  dpMap-update-∪ (g@(gaID₀ , gaSt₀) ∷ gSt) p k
    with (govActionPriority (GovActionState.action gaSt₀))
         ≤? (govActionPriority (GovActionState.action (proj₂ (mkAction p k))))
  ... | yes _  = begin
      fromList (dpMap (g ∷ gSt)) ∪ ❴ GovActionDeposit (txid , k) ❵
        ≈⟨ ∪-cong fromList-∪-singleton ≡ᵉ.refl ⟩
      (❴ GovActionDeposit gaID₀ ❵ ∪ fromList (dpMap gSt)) ∪ ❴ GovActionDeposit (txid , k) ❵
        ≈⟨ ∪-assoc ❴ GovActionDeposit gaID₀ ❵ (fromList (dpMap gSt)) ❴ GovActionDeposit (txid , k) ❵ ⟩
      ❴ GovActionDeposit gaID₀ ❵ ∪ (fromList (dpMap gSt) ∪ ❴ GovActionDeposit (txid , k) ❵)
        ≈⟨ ∪-cong ≡ᵉ.refl (dpMap-update-∪ gSt p k) ⟩
      ❴ GovActionDeposit gaID₀ ❵ ∪ fromList (dpMap (propUpdate gSt p k))
        ≈˘⟨ fromList-∪-singleton ⟩
      fromList (dpMap (g ∷ insertGovAction gSt (mkAction p k)))
        ∎
  ... | no _   = begin
      fromList (dpMap (g ∷ gSt)) ∪ ❴ GovActionDeposit (txid , k) ❵
        ≈⟨ ∪-comm (fromList (dpMap (g ∷ gSt))) ❴ GovActionDeposit (txid , k) ❵ ⟩
      ❴ GovActionDeposit (txid , k) ❵ ∪ fromList (dpMap (g ∷ gSt))
        ≈˘⟨ fromList-∪-singleton ⟩
      fromList (dpMap ((mkAction p k) ∷ g ∷ gSt))
        ∎

  connex-lemma : ∀ gSt p ps {k}
    → fromList (dpMap (updateGovStates (map inj₂ ps) k gSt)) ∪ ❴ GovActionDeposit (txid , k + length ps) ❵
        ≡ᵉ fromList (dpMap (updateGovStates (map inj₂ ps) (suc k) (propUpdate gSt p k)))
  connex-lemma gSt p [] {k} = begin
      fromList (dpMap gSt) ∪ ❴ GovActionDeposit (txid , k + 0) ❵
        ≡⟨ cong (λ x → fromList (dpMap gSt) ∪ ❴ GovActionDeposit (txid , x) ❵) (+-identityʳ k) ⟩
      fromList (dpMap gSt) ∪ ❴ GovActionDeposit (txid , k) ❵
        ≈⟨ dpMap-update-∪ gSt p k ⟩
      fromList (dpMap (propUpdate gSt p k))
        ∎
  connex-lemma gSt p (p' ∷ ps) {k} = begin
    fromList (dpMap (updateGovStates (map inj₂ (p' ∷ ps)) k gSt))
      ∪ ❴ GovActionDeposit (txid , k + length (p' ∷ ps)) ❵
        ≡⟨ cong (λ x → fromList (dpMap (updateGovStates (map inj₂ (p' ∷ ps)) k gSt))
            ∪ ❴ GovActionDeposit (txid , x) ❵) (+-suc k (length ps)) ⟩
    fromList (dpMap (updateGovStates (map inj₂ ps) (suc k) (propUpdate gSt p' k)))
      ∪ ❴ GovActionDeposit (txid , (suc k) + length ps) ❵
        ≈˘⟨ ∪-cong (connex-lemma gSt p' ps) ≡ᵉ.refl ⟩
    (fromList (dpMap (updateGovStates (map inj₂ ps) k gSt))
      ∪ ❴ GovActionDeposit (txid , k + length ps) ❵)
      ∪ ❴ GovActionDeposit (txid , (suc k) + length ps) ❵
        ≈⟨ ∪-cong (connex-lemma gSt p ps) ≡ᵉ.refl ⟩
    fromList (dpMap (updateGovStates (map inj₂ ps) (suc k) (propUpdate gSt p k)))
      ∪ ❴ GovActionDeposit (txid , (suc k) + length ps) ❵
        ≈⟨ connex-lemma (propUpdate gSt p k) p' ps ⟩
    fromList (dpMap (updateGovStates (map inj₂ (p' ∷ ps)) (suc k) (propUpdate gSt p k)))
        ∎

  utxo-govst-connex : ∀ txp {utxoDs gSt gad}
    → filterˢ isGADeposit (dom (utxoDs)) ≡ᵉ fromList (dpMap gSt)
    → filterˢ isGADeposit (dom (updateProposalDeposits txp txid gad utxoDs))
      ≡ᵉ fromList (dpMap (updateGovStates (map inj₂ txp) 0 gSt))
  utxo-govst-connex [] x = x
  utxo-govst-connex (p ∷ ps) {utxoDs} {gSt} {gad} x = begin
    filterˢ isGADeposit (dom (updateProposalDeposits (p ∷ ps) txid gad utxoDs))
      ≈⟨ filter-pres-≡ᵉ dom∪⁺≡∪dom ⟩
    filterˢ isGADeposit ((dom (updateProposalDeposits ps txid gad utxoDs))
      ∪ (dom{X = DepositPurpose ⇀ Coin} ❴ GovActionDeposit (txid , length ps) , gad ❵))
      ≈⟨ filter-hom-∪ ⟩
    filterˢ isGADeposit (dom (updateProposalDeposits ps txid gad utxoDs)) ∪ filterˢ isGADeposit
        (dom{X = DepositPurpose ⇀ Coin} ❴ GovActionDeposit (txid , length ps) , gad ❵)
      ≈⟨ ∪-cong (utxo-govst-connex ps x) (filter-pres-≡ᵉ dom-single≡single) ⟩
    fromList (dpMap (updateGovStates (map inj₂ ps) 0 gSt))
      ∪ filterˢ isGADeposit ❴ GovActionDeposit (txid , length ps) ❵
      ≈⟨ ∪-cong  ≡ᵉ.refl (filterGA txid _) ⟩
    fromList (dpMap (updateGovStates (map inj₂ ps) 0 gSt)) ∪ ❴ GovActionDeposit (txid , length ps) ❵
      ≈⟨ connex-lemma gSt p ps ⟩
    fromList (dpMap (updateGovStates (map inj₂ (p ∷ ps)) 0 gSt)) ∎

  -- The list of natural numbers from 0 up to `n` - 1.
  ⟦0:<_⟧ : ℕ → List ℕ
  ⟦0:< 0     ⟧ = []
  ⟦0:< suc n ⟧ = ⟦0:< n ⟧ ++ [ n ]

  connex-lemma-rep : ∀ k govSt ps →
    fromList (dpMap (updateGovStates (map inj₂ ps) k govSt))
    ≡ᵉ
    fromList (dpMap govSt) ∪ fromList (map (λ i → GovActionDeposit (txid , k + i)) ⟦0:< length ps ⟧)
  connex-lemma-rep k govSt [] = begin
    fromList (dpMap govSt)
      ≈˘⟨ ∪-identityʳ (fromList (dpMap govSt)) ⟩
    fromList (dpMap govSt) ∪ fromList []
      ≡⟨⟩
    fromList (dpMap govSt) ∪ fromList (map (λ i → GovActionDeposit (txid , k + i)) ⟦0:< 0 ⟧) ∎
  connex-lemma-rep k govSt (p ∷ ps) = begin
    fromList (dpMap (updateGovStates (map inj₂ (p ∷ ps)) k govSt))
      ≡⟨⟩
    fromList (dpMap (updateGovStates (inj₂ p ∷ map inj₂ ps) k govSt))
      ≡⟨⟩
    fromList (dpMap (updateGovStates (map inj₂ ps) (suc k) (propUpdate govSt p k)))
      ≈˘⟨ connex-lemma govSt p ps {k} ⟩
    fromList (dpMap (updateGovStates (map inj₂ ps) k govSt)) ∪ ❴ GovActionDeposit (txid , k + length ps) ❵
      ≈⟨ ∪-cong (connex-lemma-rep k govSt ps) ≡ᵉ.refl ⟩
    (fromList (dpMap govSt) ∪ fromList (map (λ i → GovActionDeposit (txid , k + i)) ⟦0:< length ps ⟧)) ∪ ❴ GovActionDeposit (txid , k + length ps) ❵
      ≈⟨ ∪-assoc (fromList (dpMap govSt)) (fromList (map (λ i → GovActionDeposit (txid , k + i)) ⟦0:< length ps ⟧)) ❴ GovActionDeposit (txid , k + length ps) ❵ ⟩
    fromList (dpMap govSt) ∪ (fromList (map (λ i → GovActionDeposit (txid , k + i)) ⟦0:< length ps ⟧) ∪ ❴ GovActionDeposit (txid , k + length ps) ❵)
      ≡⟨⟩
    fromList (dpMap govSt) ∪ (fromList (map (λ i → GovActionDeposit (txid , k + i)) ⟦0:< length ps ⟧) ∪ fromList [ GovActionDeposit (txid , k + length ps) ])
      ≈⟨ ∪-cong ≡ᵉ.refl (∪-fromList-++ (map (λ i → GovActionDeposit (txid , k + i)) ⟦0:< length ps ⟧) [ GovActionDeposit (txid , k + length ps) ]) ⟩
    fromList (dpMap govSt) ∪ fromList (map (λ i → GovActionDeposit (txid , k + i)) ⟦0:< length ps ⟧ ++ [ GovActionDeposit (txid , k + length ps) ])
      ≡˘⟨ cong (λ x → fromList (dpMap govSt) ∪ fromList x) (map-++ _ ⟦0:< length ps ⟧ [ length ps ]) ⟩
    fromList (dpMap govSt) ∪ fromList (map (λ i → GovActionDeposit (txid , k + i)) (⟦0:< length ps ⟧ ++ [ length ps ]))
      ≡⟨⟩
    fromList (dpMap govSt) ∪ fromList (map (λ i → GovActionDeposit (txid , k + i)) ⟦0:< length (p ∷ ps) ⟧) ∎

  -- Removing orphan DRep votes does not modify the set of GAs in GovState
  |ᵒ-GAs-pres : ∀ k govSt certState →
    fromList (dpMap (updateGovStates (txgov txb) k (govSt |ᵒ certState)))
    ≡ᵉ
    fromList (dpMap (updateGovStates (txgov txb) k govSt))
  |ᵒ-GAs-pres k govSt certState = begin
    fromList (dpMap (updateGovStates (txgov txb) k (govSt |ᵒ certState)))
      ≈⟨ props-dpMap-votes-invar txvote txprop {k} {govSt |ᵒ certState} ⟩
    fromList (dpMap (updateGovStates (map inj₂ txprop) k (govSt |ᵒ certState)))
      ≈⟨ connex-lemma-rep k (govSt |ᵒ certState) txprop ⟩
    fromList (dpMap (govSt |ᵒ certState)) ∪ fromList (map (λ i → GovActionDeposit (txid , k + i)) ⟦0:< length txprop ⟧)
      ≡⟨ cong (λ x → fromList x ∪ fromList (map (λ i → GovActionDeposit (txid , k + i)) ⟦0:< length txprop ⟧)) (dpMap-|ᵒ govSt certState) ⟩
    fromList (dpMap govSt) ∪ fromList (map (λ i → GovActionDeposit (txid , k + i)) ⟦0:< length txprop ⟧)
      ≈˘⟨ connex-lemma-rep k govSt txprop ⟩
    fromList (dpMap (updateGovStates (map inj₂ txprop) k govSt))
      ≈˘⟨ props-dpMap-votes-invar txvote txprop {k} {govSt} ⟩
    fromList (dpMap (updateGovStates (txgov txb) k govSt)) ∎

  -- GA Deposits Invariance Property for LEDGER STS ----------------------------------------------------
  LEDGER-govDepsMatch : ∀ {s' : LState} → Γ ⊢ s ⇀⦇ tx ,LEDGER⦈ s'
                        → govDepsMatch s → govDepsMatch s'
  LEDGER-govDepsMatch (LEDGER-I⋯ refl (UTXOW-UTXOS (Scripts-No _))) aprioriMatch = aprioriMatch

  LEDGER-govDepsMatch s'@{⟦ .(⟦ ((UTxOState.utxo (LState.utxoSt s) ∣ txins ᶜ) ∪ˡ (outs txb))
                              , _ , updateDeposits pp txb (UTxOState.deposits (LState.utxoSt s)) , _ ⟧ᵘ)
                          , govSt' , certState' ⟧ˡ}
    utxosts@(LEDGER-V⋯ tx-valid (UTXOW-UTXOS (Scripts-Yes x)) _ GOV-sts) aprioriMatch = begin
      filterˢ isGADeposit (dom (updateDeposits pp txb utxoDeps))
        ≈⟨ noGACerts txcerts (updateProposalDeposits txprop txid govActionDeposit utxoDeps) ⟩
      filterˢ isGADeposit (dom (updateProposalDeposits txprop txid govActionDeposit utxoDeps))
        ≈⟨ utxo-govst-connex txprop aprioriMatch ⟩
      fromList (dpMap (updateGovStates (map inj₂ txprop) 0 govSt))
        ≈˘⟨ props-dpMap-votes-invar txvote txprop ⟩
      fromList (dpMap (updateGovStates (txgov txb) 0 govSt ))
        ≈˘⟨ |ᵒ-GAs-pres 0 govSt certState' ⟩
      fromList (dpMap (updateGovStates (txgov txb) 0 (govSt |ᵒ certState')))
        ≡˘⟨ cong (fromList ∘ dpMap ) (STS→GovSt≡ utxosts tx-valid) ⟩
      fromList (dpMap govSt') ∎

  LEDGER-govDepsMatch utxosts@(LEDGER-V (() , UTXOW-UTXOS (Scripts-No (_ , refl)) , _ , GOV-sts)) aprioriMatch

module EPOCH-Body (eps : EpochState) where
  open EpochState eps hiding (es) public
  open RatifyState fut using (removed) renaming (es to esW) public
  open LState ls public
  open GovActionState public
  open UTxOState public

  es       = record esW { withdrawals = ∅ }
  tmpGovSt = filter (λ x → ¿ proj₁ x ∉ mapˢ proj₁ removed ¿) govSt
  orphans  = fromList $ getOrphans es tmpGovSt
  removed' = removed ∪ orphans
  removedGovActions = flip concatMapˢ removed' λ (gaid , gaSt) →
    mapˢ (returnAddr gaSt ,_) ((utxoSt .deposits ∣ ❴ GovActionDeposit gaid ❵) ˢ)
  govActionReturns = aggregate₊ (mapˢ (λ (a , _ , d) → a , d) removedGovActions ᶠˢ)

module EPOCH-PROPS {eps : EpochState} where
  open EPOCH-Body eps

  -- GA Deposits Invariance Property for EPOCH STS -----------------------------------------------
  EPOCH-govDepsMatch :
    (ratify-removed : mapˢ (GovActionDeposit ∘ proj₁) removed' ⊆ mapˢ proj₁ (UTxOState.deposits utxoSt ˢ))
    {eps' : EpochState} {e : Epoch}
    → _ ⊢ eps ⇀⦇ e ,EPOCH⦈ eps'
    → govDepsMatch (EpochState.ls eps) → govDepsMatch (EpochState.ls eps')

  EPOCH-govDepsMatch ratify-removed (EPOCH x _) =
      ≡ᵉ.trans (filter-pres-≡ᵉ $ dom-cong (res-comp-cong $ ≡ᵉ.sym χ'≡χ))
      ∘ from ≡ᵉ⇔≡ᵉ' ∘ main-invariance-lemma ∘ to ≡ᵉ⇔≡ᵉ'
    where

    -- the combinator used in the EPOCH rule
    χ : ℙ DepositPurpose
    χ = mapˢ (proj₁ ∘ proj₂) removedGovActions

    -- a simpler combinator that suffices here;
    χ' : ℙ DepositPurpose
    χ' = mapˢ (GovActionDeposit ∘ proj₁) removed'
    -- Below we prove χ and χ' are essentially equivalent.

    P : GovActionID × GovActionState → Type
    P = λ u → proj₁ u ∉ mapˢ proj₁ removed'

    P? : Decidable P
    P? = λ u → ¿ P u ¿

    utxoDeps : Deposits
    utxoDeps = UTxOState.deposits utxoSt

    -- utxo deposits restricted to new form of set used in EPOCH rule
    utxoDeps' : Deposits
    utxoDeps' = utxoDeps ∣ χ' ᶜ

    χ'≡χ : χ' ≡ᵉ χ
    χ'≡χ = χ'⊆χ , χ⊆χ'
      where
      χ'⊆χ : χ' ⊆ χ
      χ'⊆χ {a} x with from ∈-map x
      ... | (gaid , gast) , refl , gaidgast∈rem with from ∈-map (ratify-removed x)
      ... | (dp , c) , refl , dpc∈utxoDeps = let gadc = (GovActionDeposit gaid , c) in
        to ∈-map ((returnAddr {txs} gast , gadc)
                 , refl
                 , to ∈-concatMapˢ ((gaid , gast)
                                   , gaidgast∈rem
                                   , to ∈-map (gadc , refl , res-singleton⁺ {m = utxoDeps} dpc∈utxoDeps)))
      χ⊆χ' : χ ⊆ χ'
      χ⊆χ' {a} x with from ∈-map x
      ... | (rwa , dp , c) , refl , rwa-dp-c∈ with (from ∈-concatMapˢ rwa-dp-c∈)
      ... | (gaid , gast) , gaid-gast-∈-removed , rwa-dp-c-∈-map with (from ∈-map rwa-dp-c-∈-map)
      ... | (_ , _) , refl , q∈ =
        to ∈-map ((gaid , gast)
                 , proj₁ (×-≡,≡←≡ (proj₂ (res-singleton'' {m = utxoDeps} q∈)))
                 , gaid-gast-∈-removed)


    map-filter-decomp : ∀ a → (a ∉ χ' × a ∈ˡ map (GovActionDeposit ∘ proj₁) govSt)
                               ⇔ (a ∈ˡ map (GovActionDeposit ∘ proj₁)(filter P? govSt))
    map-filter-decomp a = mk⇔ i (λ h → ii h , iii h)
      where
      i : ((a ∉ χ') × (a ∈ˡ map (GovActionDeposit ∘ proj₁) govSt))
          → a ∈ˡ map (GovActionDeposit ∘ proj₁) (filter P? govSt)
      i (a∉χ' , a∈) with Inverse.from (map-∈↔ (GovActionDeposit ∘ proj₁)) a∈
      ... | b , b∈ , refl = Inverse.to (map-∈↔ (GovActionDeposit ∘ proj₁))
                                       (b , ∈-filter⁺ P? b∈ (a∉χ' ∘ ∈-map⁺-∘) , refl)

      ii : a ∈ˡ map (GovActionDeposit ∘ proj₁) (filter P? govSt) → a ∉ χ'
      ii a∈ a∈χ' with from (∈ˡ-map-filter {l = govSt} {P? = P?}) a∈
      ... | _ , _ , refl , Pb with ∈-map⁻' a∈χ'
      ... | q , refl , q∈rem = Pb (to ∈-map (q , refl , q∈rem))

      iii : a ∈ˡ map (GovActionDeposit ∘ proj₁) (filter P? govSt)
            → a ∈ˡ map (GovActionDeposit ∘ proj₁) govSt
      iii a∈ with from (∈ˡ-map-filter {l = govSt} {P? = P?}) a∈
      ... | b , b∈ , refl , Pb = Inverse.to (map-∈↔ (GovActionDeposit ∘ proj₁)) (b , (b∈ , refl))


    main-invariance-lemma :
        filterˢ isGADeposit (dom utxoDeps) ≡ᵉ' fromList (map (GovActionDeposit ∘ proj₁) govSt)
        ---------------------------------------------------------------------------------------------------
      → filterˢ isGADeposit (dom utxoDeps') ≡ᵉ' fromList (map (GovActionDeposit ∘ proj₁) (filter P? govSt))

    main-invariance-lemma HYP a = let open R.EquationalReasoning in
      a ∈ filterˢ isGADeposit (dom utxoDeps')                         ∼⟨ R.SK-sym ∈-filter ⟩
      (isGADeposit a × a ∈ dom utxoDeps')                             ∼⟨ R.K-refl ×-cong ∈-resᶜ-dom ⟩
      (isGADeposit a × a ∉ χ' × ∃[ q ] (a , q) ∈ utxoDeps)            ∼⟨ ×-⇔-swap ⟩
      (a ∉ χ' × isGADeposit a × ∃[ q ] (a , q) ∈ utxoDeps)            ∼⟨ R.K-refl ×-cong (R.K-refl ×-cong dom∈)⟩
      (a ∉ χ' × isGADeposit a × a ∈ dom utxoDeps)                     ∼⟨ R.K-refl ×-cong ∈-filter ⟩
      (a ∉ χ' × a ∈ filterˢ isGADeposit (dom utxoDeps))               ∼⟨ R.K-refl ×-cong (HYP a) ⟩
      (a ∉ χ' × a ∈ fromList (map (GovActionDeposit ∘ proj₁) govSt))  ∼⟨ R.K-refl ×-cong (R.SK-sym ∈-fromList)⟩
      (a ∉ χ' × a ∈ˡ map (GovActionDeposit ∘ proj₁) govSt)            ∼⟨ map-filter-decomp a ⟩
      a ∈ˡ map (GovActionDeposit ∘ proj₁) (filter P? govSt)           ∼⟨ ∈-fromList ⟩
      a ∈ fromList (map (GovActionDeposit ∘ proj₁) (filter P? govSt)) ∎

-- GA Deposits Invariance Property for CHAIN STS -----------------------------------------------
module _ (b : Block) (cs : ChainState) where
  open Block b; open ChainState cs
  open NewEpochState newEpochState
  open SetoidProperties using (LEDGER-govDepsMatch)
  open EPOCH-Body epochState
  open EnactState es using (pparams)
  pp = pparams .proj₁

  updateChainState : ChainState → NewEpochState → ChainState
  updateChainState s nes =
    record s { newEpochState =
      record nes { epochState =
        record (NewEpochState.epochState (ChainState.newEpochState s))
          { ls = EpochState.ls (NewEpochState.epochState nes) }
      }
    }

  CHAIN-govDepsMatch : {nes : NewEpochState}
    → mapˢ (GovActionDeposit ∘ proj₁) removed' ⊆ mapˢ proj₁ (UTxOState.deposits (LState.utxoSt ls) ˢ)
    → totalRefScriptsSize ls ts ≤ (PParams.maxRefScriptSizePerBlock pp)
    → _ ⊢ cs ⇀⦇ b ,CHAIN⦈ (updateChainState cs nes)
    → govDepsMatch ls → govDepsMatch (EpochState.ls (NewEpochState.epochState nes))

  CHAIN-govDepsMatch rrm rss (CHAIN x (NEWEPOCH-New (_ , eps₁→eps₂)) ledgers) =
    RTC-preserves-inv (λ {c} {s} {sig} → LEDGER-govDepsMatch sig c s) ledgers
     ∘ EPOCH-PROPS.EPOCH-govDepsMatch rrm eps₁→eps₂

  CHAIN-govDepsMatch rrm rss (CHAIN x (NEWEPOCH-Not-New _) ledgers) =
    RTC-preserves-inv (λ {c} {s} {sig} → LEDGER-govDepsMatch sig c s) ledgers

  CHAIN-govDepsMatch rrm rss (CHAIN x (NEWEPOCH-No-Reward-Update (_ , eps₁→eps₂)) ledgers) =
    RTC-preserves-inv (λ {c} {s} {sig} → LEDGER-govDepsMatch sig c s) ledgers
     ∘ EPOCH-PROPS.EPOCH-govDepsMatch rrm eps₁→eps₂<|MERGE_RESOLUTION|>--- conflicted
+++ resolved
@@ -64,14 +64,9 @@
       (tx : Tx)    (let open Tx tx renaming (body to txb); open TxBody txb)
       where
       utxoΓ = UTxOEnv ∋ record { LEnv Γ }
-<<<<<<< HEAD
-      certΓ = CertEnv ∋ ⟦ epoch slot , pparams , txvote , txwdrls , UTxOState.deposits utxoSt , _ ⟧ᶜ
-      govΓ  = GovEnv  ∋ ⟦ txid , epoch slot , pparams , ppolicy , enactState ⟧ᵍ
-=======
-      certΓ = CertEnv ∋ ⟦ epoch slot , pparams , txvote , txwdrls ⟧ᶜ
+      certΓ = CertEnv ∋ ⟦ epoch slot , pparams , txvote , txwdrls , _ ⟧ᶜ
       govΓ : CertState → GovEnv
       govΓ = ⟦ txid , epoch slot , pparams , ppolicy , enactState ,_⟧ᵍ
->>>>>>> 6393a9e5
 
       computeProof : ComputationResult String (∃[ s' ] Γ ⊢ s ⇀⦇ tx ,LEDGER⦈ s')
       computeProof = case isValid ≟ true of λ where
@@ -172,7 +167,6 @@
       getCoin ⟦ utxo , fees , deposits , donations ⟧ᵘ + φ(getCoin txwdrls , isValid) ≡⟨ pov h st ⟩
       getCoin ⟦ utxo' , fees' , deposits' , donations' ⟧ᵘ ∎ )
     where open ≡-Reasoning
-
 
 
 -- ** Proof that the set equality `govDepsMatch` (below) is a LEDGER invariant.
