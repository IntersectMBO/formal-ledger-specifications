--- conflicted
+++ resolved
@@ -147,19 +147,11 @@
 \begin{code}
     in
     ∙  ∀[ (vk , σ) ∈ vkSigs ] isSigned vk (txidBytes txid) σ
-<<<<<<< HEAD
     ∙  ∀[ s ∈ nativeScripts ] (hash s ∈ neededScriptHashes → validP1Script witsKeyHashes txvldt s)
     ∙  neededVKeyHashes ⊆ witsKeyHashes
-    ∙  neededScriptHashes ＼ refScriptHashes ≡ᵉ witsScriptHashes
+    ∙  neededScriptHashes - refScriptHashes ≡ᵉ witsScriptHashes
     ∙  inputsDataHashes ⊆ txdatsHashes
     ∙  txdatsHashes ⊆ inputsDataHashes ∪ outputsDataHashes ∪ refInputsDataHashes
-=======
-    ∙  ∀[ s ∈ nativeScripts ] (hash s ∈ neededHashes → validP1Script witsKeyHashes txvldt s)
-    ∙  witsVKeyNeeded utxo txb ⊆ witsKeyHashes
-    ∙  neededHashes - refScriptHashes ≡ᵉ witsScriptHashes
-    ∙  inputHashes ⊆ txdatsHashes
-    ∙  txdatsHashes ⊆ inputHashes ∪ allOutHashes ∪ getDataHashes (range (utxo ∣ refInputs))
->>>>>>> c201c2e4
     ∙  languages tx utxo ⊆ allowedLanguages tx utxo
     ∙  txADhash ≡ map hash txAD
     ∙  Γ ⊢ s ⇀⦇ tx ,UTXO⦈ s'
