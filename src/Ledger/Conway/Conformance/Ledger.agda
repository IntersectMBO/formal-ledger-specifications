
{-# OPTIONS --safe #-}

import Data.List as L

open import Ledger.Prelude
open import Ledger.Abstract
open import Ledger.Transaction using (TransactionStructure)

module Ledger.Conway.Conformance.Ledger
  (txs : _) (open TransactionStructure txs)
  (abs : AbstractFunctions txs) (open AbstractFunctions abs)
  where

open import Ledger.Enact govStructure
open import Ledger.Conway.Conformance.Gov txs
open import Ledger.Conway.Conformance.Utxo txs abs hiding (module L)
open import Ledger.Conway.Conformance.Utxow txs abs
open import Ledger.Conway.Conformance.Certs govStructure

open import Ledger.Ledger txs abs public
  using (LEnv; To-LEnv; allColdCreds)

open Tx
open GState
open GovActionState

record LState : Type where
  field
    utxoSt     : UTxOState
    govSt      : GovState
    certState  : CertState

instance
  unquoteDecl To-LState = derive-To
    [ (quote LState , To-LState) ]

txgov : TxBody → List (GovVote ⊎ GovProposal)
txgov txb = map inj₂ txprop ++ map inj₁ txvote
  where open TxBody txb

isUnregisteredDRep : CertState → Voter → Type
isUnregisteredDRep cs (r , c) =
  let open CertState cs in
  r ≡ DRep × c ∉ dom (gState .dreps)

removeOrphanDRepVotes : CertState → GovActionState → GovActionState
removeOrphanDRepVotes certState gas = record gas { votes = votes′ }
  where
    votes′ = filterKeys (¬_ ∘ isUnregisteredDRep certState) (votes gas)

_|ᵒ_ : GovState → CertState → GovState
govSt |ᵒ certState = L.map (map₂ (removeOrphanDRepVotes certState)) govSt

private variable
  Γ : LEnv
  s s' s'' : LState
  utxoSt' : UTxOState
  govSt' : GovState
  certState' : CertState
  tx : Tx

open RwdAddr
open UTxOState

data

  _⊢_⇀⦇_,LEDGER⦈_ : LEnv → LState → Tx → LState → Type

  where

  LEDGER-V :
    let open LState s; txb = tx .body; open TxBody txb; open LEnv Γ
        open CertState certState; open DState dState
        utxoSt'' = record utxoSt' { deposits = L.updateDeposits pparams txb (deposits utxoSt') }
     in
    ∙  isValid tx ≡ true
    ∙  record { LEnv Γ } ⊢ utxoSt ⇀⦇ tx ,UTXOW⦈ utxoSt'
<<<<<<< HEAD
    ∙  ⟦ epoch slot , pparams , txvote , txwdrls , allColdCreds govSt enactState ⟧ ⊢ certState ⇀⦇ txcerts ,CERTS⦈ certState'
    ∙  ⟦ txid , epoch slot , pparams , ppolicy , enactState , certState' ⟧ ⊢ govSt |ᵒ certState' ⇀⦇ txgov txb ,GOV⦈ govSt'
=======
    ∙  ⟦ epoch slot , pparams , txvote , txwdrls , allColdCreds govSt enactState ⟧ᶜ ⊢ certState ⇀⦇ txcerts ,CERTS⦈ certState'
    ∙  ⟦ txid , epoch slot , pparams , ppolicy , enactState , certState' , dom rewards ⟧ᵍ ⊢ govSt |ᵒ certState' ⇀⦇ txgov txb ,GOV⦈ govSt'
>>>>>>> 6b26f073
       ────────────────────────────────
       Γ ⊢ s ⇀⦇ tx ,LEDGER⦈ ⟦ utxoSt'' , govSt' , certState' ⟧


  LEDGER-I : let open LState s; txb = tx .body; open TxBody txb; open LEnv Γ in
    ∙  isValid tx ≡ false
    ∙  record { LEnv Γ } ⊢ utxoSt ⇀⦇ tx ,UTXOW⦈ utxoSt'
       ────────────────────────────────
       Γ ⊢ s ⇀⦇ tx ,LEDGER⦈ ⟦ utxoSt' , govSt , certState ⟧

pattern LEDGER-V⋯ w x y z = LEDGER-V (w , x , y , z)
pattern LEDGER-I⋯ y z     = LEDGER-I (y , z)

_⊢_⇀⦇_,LEDGERS⦈_ : LEnv → LState → List Tx → LState → Type
_⊢_⇀⦇_,LEDGERS⦈_ = ReflexiveTransitiveClosure {sts = _⊢_⇀⦇_,LEDGER⦈_}<|MERGE_RESOLUTION|>--- conflicted
+++ resolved
@@ -61,6 +61,8 @@
   tx : Tx
 
 open RwdAddr
+open DState
+open CertState
 open UTxOState
 
 data
@@ -71,18 +73,13 @@
 
   LEDGER-V :
     let open LState s; txb = tx .body; open TxBody txb; open LEnv Γ
-        open CertState certState; open DState dState
+        -- open CertState certState; open DState dState
         utxoSt'' = record utxoSt' { deposits = L.updateDeposits pparams txb (deposits utxoSt') }
      in
     ∙  isValid tx ≡ true
     ∙  record { LEnv Γ } ⊢ utxoSt ⇀⦇ tx ,UTXOW⦈ utxoSt'
-<<<<<<< HEAD
     ∙  ⟦ epoch slot , pparams , txvote , txwdrls , allColdCreds govSt enactState ⟧ ⊢ certState ⇀⦇ txcerts ,CERTS⦈ certState'
     ∙  ⟦ txid , epoch slot , pparams , ppolicy , enactState , certState' ⟧ ⊢ govSt |ᵒ certState' ⇀⦇ txgov txb ,GOV⦈ govSt'
-=======
-    ∙  ⟦ epoch slot , pparams , txvote , txwdrls , allColdCreds govSt enactState ⟧ᶜ ⊢ certState ⇀⦇ txcerts ,CERTS⦈ certState'
-    ∙  ⟦ txid , epoch slot , pparams , ppolicy , enactState , certState' , dom rewards ⟧ᵍ ⊢ govSt |ᵒ certState' ⇀⦇ txgov txb ,GOV⦈ govSt'
->>>>>>> 6b26f073
        ────────────────────────────────
        Γ ⊢ s ⇀⦇ tx ,LEDGER⦈ ⟦ utxoSt'' , govSt' , certState' ⟧
 
