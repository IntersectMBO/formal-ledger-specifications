
{-# OPTIONS --safe #-}

import Data.List as L

open import Ledger.Prelude
open import Ledger.Abstract
open import Ledger.Transaction using (TransactionStructure)

module Ledger.Conway.Conformance.Ledger
  (txs : _) (open TransactionStructure txs)
  (abs : AbstractFunctions txs) (open AbstractFunctions abs)
  where

open import Ledger.Enact govStructure
open import Ledger.Conway.Conformance.Gov txs abs
open import Ledger.Conway.Conformance.Utxo txs abs
open import Ledger.Conway.Conformance.Utxow txs abs
open import Ledger.Conway.Conformance.Certs govStructure

open import Ledger.Ledger txs abs public
  using (LEnv; To-LEnv; allColdCreds; _|ᵒ_; txgov)

open Tx

record LState : Type where
  constructor ⟦_,_,_⟧ˡ
  field
    utxoSt     : UTxOState
    govSt      : GovState
    certState  : CertState

instance
  unquoteDecl To-LState = derive-To
    [ (quote LState , To-LState) ]

private variable
  Γ : LEnv
  s s' s'' : LState
  utxoSt' : UTxOState
  govSt' : GovState
  certState' : CertState
  tx : Tx

open UTxOState

data

  _⊢_⇀⦇_,LEDGER⦈_ : LEnv → LState → Tx → LState → Type

  where

  LEDGER-V :
    let open LState s; txb = tx .body; open TxBody txb; open LEnv Γ
        open CertState certState; open DState dState
        utxoSt'' = record utxoSt' { deposits = updateDeposits pparams txb (deposits utxoSt') }
     in
    ∙  isValid tx ≡ true
    ∙  record { LEnv Γ } ⊢ utxoSt ⇀⦇ tx ,UTXOW⦈ utxoSt'
    ∙  ⟦ epoch slot , pparams , txvote , txwdrls , allColdCreds govSt enactState ⟧ ⊢ certState ⇀⦇ txcerts ,CERTS⦈ certState'
<<<<<<< HEAD
    ∙  ⟦ txid , epoch slot , pparams , ppolicy , enactState , certState' , dom rewards ⟧ ⊢ govSt |ᵒ certState' ⇀⦇ txgov txb ,GOVS⦈ govSt'
=======
    ∙  ⟦ txid , epoch slot , pparams , ppolicy , enactState ,  certState' , dom rewards ⟧ ⊢ govSt ⇀⦇ txgov txb ,GOV⦈ govSt'
>>>>>>> 9d84dad2
       ────────────────────────────────
       Γ ⊢ s ⇀⦇ tx ,LEDGER⦈ ⟦ utxoSt'' , govSt' , certState' ⟧


  LEDGER-I : let open LState s; txb = tx .body; open TxBody txb; open LEnv Γ in
    ∙  isValid tx ≡ false
    ∙  record { LEnv Γ } ⊢ utxoSt ⇀⦇ tx ,UTXOW⦈ utxoSt'
       ────────────────────────────────
       Γ ⊢ s ⇀⦇ tx ,LEDGER⦈ ⟦ utxoSt' , govSt , certState ⟧

pattern LEDGER-V⋯ w x y z = LEDGER-V (w , x , y , z)
pattern LEDGER-I⋯ y z     = LEDGER-I (y , z)

_⊢_⇀⦇_,LEDGERS⦈_ : LEnv → LState → List Tx → LState → Type
_⊢_⇀⦇_,LEDGERS⦈_ = ReflexiveTransitiveClosure {sts = _⊢_⇀⦇_,LEDGER⦈_}<|MERGE_RESOLUTION|>--- conflicted
+++ resolved
@@ -58,11 +58,8 @@
     ∙  isValid tx ≡ true
     ∙  record { LEnv Γ } ⊢ utxoSt ⇀⦇ tx ,UTXOW⦈ utxoSt'
     ∙  ⟦ epoch slot , pparams , txvote , txwdrls , allColdCreds govSt enactState ⟧ ⊢ certState ⇀⦇ txcerts ,CERTS⦈ certState'
-<<<<<<< HEAD
-    ∙  ⟦ txid , epoch slot , pparams , ppolicy , enactState , certState' , dom rewards ⟧ ⊢ govSt |ᵒ certState' ⇀⦇ txgov txb ,GOVS⦈ govSt'
-=======
-    ∙  ⟦ txid , epoch slot , pparams , ppolicy , enactState ,  certState' , dom rewards ⟧ ⊢ govSt ⇀⦇ txgov txb ,GOV⦈ govSt'
->>>>>>> 9d84dad2
+    ∙  ⟦ txid , epoch slot , pparams , ppolicy , enactState ,  certState' , dom
+    rewards ⟧ ⊢ govSt ⇀⦇ txgov txb ,GOVS⦈ govSt'
        ────────────────────────────────
        Γ ⊢ s ⇀⦇ tx ,LEDGER⦈ ⟦ utxoSt'' , govSt' , certState' ⟧
 
