--- conflicted
+++ resolved
@@ -39,15 +39,9 @@
 txgov txb = map inj₂ txprop ++ map inj₁ txvote
   where open TxBody txb
 
-<<<<<<< HEAD
 ifDRepIsRegistered : CertState → Voter → Type
-ifDRepIsRegistered ⟦ _ , _ , gState ⟧ᶜˢ (r , c) = r ≡ DRep → c ∈ dom (gState .dreps)
-=======
-isUnregisteredDRep : CertState → Voter → Type
-isUnregisteredDRep cs (r , c) =
-  let open CertState cs in
-  r ≡ DRep × c ∉ dom (gState .dreps)
->>>>>>> db0b626b
+ifDRepIsRegistered certState (r , c) = r ≡ DRep → c ∈ dom (gState .dreps)
+  where open CertState certState
 
 removeOrphanDRepVotes : CertState → GovActionState → GovActionState
 removeOrphanDRepVotes certState gas = record gas { votes = votes′ }
