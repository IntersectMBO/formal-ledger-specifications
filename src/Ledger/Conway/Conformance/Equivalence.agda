{-# OPTIONS --safe #-}
-- Proof that the rules under Ledger.Conway.Conformance are equivalent
-- to the rules under Ledger.

open import Ledger.Prelude
open import Ledger.Abstract
open import Ledger.Transaction using (TransactionStructure)

open import Data.Unit using (⊤)
open import Data.Product using (_×_; _,_) renaming (map to ⟨_,_⟩)
open import Function.Bundles using (_⇔_; mk⇔; Equivalence)
open import Relation.Binary.PropositionalEquality
open import Relation.Binary using (IsEquivalence)

open import Ledger.Conway.Conformance.Equivalence.Convert

module Ledger.Conway.Conformance.Equivalence
  (txs : _) (open TransactionStructure txs)
  (abs : AbstractFunctions txs) (open AbstractFunctions abs)
  where

module L where
  open import Ledger.Ledger txs abs public
  open import Ledger.Utxo txs abs public
  open import Ledger.Utxow txs abs public
  open import Ledger.Gov txs public
  open import Ledger.Certs govStructure public

module C where
  open import Ledger.Conway.Conformance.Ledger txs abs public
  open import Ledger.Conway.Conformance.Utxo txs abs public
  open import Ledger.Conway.Conformance.Utxow txs abs public
  open import Ledger.Conway.Conformance.Certs govStructure public

open import Ledger.Conway.Conformance.Equivalence.Certs txs abs
open import Ledger.Conway.Conformance.Equivalence.Utxo txs abs
open import Ledger.Conway.Conformance.Equivalence.Deposits txs abs

open Tx
open import Axiom.Set.Properties th using (≡ᵉ-Setoid)

-- Invalid transactions don't change the deposits
lemInvalidDepositsL : ∀ {Γ utxoSt utxoSt' tx}
                    → isValid tx ≡ false
                    → Γ L.⊢ utxoSt ⇀⦇ tx ,UTXOW⦈ utxoSt'
                    → L.UTxOState.deposits utxoSt ≡ L.UTxOState.deposits utxoSt'
lemInvalidDepositsL refl (L.UTXOW-inductive⋯ _ _ _ _ _ _ _ _
                          (L.UTXO-inductive⋯ _ _ _ _ _ _ _ _ _ _ _ _ _ _ _ _ _ _ _
                            (L.Scripts-No _))) = refl

lemInvalidDepositsC : ∀ {Γ utxoSt utxoSt' tx}
                    → isValid tx ≡ false
                    → (h : Γ C.⊢ utxoSt ⇀⦇ tx ,UTXOW⦈ utxoSt')
                    → utxowDeposits h ≡ L.UTxOState.deposits utxoSt'
lemInvalidDepositsC refl (C.UTXOW-inductive⋯ _ _ _ _ _ _ _ _
                          (C.UTXO-inductive⋯ _ _ _ _ _ _ _ _ _ _ _ _ _ _ _ _ _ _ _
                            (C.Scripts-No _))) = refl

-- The UTXOW rule doesn't change the deposits in Conformance
lemDepositsC : ∀ {Γ utxoSt utxoSt' tx}
             → (h : Γ C.⊢ utxoSt ⇀⦇ tx ,UTXOW⦈ utxoSt')
             → L.UTxOState.deposits utxoSt ≡ L.UTxOState.deposits utxoSt'
lemDepositsC (C.UTXOW-inductive⋯ _ _ _ _ _ _ _ _
               (C.UTXO-inductive⋯ _ _ _ _ _ _ _ _ _ _ _ _ _ _ _ _ _ _ _
                 (C.Scripts-Yes _))) = refl
lemDepositsC (C.UTXOW-inductive⋯ _ _ _ _ _ _ _ _
               (C.UTXO-inductive⋯ _ _ _ _ _ _ _ _ _ _ _ _ _ _ _ _ _ _ _
                 (C.Scripts-No _))) = refl

lemUpdateDeposits : ∀ {Γ s tx s'} (open L.UTxOEnv Γ)
                  → isValid tx ≡ true
                  → Γ L.⊢ s ⇀⦇ tx ,UTXOW⦈ s'
                  → L.updateDeposits pparams (body tx) (L.UTxOState.deposits s) ≡ L.UTxOState.deposits s'
lemUpdateDeposits refl
  (L.UTXOW-inductive⋯ _ _ _ _ _ _ _ _
    (L.UTXO-inductive⋯ _ _ _ _ _ _ _ _ _ _ _ _ _ _ _ _ _ _ _
      (L.Scripts-Yes _))) = refl

getValidCertDeposits : ∀ {Γ s tx s'}
                     → (let open L.UTxOEnv Γ using (pparams)
                            open L.UTxOState s using (deposits)
                            open TxBody (tx .Tx.body) using (txcerts))
                     → isValid tx ≡ true
                     → Γ L.⊢ s ⇀⦇ tx ,UTXOW⦈ s'
                     → L.ValidCertDeposits pparams deposits txcerts
getValidCertDeposits refl
  (L.UTXOW-inductive⋯ _ _ _ _ _ _ _ _
    (L.UTXO-inductive⋯ _ _ _ _ _ _ _ _ _ _ _ _ _ _ _ _ _ _ _
      (L.Scripts-Yes (v , _)))) = v

makeCertDeps* : ∀ {Γ s tx s'}
              → (let open L.UTxOEnv Γ using (pparams)
                     open L.UTxOState s using (deposits)
                     open TxBody (tx .Tx.body) using (txcerts))
              → isValid tx ≡ true
              → Γ L.⊢ s ⇀⦇ tx ,UTXOW⦈ s'
              → CertDeps* pparams txcerts
makeCertDeps* {s = s} valid r = ⟦ certDDeps deposits , certGDeps deposits , validDDeps validDeps , validGDeps validDeps ⟧*
  where
    open L.UTxOState s using (deposits)
    validDeps = getValidCertDeposits valid r

lem-cert-deposits-valid : ∀ {Γ s tx s'} (open L.LEnv Γ using (pparams))
                        → isValid tx ≡ true
                        → Γ L.⊢ s ⇀⦇ tx ,LEDGER⦈ s'
                        → updateLedgerDeps pparams tx (certDeposits s) ≡ᵈ certDeposits s'
lem-cert-deposits-valid {Γ} {s} {tx} {s'} refl (L.LEDGER-V⋯ refl utxow certs gov) rewrite sym (lemUpdateDeposits refl utxow) =
  lem-upd-ddeps pparams deps tx ,
  lem-upd-gdeps pparams deps tx
  where
    open L.LEnv Γ using (pparams)
    deps = s .L.LState.utxoSt . L.UTxOState.deposits

lem-cert-deposits-invalid : ∀ {Γ s tx s'} (open L.LEnv Γ using (pparams))
                        → isValid tx ≡ false
                        → Γ L.⊢ s ⇀⦇ tx ,LEDGER⦈ s'
                        → certDeposits s ≡ᵈ certDeposits s'
lem-cert-deposits-invalid refl (L.LEDGER-I⋯ _ utxow) rewrite lemInvalidDepositsL refl utxow =
  (id , id) , (id , id)

instance
  LStateToConf : L.Deposits × L.Deposits ⊢ L.LState ⭆ C.LState
  LStateToConf .convⁱ deposits ledgerSt =
    let open L.LState ledgerSt in
    ⟦ utxoSt , govSt , deposits ⊢conv certState ⟧

instance
  -- LEDGERToConf : ∀ {Γ s tx s'}
  --              → (∃[ certDeposits-s ] certDeposits-s ≡ᵈ certDeposits s)
  --              ⊢ Γ L.⊢ s ⇀⦇ tx ,LEDGER⦈ s' ⭆ⁱ λ (certDeposits-s , _) _ →
  --                ∃[ certDeposits-s' ]
  --                   certDeposits-s' ≡ᵈ certDeposits s'
  --                 × Γ C.⊢ (certDeposits s ⊢conv s) ⇀⦇ tx ,LEDGER⦈ (certDeposits-s' ⊢conv s')
  LEDGERToConf : ∀ {Γ s tx s'}
               → Γ L.⊢ s ⇀⦇ tx ,LEDGER⦈ s' ⭆
                 ∃[ certDeposits-s' ]
                    certDeposits-s' ≡ᵈ certDeposits s'
                  × Γ C.⊢ (certDeposits s ⊢conv s) ⇀⦇ tx ,LEDGER⦈ (certDeposits-s' ⊢conv s')
  -- LEDGERToConf {Γ} {s} {tx} {s'} .convⁱ (cdeps , eq-cdeps) r@(L.LEDGER-V⋯ refl utxow certs gov) =
  LEDGERToConf {Γ} {s} {tx} {s'} .convⁱ _ r@(L.LEDGER-V⋯ refl utxow certs gov) =
    updateLedgerDeps pparams tx (certDeposits s)
    , lem-cert-deposits-valid refl r
    , subst₂ (λ • ◆ → Γ C.⊢ getCertDeps* cdeposits ⊢conv s ⇀⦇ tx ,LEDGER⦈ ⟦ • , _ , ◆ ⟧)
             utxoEq certsEq ledger'
    where
      open L.LEnv Γ
      open L.LState s
      open L.LState s' renaming (utxoSt to utxoSt'; certState to certState'; govSt to govSt')
      open TxBody (body tx) using (txcerts)
      deposits = L.UTxOState.deposits utxoSt
      utxow' : _ C.⊢ utxoSt ⇀⦇ tx ,UTXOW⦈ setDeposits deposits utxoSt'
      utxow' = conv utxow
      utxoStC'    = setDeposits (L.updateDeposits pparams (body tx) deposits) utxoSt'
      cdeposits  = makeCertDeps* refl utxow
      cdeposits' = updateCertDeps* txcerts cdeposits
      certStateC' = getCertDeps* cdeposits' ⊢conv certState'
      certs' : _ C.⊢ (getCertDeps* cdeposits ⊢conv certState) ⇀⦇ txcerts ,CERTS⦈ certStateC'
      certs' = cdeposits ⊢conv certs
<<<<<<< HEAD
      gov' : _ C.⊢ _ ⇀⦇ C.txgov (body tx) ,GOVS⦈ govSt'
      gov' = getCertDeps* cdeposits' ⊢conv gov
      ledger' : Γ C.⊢ (getCertDeps* cdeposits ⊢conv s) ⇀⦇ tx ,LEDGER⦈ ⟦ utxoStC' , govSt' , certStateC' ⟧
      ledger' = C.LEDGER-V⋯ refl utxow' certs' gov'
=======
      ledger' : Γ C.⊢ (getCertDeps* cdeposits ⊢conv s) ⇀⦇ tx ,LEDGER⦈ C.⟦ utxoStC' , govSt' , certStateC' ⟧ˡ
      ledger' = C.LEDGER-V⋯ refl utxow' certs' gov
>>>>>>> 9d84dad2
      utxoEq  : utxoStC' ≡ utxoSt'
      utxoEq  = cong (λ • → ⟦ _ , _ , • , _ ⟧)
                     (lemUpdateDeposits refl utxow)
      ddeps = getCertDeps* cdeposits .proj₁
      gdeps = getCertDeps* cdeposits .proj₂
      certsEq : certStateC' ≡ (updateDDeps pparams txcerts ddeps , updateGDeps pparams txcerts gdeps) ⊢conv certState'
      certsEq = cong₂ (λ • ◆ → ⟦ ⟦ _ , _ , _ , • ⟧ , _ , ⟦ _ , _ , ◆ ⟧ ⟧)
                     (lem-ddeps cdeposits)
                     (lem-gdeps cdeposits)

  -- LEDGERToConf {Γ} {s} {tx} {s'} .convⁱ (cdeps , cdeps-eq) r@(L.LEDGER-I⋯ refl utxow) =
  LEDGERToConf {Γ} {s} {tx} {s'} .convⁱ _ r@(L.LEDGER-I⋯ refl utxow) =
    certDeposits s , lem-cert-deposits-invalid refl r ,
    subst (λ • → Γ C.⊢ _ ⊢conv s ⇀⦇ tx ,LEDGER⦈ ⟦ ⟦ _ , _ , • , _ ⟧ , _ , _ ⟧)
          (lemInvalidDepositsL refl utxow)
          (C.LEDGER-I⋯ refl (conv utxow))

instance

  LStateFromConf : C.LState ⭆ L.LState
  LStateFromConf .convⁱ _ ls =
    let open C.LState ls in
    ⟦ utxoSt , govSt , conv certState ⟧

certDepositsC : C.CertState → L.Deposits × L.Deposits
certDepositsC cs = let open C.CertState cs in C.DState.deposits dState , C.GState.deposits gState

WellformedLState : C.LState → Type
WellformedLState s = certDepositsC (C.LState.certState s) ≡ᵈ certDeposits (conv s)

getValidCertDepositsCERTS : ∀ {Γ s certs s'} deposits (open L.CertEnv Γ using (pp))
                          → certDepositsC s ≡ᵈ (certDDeps deposits , certGDeps deposits)
                          → ReflexiveTransitiveClosure {sts = C._⊢_⇀⦇_,CERT⦈_} Γ s certs s'
                          → L.ValidCertDeposits pp deposits certs
getValidCertDepositsCERTS deposits wf (BS-base Id-nop) = L.[]
getValidCertDepositsCERTS {Γ} {s} {cert ∷ _} deposits wf (BS-ind (C.CERT-deleg (C.DELEG-delegate (a , b))) rs) =
  L.delegate (getValidCertDepositsCERTS _ (lemUpdCert (L.CertEnv.pp Γ) (certDepositsC s) deposits cert wf) rs)
getValidCertDepositsCERTS {Γ} {s} {cert ∷ _} deposits wf (BS-ind (C.CERT-deleg (C.DELEG-dereg (_ , h , h'))) rs) =
  L.dereg (∈-filter .Equivalence.from (wf .proj₁ .proj₁ h) .proj₂) h'
          (getValidCertDepositsCERTS _ (lemUpdCert (L.CertEnv.pp Γ) (certDepositsC s) deposits cert wf) rs)
getValidCertDepositsCERTS {Γ} {s} {cert ∷ _} deposits wf (BS-ind (C.CERT-deleg (C.DELEG-reg x)) rs) =
  L.reg (getValidCertDepositsCERTS _ (lemUpdCert (L.CertEnv.pp Γ) (certDepositsC s) deposits cert wf) rs)
getValidCertDepositsCERTS {Γ} {s} {cert ∷ _} deposits wf (BS-ind (C.CERT-pool (C.POOL-regpool _)) rs) =
  L.regpool (getValidCertDepositsCERTS _ (lemUpdCert (L.CertEnv.pp Γ) (certDepositsC s) deposits cert wf) rs)
getValidCertDepositsCERTS {Γ} {s} {cert ∷ _} deposits wf (BS-ind (C.CERT-pool C.POOL-retirepool) rs) =
  L.retirepool (getValidCertDepositsCERTS _ (lemUpdCert (L.CertEnv.pp Γ) (certDepositsC s) deposits cert wf) rs)
getValidCertDepositsCERTS {Γ} {s} {cert ∷ _} deposits wf (BS-ind (C.CERT-vdel (C.GOVCERT-regdrep x)) rs) =
  L.regdrep (getValidCertDepositsCERTS _ (lemUpdCert (L.CertEnv.pp Γ) (certDepositsC s) deposits cert wf) rs)
getValidCertDepositsCERTS {Γ} {s} {cert ∷ _} deposits wf (BS-ind (C.CERT-vdel (C.GOVCERT-deregdrep (_ , h))) rs) =
  L.deregdrep (∈-filter .Equivalence.from (wf .proj₂ .proj₁ h) .proj₂)
              (getValidCertDepositsCERTS _ (lemUpdCert (L.CertEnv.pp Γ) (certDepositsC s) deposits cert wf) rs)
getValidCertDepositsCERTS {Γ} {s} {cert ∷ _} deposits wf (BS-ind (C.CERT-vdel (C.GOVCERT-ccreghot x)) rs) =
  L.ccreghot(getValidCertDepositsCERTS _ (lemUpdCert (L.CertEnv.pp Γ) (certDepositsC s) deposits cert wf) rs)

getValidCertDepositsC : ∀ Γ s {s'} tx
                     → (let open C.LEnv Γ using (pparams; slot; enactState)
                            open TxBody (tx .Tx.body) using (txcerts; txvote; txwdrls)
                            open C.LState s
                            open C.UTxOState utxoSt using (deposits)
                            cc = C.allColdCreds govSt enactState
                       )
                     → WellformedLState s
                     → isValid tx ≡ true
                     → ⟦ epoch slot , pparams , txvote , txwdrls , cc ⟧ C.⊢ certState ⇀⦇ txcerts ,CERTS⦈ s'
                     → L.ValidCertDeposits pparams deposits txcerts
getValidCertDepositsC Γ s tx wf refl (RTC (C.CERT-base _ , step)) =
  getValidCertDepositsCERTS (C.UTxOState.deposits (C.LState.utxoSt s)) wf step

lemUtxowDeposits : ∀ {Γ s s' tx}
                      (let open C.UTxOEnv Γ using (pparams))
                  → isValid tx ≡ true
                  → (r : Γ C.⊢ s ⇀⦇ tx ,UTXOW⦈ s')
                  → utxowDeposits r ≡ L.updateDeposits pparams (body tx) (C.UTxOState.deposits s')
lemUtxowDeposits refl (C.UTXOW-inductive⋯ _ _ _ _ _ _ _ _
                        (C.UTXO-inductive⋯ _ _ _ _ _ _ _ _ _ _ _ _ _ _ _ _ _ _ _
                          (C.Scripts-Yes _))) = refl

instance

  LEDGERFromConf : ∀ {Γ s tx s'} → WellformedLState s
                                    ⊢ Γ C.⊢ s ⇀⦇ tx ,LEDGER⦈ s'
                                    ⭆ Γ L.⊢ conv s ⇀⦇ tx ,LEDGER⦈ conv s'
  LEDGERFromConf .convⁱ _ (C.LEDGER-I⋯ invalid utxow) with inj₁ invalid ⊢conv utxow
  ... | utxow' rewrite lemInvalidDepositsC invalid utxow = L.LEDGER-I⋯ invalid utxow'
  LEDGERFromConf {Γ} {s} {tx} {s'} .convⁱ wf (C.LEDGER-V⋯ refl utxow certs gov) =
    subst (λ • → Γ L.⊢ conv s ⇀⦇ tx ,LEDGER⦈ ⟦ • , govSt' , conv certSt' ⟧) eqUtxo ledger'
    where
      open C.LEnv Γ

      open C.LState s renaming (certState to certSt)
      open C.LState s' using () renaming (utxoSt to utxoSt'; govSt to govSt'; certState to certSt')

      open TxBody (body tx)
      open C.UTxOState utxoSt using (deposits)

      valid-deps : L.ValidCertDeposits pparams deposits txcerts
      valid-deps = getValidCertDepositsC Γ s tx wf refl certs

      utxow' : _ L.⊢ utxoSt ⇀⦇ tx ,UTXOW⦈ (setDeposits (utxowDeposits utxow) utxoSt')
      utxow' = inj₂ valid-deps ⊢conv utxow

      eqUtxo : setDeposits (utxowDeposits utxow) utxoSt' ≡ utxoSt'
      eqUtxo = cong (λ • → ⟦ _ , _ , • , _ ⟧) (lemUtxowDeposits refl utxow)

      ledger' : Γ L.⊢ conv s ⇀⦇ tx ,LEDGER⦈ L.⟦ setDeposits (utxowDeposits utxow) utxoSt'
                                              , govSt'
                                              , conv certSt' ⟧ˡ
      ledger' = L.LEDGER-V⋯ refl utxow' (conv certs) gov

open IsEquivalence ≡ᵈ-isEquivalence renaming (refl to ≡ᵈ-refl; sym to ≡ᵈ-sym; trans to ≡ᵈ-trans)

lemCERTS'DepositsC : ∀ {Γ s dcerts s'} (open C.CertEnv Γ using (pp))
                   → ReflexiveTransitiveClosure {sts = C._⊢_⇀⦇_,CERT⦈_} Γ s dcerts s'
                   → certDepositsC s' ≡ ⟨ updateDDeps pp dcerts , updateGDeps pp dcerts ⟩ (certDepositsC s)
lemCERTS'DepositsC (BS-base Id-nop)                                  = refl
lemCERTS'DepositsC (BS-ind (C.CERT-deleg (C.DELEG-delegate   _)) rs) = lemCERTS'DepositsC rs
lemCERTS'DepositsC (BS-ind (C.CERT-deleg (C.DELEG-dereg      _)) rs) = lemCERTS'DepositsC rs
lemCERTS'DepositsC (BS-ind (C.CERT-deleg (C.DELEG-reg        _)) rs) = lemCERTS'DepositsC rs
lemCERTS'DepositsC (BS-ind (C.CERT-pool (C.POOL-regpool      _)) rs) = lemCERTS'DepositsC rs
lemCERTS'DepositsC (BS-ind (C.CERT-pool C.POOL-retirepool)       rs) = lemCERTS'DepositsC rs
lemCERTS'DepositsC (BS-ind (C.CERT-vdel (C.GOVCERT-regdrep   _)) rs) = lemCERTS'DepositsC rs
lemCERTS'DepositsC (BS-ind (C.CERT-vdel (C.GOVCERT-deregdrep _)) rs) = lemCERTS'DepositsC rs
lemCERTS'DepositsC (BS-ind (C.CERT-vdel (C.GOVCERT-ccreghot  _)) rs) = lemCERTS'DepositsC rs

lemCERTSDepositsC : ∀ {Γ s txcerts s'} (open C.CertEnv Γ using (pp))
                  → Γ C.⊢ s ⇀⦇ txcerts ,CERTS⦈ s'
                  → certDepositsC s' ≡ ⟨ updateDDeps pp txcerts , updateGDeps pp txcerts ⟩ (certDepositsC s)
lemCERTSDepositsC (RTC (C.CERT-base _ , step)) = lemCERTS'DepositsC step

lemWellformed : ∀ {Γ s tx s'} → WellformedLState s → Γ C.⊢ s ⇀⦇ tx ,LEDGER⦈ s' → WellformedLState s'
lemWellformed {Γ} {s = ls} {tx} {s' = ls'} wf (C.LEDGER-V⋯ refl utxo certs gov) = goal
  where
    open C.LState ls  renaming (certState to certSt)
    open C.LState ls' renaming (utxoSt to utxoSt'; certState to certSt')
    open L.LEnv Γ using (pparams)
    open TxBody (body tx)

    deposits  = L.UTxOState.deposits utxoSt
    deposits' = L.UTxOState.deposits utxoSt'

    depositsL' = L.updateDeposits pparams (body tx) deposits

    ddeps = certDepositsC certSt .proj₁
    gdeps = certDepositsC certSt .proj₂

    ddeps' = certDepositsC certSt' .proj₁
    gdeps' = certDepositsC certSt' .proj₂

    lem : deposits' ≡ depositsL'
    lem rewrite lemDepositsC utxo = refl

    lem₁ : (ddeps' , gdeps') ≡ (updateDDeps pparams txcerts ddeps , updateGDeps pparams txcerts gdeps)
    lem₁ = lemCERTSDepositsC certs

    lem₂ :  (updateDDeps pparams txcerts (certDDeps deposits) , updateGDeps pparams txcerts (certGDeps deposits))
         ≡ᵈ (certDDeps deposits' , certGDeps deposits')
    lem₂ rewrite lem = lem-upd-ddeps pparams deposits tx , lem-upd-gdeps pparams deposits tx

    lem₃ :  (updateDDeps pparams txcerts ddeps , updateGDeps pparams txcerts gdeps)
         ≡ᵈ (updateDDeps pparams txcerts (certDDeps deposits) , updateGDeps pparams txcerts (certGDeps deposits))
    lem₃ = ⟨ cong-updateDDeps txcerts , cong-updateGDeps txcerts ⟩ wf

    goal : (ddeps' , gdeps') ≡ᵈ (certDDeps deposits' , certGDeps deposits')
    goal with refl ← lem₁ = ≡ᵈ-trans {ddeps' , gdeps'}
                                     {updateDDeps pparams txcerts (certDDeps deposits) , updateGDeps pparams txcerts (certGDeps deposits)}
                                     {certDDeps deposits' , certGDeps deposits'}
                              lem₃
                              lem₂
lemWellformed wf (C.LEDGER-I⋯ refl utxo) rewrite lemDepositsC utxo = wf

setCertDeposits : L.Deposits × L.Deposits → C.CertState → C.CertState
setCertDeposits (ddeps , gdeps) cs =
  let open C.CertState cs in
  ⟦ record dState {deposits = ddeps} , pState , record gState {deposits = gdeps} ⟧

_⊢_⇀⦇_,CERTS'⦈_ : C.CertEnv → C.CertState → List L.DCert → C.CertState → Type
_⊢_⇀⦇_,CERTS'⦈_ = ReflexiveTransitiveClosure {sts = C._⊢_⇀⦇_,CERT⦈_}

updateCDep : PParams → L.DCert → L.Deposits × L.Deposits → L.Deposits × L.Deposits
updateCDep pp cert (ddep , gdep) = updateDDep pp cert ddep , updateGDep pp cert gdep

opaque
  castCERTS' : ∀ {Γ certs} {s s' : L.CertState} deps₁ deps₂ deps₁'
             → deps₁ ≡ᵈ deps₂
             → Γ ⊢ deps₁ ⊢conv s ⇀⦇ certs ,CERTS'⦈ (deps₁' ⊢conv s')
             → ∃[ deps₂' ] deps₁' ≡ᵈ deps₂' × Γ ⊢ deps₂ ⊢conv s ⇀⦇ certs ,CERTS'⦈ (deps₂' ⊢conv s')
  castCERTS' deps₁ deps₂ deps₁' eqd (BS-base Id-nop) = deps₂ , eqd , BS-base Id-nop
  castCERTS' {Γ} deps₁ deps₂ deps₁' eqd (BS-ind (C.CERT-deleg {dCert = cert} (C.DELEG-delegate h))    rs) =
    let open C.CertEnv Γ using (pp)
        deps₂' , eqd' , rs' = castCERTS' (updateCDep pp cert deps₁) (updateCDep pp cert deps₂) deps₁'
                                         (⟨ cong-updateDDep {pp} cert {deps₁ .proj₁} {deps₂ .proj₁}
                                          , cong-updateGDep {pp} cert {deps₁ .proj₂} {deps₂ .proj₂} ⟩ eqd) rs
    in  deps₂' , eqd' , BS-ind (C.CERT-deleg (C.DELEG-delegate h)) rs'
  castCERTS' {Γ} deps₁ deps₂ deps₁' eqd (BS-ind (C.CERT-deleg {dCert = cert} (C.DELEG-dereg (a , b , c))) rs) =
    let open C.CertEnv Γ using (pp)
        deps₂' , eqd' , rs' = castCERTS' (updateCDep pp cert deps₁) (updateCDep pp cert deps₂) deps₁'
                                         (⟨ cong-updateDDep {pp} cert {deps₁ .proj₁} {deps₂ .proj₁}
                                          , cong-updateGDep {pp} cert {deps₁ .proj₂} {deps₂ .proj₂} ⟩ eqd) rs
    in  deps₂' , eqd' , BS-ind (C.CERT-deleg (C.DELEG-dereg (a , eqd .proj₁ .proj₁ b , c))) rs'
                                                              -- ^^^^^^^^^^^^^^^^^^^ Actual work
  castCERTS' {Γ} deps₁ deps₂ deps₁' eqd (BS-ind (C.CERT-deleg {dCert = cert} (C.DELEG-reg h))         rs) =
    let open C.CertEnv Γ using (pp)
        deps₂' , eqd' , rs' = castCERTS' (updateCDep pp cert deps₁) (updateCDep pp cert deps₂) deps₁'
                                         (⟨ cong-updateDDep {pp} cert {deps₁ .proj₁} {deps₂ .proj₁}
                                          , cong-updateGDep {pp} cert {deps₁ .proj₂} {deps₂ .proj₂} ⟩ eqd) rs
    in  deps₂' , eqd' , BS-ind (C.CERT-deleg (C.DELEG-reg h)) rs'
  castCERTS' {Γ} deps₁ deps₂ deps₁' eqd (BS-ind (C.CERT-pool  {dCert = cert} (C.POOL-regpool h))      rs) =
    let deps₂' , eqd' , rs' = castCERTS' deps₁ deps₂ deps₁' eqd rs
    in  deps₂' , eqd' , BS-ind (C.CERT-pool (C.POOL-regpool h)) rs'
  castCERTS' {Γ} deps₁ deps₂ deps₁' eqd (BS-ind (C.CERT-pool  {dCert = cert} C.POOL-retirepool)       rs) =
    let deps₂' , eqd' , rs' = castCERTS' deps₁ deps₂ deps₁' eqd rs
    in  deps₂' , eqd' , BS-ind (C.CERT-pool C.POOL-retirepool) rs'
  castCERTS' {Γ} deps₁ deps₂ deps₁' eqd (BS-ind (C.CERT-vdel  {dCert = cert} (C.GOVCERT-regdrep h))   rs) =
    let open C.CertEnv Γ using (pp)
        deps₂' , eqd' , rs' = castCERTS' (updateCDep pp cert deps₁) (updateCDep pp cert deps₂) deps₁'
                                         (⟨ cong-updateDDep {pp} cert {deps₁ .proj₁} {deps₂ .proj₁}
                                          , cong-updateGDep {pp} cert {deps₁ .proj₂} {deps₂ .proj₂} ⟩ eqd) rs
    in  deps₂' , eqd' , BS-ind (C.CERT-vdel (C.GOVCERT-regdrep h)) rs'
  castCERTS' {Γ} deps₁ deps₂ deps₁' eqd (BS-ind (C.CERT-vdel  {dCert = cert} (C.GOVCERT-deregdrep (a , b))) rs) =
    let open C.CertEnv Γ using (pp)
        deps₂' , eqd' , rs' = castCERTS' (updateCDep pp cert deps₁) (updateCDep pp cert deps₂) deps₁'
                                         (⟨ cong-updateDDep {pp} cert {deps₁ .proj₁} {deps₂ .proj₁}
                                          , cong-updateGDep {pp} cert {deps₁ .proj₂} {deps₂ .proj₂} ⟩ eqd) rs
    in  deps₂' , eqd' , BS-ind (C.CERT-vdel (C.GOVCERT-deregdrep (a , eqd .proj₂ .proj₁ b))) rs'
                                                                   -- ^^^^^^^^^^^^^^^^^^^ Actual work
  castCERTS' {Γ} deps₁ deps₂ deps₁' eqd (BS-ind (C.CERT-vdel  {dCert = cert} (C.GOVCERT-ccreghot h))  rs) =
    let deps₂' , eqd' , rs' = castCERTS' deps₁ deps₂ deps₁' eqd rs
    in  deps₂' , eqd' , BS-ind (C.CERT-vdel (C.GOVCERT-ccreghot h)) rs'

  castCERTS : ∀ {Γ certs} {s s' : L.CertState} deps₁ deps₂ deps₁'
            → deps₁ ≡ᵈ deps₂
            → Γ C.⊢ deps₁ ⊢conv s ⇀⦇ certs ,CERTS⦈ (deps₁' ⊢conv s')
            → ∃[ deps₂' ] deps₁' ≡ᵈ deps₂' × Γ C.⊢ deps₂ ⊢conv s ⇀⦇ certs ,CERTS⦈ (deps₂' ⊢conv s')
  castCERTS deps₁ deps₂ deps₁' eqd (RTC (C.CERT-base h , step)) =
    let deps₂' , eqd' , step' = castCERTS' deps₁ deps₂ deps₁' eqd step
    in  deps₂' , eqd' , RTC (C.CERT-base h , step')

<<<<<<< HEAD
_⊢_⇀⦇_,GOVn⦈_ : C.GovEnv × ℕ → C.GovState → List (GovVote ⊎ GovProposal) → C.GovState → Type
_⊢_⇀⦇_,GOVn⦈_ = _⊢_⇀⟦_⟧ᵢ*'_ {_⊢_⇀⟦_⟧ᵇ_ = IdSTS} {_⊢_⇀⟦_⟧_ = C._⊢_⇀⦇_,GOV⦈_}

opaque
  unfolding L.addVote C.isRegistered

  cast-isRegistered : ∀ Γ deps voter → C.isRegistered Γ voter → C.isRegistered (record Γ { certState = setCertDeposits deps (C.GovEnv.certState Γ) }) voter
  cast-isRegistered _ _ (CC , _)   r = r
  cast-isRegistered _ _ (DRep , _) r = r
  cast-isRegistered _ _ (SPO , _)  r = r

  castGOV : ∀ {Γ n s txgov s'} deps (open C.GovEnv Γ)
          → (let certState' = setCertDeposits deps certState)
          → (Γ , n) ⊢ s ⇀⦇ txgov ,GOVn⦈ s'
          → (record Γ { certState = certState' } , n)
            ⊢ s ⇀⦇ txgov ,GOVn⦈ s'
  castGOV deps (BS-base Id-nop) = BS-base Id-nop
  castGOV {Γ} deps (BS-ind (C.GOV-Vote {voter = voter} (a , b , c , d)) rs) =
    BS-ind (C.GOV-Vote (a , b , cast-isRegistered Γ deps voter c , d))
           (castGOV deps rs)
  castGOV deps (BS-ind (C.GOV-Propose h) rs) =
    BS-ind (C.GOV-Propose h)
           (castGOV deps rs)
=======
_⊢_⇀⦇_,GOVn⦈_ : L.GovEnv × ℕ → L.GovState → List (GovVote ⊎ GovProposal) → L.GovState → Type
_⊢_⇀⦇_,GOVn⦈_ = _⊢_⇀⟦_⟧ᵢ*'_ {_⊢_⇀⟦_⟧ᵇ_ = IdSTS} {_⊢_⇀⟦_⟧_ = L._⊢_⇀⦇_,GOV'⦈_}
>>>>>>> 9d84dad2

opaque
  castLEDGER : ∀ {Γ tx} {s s' : L.LState} deps₁ deps₂ deps₁'
            → deps₁ ≡ᵈ deps₂
            → Γ C.⊢ deps₁ ⊢conv s ⇀⦇ tx ,LEDGER⦈ (deps₁' ⊢conv s')
            → ∃[ deps₂' ] deps₁' ≡ᵈ deps₂' × Γ C.⊢ deps₂ ⊢conv s ⇀⦇ tx ,LEDGER⦈ (deps₂' ⊢conv s')
  castLEDGER {Γ} {tx} {s} {s'} deps₁ deps₂ deps₁' eqd (C.LEDGER-V⋯ refl utxo certs gov) =
    let deps₂' , eqd' , certs' = castCERTS deps₁ deps₂ deps₁' eqd certs
    in  deps₂' , eqd' , C.LEDGER-V⋯ refl utxo certs' gov
  castLEDGER deps₁ deps₂ deps₁' eqd (C.LEDGER-I⋯ refl utxo) = _ , eqd , C.LEDGER-I⋯ refl utxo

---------------------------------------------------------------------------
-- The main result
---------------------------------------------------------------------------

open import Ledger.Conway.Conformance.Equivalence.Bisimilarity

-- An LState sˡ from the Spec and an LState sᶜ from Conformance are
-- bisimular iff
--  ∙ the deposits in the CertState of sᶜ are equal (as maps) to the
--    appropriate restrictions of the deposits in the UTxOState of sˡ
--  ∙ the only difference between sˡ and sᶜ are the extra deposits in
--    the CertState of sᶜ.
_∼_ : L.LState → C.LState → Type
sˡ ∼ sᶜ = certDeposits sˡ ≡ᵈ certDepositsC (C.LState.certState sᶜ) × sˡ ≡ conv sᶜ

-- This gives us the main result: a bisimulation between the LEDGER
-- rules in Ledger and in Conformance.
bisimilarityProof : Bisimilar L._⊢_⇀⦇_,LEDGER⦈_ C._⊢_⇀⦇_,LEDGER⦈_
bisimilarityProof .Bisimilar._≈_ = _∼_
bisimilarityProof .Bisimilar.to {Γ} {tx} {sˡ} {sˡ'} {sᶜ} (eq , refl) r =
  let deps  , eqd  , r'  = conv r
      deps' , eqd' , r'' = castLEDGER (certDeposits (conv sᶜ))
                                      (certDepositsC (C.LState.certState sᶜ))
                                      deps
                                      eq
                                      r'
      eqd'' : certDeposits sˡ' ≡ᵈ deps'
      eqd'' = ≡ᵈ-trans {certDeposits sˡ'} {deps} {deps'} (≡ᵈ-sym {deps} {certDeposits sˡ'} eqd) eqd'
  in
  (deps' ⊢conv sˡ') , (eqd'' , refl) , r''
bisimilarityProof .Bisimilar.from {Γ} {tx} {sˡ} {sᶜ} {sᶜ'} (eqd , refl) r =
  conv sᶜ' , (wf' , refl) , wf ⊢conv r
  where
    wf  = ≡ᵈ-sym {certDeposits (conv sᶜ)} {certDepositsC (C.LState.certState sᶜ)} eqd
    wf' = ≡ᵈ-sym {certDepositsC (C.LState.certState sᶜ')} {certDeposits (conv sᶜ')} (lemWellformed wf r)
    r' = wf ⊢conv r<|MERGE_RESOLUTION|>--- conflicted
+++ resolved
@@ -156,15 +156,8 @@
       certStateC' = getCertDeps* cdeposits' ⊢conv certState'
       certs' : _ C.⊢ (getCertDeps* cdeposits ⊢conv certState) ⇀⦇ txcerts ,CERTS⦈ certStateC'
       certs' = cdeposits ⊢conv certs
-<<<<<<< HEAD
-      gov' : _ C.⊢ _ ⇀⦇ C.txgov (body tx) ,GOVS⦈ govSt'
-      gov' = getCertDeps* cdeposits' ⊢conv gov
-      ledger' : Γ C.⊢ (getCertDeps* cdeposits ⊢conv s) ⇀⦇ tx ,LEDGER⦈ ⟦ utxoStC' , govSt' , certStateC' ⟧
-      ledger' = C.LEDGER-V⋯ refl utxow' certs' gov'
-=======
       ledger' : Γ C.⊢ (getCertDeps* cdeposits ⊢conv s) ⇀⦇ tx ,LEDGER⦈ C.⟦ utxoStC' , govSt' , certStateC' ⟧ˡ
       ledger' = C.LEDGER-V⋯ refl utxow' certs' gov
->>>>>>> 9d84dad2
       utxoEq  : utxoStC' ≡ utxoSt'
       utxoEq  = cong (λ • → ⟦ _ , _ , • , _ ⟧)
                      (lemUpdateDeposits refl utxow)
@@ -402,34 +395,8 @@
     let deps₂' , eqd' , step' = castCERTS' deps₁ deps₂ deps₁' eqd step
     in  deps₂' , eqd' , RTC (C.CERT-base h , step')
 
-<<<<<<< HEAD
-_⊢_⇀⦇_,GOVn⦈_ : C.GovEnv × ℕ → C.GovState → List (GovVote ⊎ GovProposal) → C.GovState → Type
-_⊢_⇀⦇_,GOVn⦈_ = _⊢_⇀⟦_⟧ᵢ*'_ {_⊢_⇀⟦_⟧ᵇ_ = IdSTS} {_⊢_⇀⟦_⟧_ = C._⊢_⇀⦇_,GOV⦈_}
-
-opaque
-  unfolding L.addVote C.isRegistered
-
-  cast-isRegistered : ∀ Γ deps voter → C.isRegistered Γ voter → C.isRegistered (record Γ { certState = setCertDeposits deps (C.GovEnv.certState Γ) }) voter
-  cast-isRegistered _ _ (CC , _)   r = r
-  cast-isRegistered _ _ (DRep , _) r = r
-  cast-isRegistered _ _ (SPO , _)  r = r
-
-  castGOV : ∀ {Γ n s txgov s'} deps (open C.GovEnv Γ)
-          → (let certState' = setCertDeposits deps certState)
-          → (Γ , n) ⊢ s ⇀⦇ txgov ,GOVn⦈ s'
-          → (record Γ { certState = certState' } , n)
-            ⊢ s ⇀⦇ txgov ,GOVn⦈ s'
-  castGOV deps (BS-base Id-nop) = BS-base Id-nop
-  castGOV {Γ} deps (BS-ind (C.GOV-Vote {voter = voter} (a , b , c , d)) rs) =
-    BS-ind (C.GOV-Vote (a , b , cast-isRegistered Γ deps voter c , d))
-           (castGOV deps rs)
-  castGOV deps (BS-ind (C.GOV-Propose h) rs) =
-    BS-ind (C.GOV-Propose h)
-           (castGOV deps rs)
-=======
 _⊢_⇀⦇_,GOVn⦈_ : L.GovEnv × ℕ → L.GovState → List (GovVote ⊎ GovProposal) → L.GovState → Type
-_⊢_⇀⦇_,GOVn⦈_ = _⊢_⇀⟦_⟧ᵢ*'_ {_⊢_⇀⟦_⟧ᵇ_ = IdSTS} {_⊢_⇀⟦_⟧_ = L._⊢_⇀⦇_,GOV'⦈_}
->>>>>>> 9d84dad2
+_⊢_⇀⦇_,GOVn⦈_ = _⊢_⇀⟦_⟧ᵢ*'_ {_⊢_⇀⟦_⟧ᵇ_ = IdSTS} {_⊢_⇀⟦_⟧_ = L._⊢_⇀⦇_,GOV⦈_}
 
 opaque
   castLEDGER : ∀ {Γ tx} {s s' : L.LState} deps₁ deps₂ deps₁'
