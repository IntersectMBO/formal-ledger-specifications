
{-# OPTIONS --safe #-}

open import Data.Nat.Properties using (+-0-monoid; +-0-commutativeMonoid)
open import Data.List using (filter)
import Data.Integer as ℤ

open import Agda.Builtin.FromNat

open import Ledger.Prelude
open import Ledger.Abstract
open import Ledger.Transaction

module Ledger.Conway.Conformance.Epoch
  (txs : _) (open TransactionStructure txs)
  (abs : AbstractFunctions txs) (open AbstractFunctions abs)
  where

open import Ledger.Gov txs
open import Ledger.Enact govStructure
open import Ledger.Interface.HasDowncast.Instance txs govStructure
open import Ledger.Conway.Conformance.Ledger txs abs
open import Ledger.Ratify txs
open import Ledger.Conway.Conformance.Utxo txs abs
open import Ledger.Conway.Conformance.Certs govStructure

record RewardUpdate : Set where
  constructor ⟦_,_,_,_⟧ʳᵘ
  field
    Δt Δr Δf : ℤ
    rs : Credential ⇀ Coin

record Snapshot : Set where
  field
    stake        : Credential ⇀ Coin
    delegations  : Credential ⇀ KeyHash
    -- poolParameters : KeyHash ⇀ PoolParam

record Snapshots : Set where
  field
    mark set go  : Snapshot
    feeSS        : Coin

record EpochState : Type where
  constructor ⟦_,_,_,_,_⟧ᵉ'
  field
    acnt       : Acnt
    ss         : Snapshots
    ls         : LState
    es         : EnactState
    fut        : RatifyState

record NewEpochState : Type where
  field
    lastEpoch   : Epoch
    epochState  : EpochState
    ru          : Maybe RewardUpdate

instance
  unquoteDecl HasCast-RewardUpdate HasCast-Snapshot HasCast-Snapshots HasCast-EpochState HasCast-NewEpochState = derive-HasCast
    (   (quote RewardUpdate   , HasCast-RewardUpdate)
    ∷   (quote Snapshot       , HasCast-Snapshot)
    ∷   (quote Snapshots      , HasCast-Snapshots)
    ∷   (quote EpochState     , HasCast-EpochState)
    ∷ [ (quote NewEpochState  , HasCast-NewEpochState)])

instance _ = +-0-monoid; _ = +-0-commutativeMonoid

toRwdAddr : Credential → RwdAddr
toRwdAddr x = record { net = NetworkId ; stake = x }

getStakeCred : TxOut → Maybe Credential
getStakeCred (a , _ , _ , _) = stakeCred a

open RwdAddr using (stake)
open GovActionState using (returnAddr)

applyRUpd : RewardUpdate → EpochState → EpochState
applyRUpd ⟦ Δt , Δr , Δf , rs ⟧ʳᵘ
  ⟦ ⟦ treasury , reserves ⟧ᵃ
  , ss
  , ⟦ ⟦ utxo , fees , deposits , donations ⟧ᵘ
    , govSt
    , ⟦ ⟦ voteDelegs , stakeDelegs , rewards , dDeposits ⟧ᵈ , pState , gState ⟧ᶜˢ ⟧ˡ
  , es
  , fut
  ⟧ᵉ' =
  ⟦ ⟦ posPart (ℤ.+ treasury ℤ.+ Δt ℤ.+ ℤ.+ unregRU')
    , posPart (ℤ.+ reserves ℤ.+ Δr) ⟧ᵃ
  , ss
  , ⟦ ⟦ utxo , posPart (ℤ.+ fees ℤ.+ Δf) , deposits , donations ⟧ᵘ
    , govSt
    , ⟦ ⟦ voteDelegs , stakeDelegs , rewards ∪⁺ regRU , dDeposits ⟧ᵈ , pState , gState ⟧ᶜˢ ⟧ˡ
  , es
  , fut ⟧ᵉ'
  where
    regRU     = rs ∣ dom rewards
    unregRU   = rs ∣ dom rewards ᶜ
    unregRU'  = ∑[ x ← unregRU ] x

stakeDistr : UTxO → DState → PState → Snapshot
stakeDistr utxo ⟦ _ , stakeDelegs , rewards , _ ⟧ᵈ pState = ⟦ aggregate₊ (stakeRelation ᶠˢ) , stakeDelegs ⟧
  where
    m = mapˢ (λ a → (a , cbalance (utxo ∣^' λ i → getStakeCred i ≡ just a))) (dom rewards)
<<<<<<< HEAD
    stakeRelation = m ∪ rewards ↓
=======
    stakeRelation = m ∪ ∣ rewards ∣
>>>>>>> f3a9fd99

gaDepositStake : GovState → Deposits → Credential ⇀ Coin
gaDepositStake govSt ds = aggregateBy
  (mapˢ (λ (gaid , addr) → (gaid , addr) , stake addr) govSt')
  (mapFromPartialFun (λ (gaid , _) → lookupᵐ? ds (GovActionDeposit gaid)) govSt')
  where govSt' = mapˢ (map₂ returnAddr) (fromList govSt)


opaque

  mkStakeDistrs : Snapshot → GovState → Deposits → (Credential ⇀ VDeleg) → StakeDistrs
  mkStakeDistrs ss govSt ds delegations .StakeDistrs.stakeDistr =
<<<<<<< HEAD
    aggregateBy (delegations ↓) (Snapshot.stake ss ∪⁺ gaDepositStake govSt ds)
=======
    aggregateBy ∣ delegations ∣ (Snapshot.stake ss ∪⁺ gaDepositStake govSt ds)
>>>>>>> f3a9fd99

private variable
  nes nes' : NewEpochState
  e lastEpoch : Epoch
  fut fut' : RatifyState
  eps eps' eps'' : EpochState
  ls : LState
  acnt : Acnt
  es₀ : EnactState
  mark set go : Snapshot
  feeSS : Coin
  lstate : LState
  ss ss' : Snapshots
  ru : RewardUpdate
  mru : Maybe RewardUpdate
  certState' : CertState

data _⊢_⇀⦇_,SNAP⦈_ : LState → Snapshots → ⊤ → Snapshots → Type where
  SNAP : let open LState lstate; open UTxOState utxoSt; open CertState certState
             stake = stakeDistr utxo dState pState
    in
    lstate ⊢ ⟦ mark , set , go , feeSS ⟧ ⇀⦇ tt ,SNAP⦈ ⟦ stake , mark , set , fees ⟧

data _⊢_⇀⦇_,EPOCH⦈_ : ⊤ → EpochState → Epoch → EpochState → Type where

  EPOCH : let
      open LState ls
      open CertState certState
      open RatifyState fut
      open UTxOState
      open PState; open DState; open GState
      open Acnt; open EnactState; open GovActionState


      removedGovActions = flip concatMapˢ removed λ (gaid , gaSt) →
        mapˢ (returnAddr gaSt ,_) ((utxoSt .deposits ∣ ❴ GovActionDeposit gaid ❵) ˢ)
      govActionReturns = aggregate₊ (mapˢ (λ (a , _ , d) → a , d) removedGovActions ᶠˢ)

      trWithdrawals   = es .withdrawals
      totWithdrawals  = ∑[ x ← trWithdrawals ] x

      es         = record es { withdrawals = ∅ }
      retired    = (pState .retiring) ⁻¹ e
      payout     = govActionReturns ∪⁺ trWithdrawals
      refunds    = pullbackMap payout toRwdAddr (dom (dState .rewards))
      unclaimed  = getCoin payout - getCoin refunds
      vDeposits  = gState .deposits

      govSt' = filter (λ x → ¿ proj₁ x ∉ mapˢ proj₁ removed ¿) govSt

      dState' : DState
      dState' = record dState { rewards = dState .rewards ∪⁺ refunds }

      pState' : PState
      pState' = ⟦ (pState .pools) ∣ retired ᶜ , (pState .retiring) ∣ retired ᶜ ⟧

      gState' : GState
      gState' = ⟦ (if null govSt' then mapValues (1 +_) (gState .dreps) else (gState .dreps))
                , (gState .ccHotKeys) ∣ ccCreds (es .cc)
                , vDeposits
                ⟧

      certState' : CertState
      certState' = record { dState = dState' ; pState = pState' ; gState = gState' }

      utxoSt' = ⟦ utxoSt .utxo , utxoSt .fees , utxoSt .deposits ∣ mapˢ (proj₁ ∘ proj₂) removedGovActions ᶜ , 0 ⟧

      acnt' = record acnt
        { treasury  = acnt .treasury ∸ totWithdrawals + utxoSt .donations + unclaimed }
    in
    record { currentEpoch = e
           ; stakeDistrs = mkStakeDistrs  (Snapshots.mark ss') govSt'
                                          (utxoSt' .deposits) (voteDelegs dState)
           ; treasury = acnt .treasury ; GState gState
           ; pools = pState .pools ; delegatees = dState .voteDelegs }
        ⊢ ⟦ es , ∅ , false ⟧ ⇀⦇ govSt' ,RATIFIES⦈ fut'
      → ls ⊢ ss ⇀⦇ tt ,SNAP⦈ ss'
    ────────────────────────────────
    _ ⊢ ⟦ acnt , ss , ls , es₀ , fut ⟧ ⇀⦇ e ,EPOCH⦈
        ⟦ acnt' , ss' , ⟦ utxoSt' , govSt' , certState' ⟧ , es , fut' ⟧

data

  _⊢_⇀⦇_,NEWEPOCH⦈_ : ⊤ → NewEpochState → Epoch → NewEpochState → Type

  where

  NEWEPOCH-New : let
      eps' = applyRUpd ru eps
    in
    ∙ e ≡ lastEpoch + 1
    ∙ _ ⊢ eps' ⇀⦇ e ,EPOCH⦈ eps''
      ────────────────────────────────
      _ ⊢ ⟦ lastEpoch , eps , just ru ⟧ ⇀⦇ e ,NEWEPOCH⦈ ⟦ e , eps'' , nothing ⟧

  NEWEPOCH-Not-New :
    ∙ e ≢ lastEpoch + 1
      ────────────────────────────────
      _ ⊢ ⟦ lastEpoch , eps , mru ⟧ ⇀⦇ e ,NEWEPOCH⦈ ⟦ lastEpoch , eps , mru ⟧

  NEWEPOCH-No-Reward-Update :
    ∙ e ≡ lastEpoch + 1
    ∙ _ ⊢ eps ⇀⦇ e ,EPOCH⦈ eps'
      ────────────────────────────────
      _ ⊢ ⟦ lastEpoch , eps , nothing ⟧ ⇀⦇ e ,NEWEPOCH⦈ ⟦ e , eps' , nothing ⟧<|MERGE_RESOLUTION|>--- conflicted
+++ resolved
@@ -18,7 +18,6 @@
 
 open import Ledger.Gov txs
 open import Ledger.Enact govStructure
-open import Ledger.Interface.HasDowncast.Instance txs govStructure
 open import Ledger.Conway.Conformance.Ledger txs abs
 open import Ledger.Ratify txs
 open import Ledger.Conway.Conformance.Utxo txs abs
@@ -102,11 +101,7 @@
 stakeDistr utxo ⟦ _ , stakeDelegs , rewards , _ ⟧ᵈ pState = ⟦ aggregate₊ (stakeRelation ᶠˢ) , stakeDelegs ⟧
   where
     m = mapˢ (λ a → (a , cbalance (utxo ∣^' λ i → getStakeCred i ≡ just a))) (dom rewards)
-<<<<<<< HEAD
-    stakeRelation = m ∪ rewards ↓
-=======
     stakeRelation = m ∪ ∣ rewards ∣
->>>>>>> f3a9fd99
 
 gaDepositStake : GovState → Deposits → Credential ⇀ Coin
 gaDepositStake govSt ds = aggregateBy
@@ -119,11 +114,7 @@
 
   mkStakeDistrs : Snapshot → GovState → Deposits → (Credential ⇀ VDeleg) → StakeDistrs
   mkStakeDistrs ss govSt ds delegations .StakeDistrs.stakeDistr =
-<<<<<<< HEAD
-    aggregateBy (delegations ↓) (Snapshot.stake ss ∪⁺ gaDepositStake govSt ds)
-=======
     aggregateBy ∣ delegations ∣ (Snapshot.stake ss ∪⁺ gaDepositStake govSt ds)
->>>>>>> f3a9fd99
 
 private variable
   nes nes' : NewEpochState
