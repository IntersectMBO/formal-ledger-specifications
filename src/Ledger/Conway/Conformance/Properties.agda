{-# OPTIONS --safe #-}

open import Ledger.Prelude
open import Ledger.Abstract
open import Ledger.Transaction

module Ledger.Conway.Conformance.Properties
  (txs : _) (open TransactionStructure txs)
  (abs : AbstractFunctions txs) (open AbstractFunctions abs)
  where

open import Ledger.Interface.HasDowncast.Instance txs govStructure
open import Ledger.Conway.Conformance.Chain txs abs
open import Ledger.Conway.Conformance.Utxo txs abs
open import Ledger.Conway.Conformance.Epoch txs abs
open import Ledger.Conway.Conformance.Ledger txs abs
open import Ledger.Enact govStructure
open import Ledger.Gov txs
open import Ledger.Conway.Conformance.Certs govStructure

isCredDeposit : DepositPurpose → Type
isCredDeposit (CredentialDeposit x) = ⊤
isCredDeposit _ = ⊥

instance
  isCredDeposit? : isCredDeposit ⁇¹
  isCredDeposit? {CredentialDeposit x} = ⁇ (yes tt)
  isCredDeposit? {PoolDeposit x} = ⁇ (no λ ())
  isCredDeposit? {DRepDeposit x} = ⁇ (no λ ())
  isCredDeposit? {GovActionDeposit x} = ⁇ (no λ ())

isGADeposit : DepositPurpose → Type
isGADeposit (GovActionDeposit x) = ⊤
isGADeposit _ = ⊥

instance
  isGADeposit? : isGADeposit ⁇¹
  isGADeposit? {CredentialDeposit x} = ⁇ (no λ ())
  isGADeposit? {PoolDeposit x} = ⁇ (no λ ())
  isGADeposit? {DRepDeposit x} = ⁇ (no λ ())
  isGADeposit? {GovActionDeposit x} = ⁇ (yes tt)

getLState : NewEpochState → LState
getLState = EpochState.ls ∘ NewEpochState.epochState

getRewards : NewEpochState → Credential ⇀ Coin
getRewards = DState.rewards ∘ CertState.dState ∘ LState.certState ∘ getLState

allDReps : NewEpochState → DReps
allDReps = GState.dreps ∘ CertState.gState ∘ LState.certState ∘ getLState

activeDReps : Epoch → NewEpochState → ℙ Credential
activeDReps currentEpoch s = dom (filterᵐ (λ (_ , e) → currentEpoch ≤ e) (allDReps s))

getGovState : NewEpochState → GovState
getGovState = LState.govSt ∘ getLState

instance
  _ : IsSet Block Tx
  _ = record { toSet = fromList ∘ Block.ts }

  _ : IsSet TxBody GovProposal
  _ = record { toSet = fromList ∘ TxBody.txprop }

validBlockIn : ChainState → Block → Type
validBlockIn s b = ∃[ s' ] _ ⊢ s ⇀⦇ b ,CHAIN⦈ s'

validBlock : Block → Type
validBlock b = ∃[ s ] validBlockIn s b

-- Transaction validity is complicated. In the truest sense, a
-- transaction is valid if it is part of a valid block,
-- i.e. `validTxIn₁`. However, a transaction can also be seen as valid
-- if it could be applied at a certain slot (with no knowledge of an
-- actual block). This is closer to how the mempool sees transaction
-- validity and is expressed by `validTxIn₂`.

-- Note that these two are not equivalent and in fact there is no
-- implication between the two in either direction. `2 => 1` would
-- require one to come up with a block, which we can't, but `1 => 2`
-- is also not true, since the transaction might depend on a previous
-- transaction in the same block. Maybe this means that `validTxIn₂`
-- should be changed so that it allows for applying a list of
-- transactions before the final transaction? However, the downside
-- then becomes that the transaction isn't applied to the given state
-- but to some intermediate one. Maybe we'll gain some insight on this
-- matter once we have proven more theorems.

validTxIn₁ : ChainState → Tx → Type
validTxIn₁ s tx = ∃[ b ] tx ∈ b × validBlockIn s b

module _ (s : ChainState) (slot : Slot) where

  open ChainState s; open NewEpochState newEpochState
  open EpochState epochState; open EnactState es

  private
    ledgerEnv = ⟦ slot , constitution .proj₁ .proj₂ , pparams .proj₁ , es , Acnt.treasury acnt ⟧

  validTxIn₂ : Tx → Type
  validTxIn₂ tx = ∃[ ls' ] ledgerEnv ⊢ ls ⇀⦇ tx ,LEDGER⦈ ls'

validTx₁ : Tx → Type
validTx₁ tx = ∃[ s ] validTxIn₁ s tx

ChainInvariant : ∀ {a} → (ChainState → Type a) → Type a
ChainInvariant P = ∀ b s s' → _ ⊢ s ⇀⦇ b ,CHAIN⦈ s' → P s → P s'

module _ (s : ChainState) where
  open ChainState s; open NewEpochState newEpochState; open EpochState epochState
  open LState ls
  open EnactState es renaming (pparams to pparams')
  open CertState certState; open DState dState
<<<<<<< HEAD
  pparams = pparams' ↓
=======
  pparams = ∣ pparams' ∣
>>>>>>> f3a9fd99
  open PParams pparams
  open Tx; open TxBody

  -- Transaction properties

  module _ {slot} {tx} (let txb = body tx) (valid : validTxIn₂ s slot tx)
    (indexedSum-∪⁺-hom : ∀ {A V : Type} ⦃ _ : DecEq A ⦄ ⦃ _ : DecEq V ⦄ ⦃ mon : CommutativeMonoid 0ℓ 0ℓ V ⦄
      → (d₁ d₂ : A ⇀ V) → indexedSumᵛ' id (d₁ ∪⁺ d₂) ≡ indexedSumᵛ' id d₁ ◇ indexedSumᵛ' id d₂)
    (indexedSum-⊆ : ∀ {A : Type} ⦃ _ : DecEq A ⦄ (d d' : A ⇀ ℕ) → d ˢ ⊆ d' ˢ
      → indexedSumᵛ' id d ≤ indexedSumᵛ' id d') -- technically we could use an ordered monoid instead of ℕ
    where
    open import Ledger.Conway.Conformance.Utxow txs abs
    open import Ledger.Conway.Conformance.Utxo.Properties txs abs

  --   propose-ChangePP-hasGroup : ∀ {up prop}
  --     → prop ∈ txb → prop .GovProposal.action ≡ ChangePParams up → updateGroups up ≢ ∅
  --   propose-ChangePP-hasGroup = {!!}

  -- Block properties

  module _ {b} (valid : validBlockIn s b) (let open Block b) where
    isNewEpochBlock : Type
    isNewEpochBlock = epoch slot ≡ sucᵉ lastEpoch

    newChainState : ChainState
    newChainState = proj₁ valid

    -- enact-change⇒newEpoch : es ≢ getEnactState newChainState → isNewEpochBlock
    -- enact-change⇒newEpoch = {!!}

  -- Invariant properties

  action-deposits≡actions-prop : Type
  action-deposits≡actions-prop = filterˢ isGADeposit (dom (UTxOState.deposits utxoSt))
    ≡ fromList (map (λ where (id , _) → GovActionDeposit id) govSt)

  dom-rwds≡credDeposits : Type
  dom-rwds≡credDeposits = filterˢ isCredDeposit (dom (UTxOState.deposits utxoSt))
    ≡ mapˢ CredentialDeposit (dom rewards)

  pp-wellFormed : Type
  pp-wellFormed = paramsWellFormed pparams

-- action-deposits≡actions-inv : ChainInvariant action-deposits≡actions-prop
-- action-deposits≡actions-inv = {!!}

-- dom-rwds≡credDeposits-inv : ChainInvariant dom-rwds≡credDeposits
-- dom-rwds≡credDeposits-inv = {!!}

-- pp-wellFormed-inv : ChainInvariant pp-wellFormed
-- pp-wellFormed-inv = {!!}

-- Epoch boundary properties

-- module _ {Γ es e es'} (step : Γ ⊢ es ⇀⦇ e ,NEWEPOCH⦈ es') where
--   dom-rwds-const : dom (getRewards es) ≡ dom (getRewards es')
--   dom-rwds-const = {!!}

--   prop≡∅⇒activeDReps-const : getGovState es ≡ [] → activeDReps e es ≡ᵉ activeDReps (sucᵉ e) es'
--   prop≡∅⇒activeDReps-const = {!!}<|MERGE_RESOLUTION|>--- conflicted
+++ resolved
@@ -9,7 +9,6 @@
   (abs : AbstractFunctions txs) (open AbstractFunctions abs)
   where
 
-open import Ledger.Interface.HasDowncast.Instance txs govStructure
 open import Ledger.Conway.Conformance.Chain txs abs
 open import Ledger.Conway.Conformance.Utxo txs abs
 open import Ledger.Conway.Conformance.Epoch txs abs
@@ -111,11 +110,7 @@
   open LState ls
   open EnactState es renaming (pparams to pparams')
   open CertState certState; open DState dState
-<<<<<<< HEAD
-  pparams = pparams' ↓
-=======
   pparams = ∣ pparams' ∣
->>>>>>> f3a9fd99
   open PParams pparams
   open Tx; open TxBody
 
