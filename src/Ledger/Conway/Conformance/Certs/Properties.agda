--- conflicted
+++ resolved
@@ -1,22 +1,14 @@
 {-# OPTIONS --safe #-}
 
 open import Ledger.Prelude
-<<<<<<< HEAD
-open import Ledger.Conway.Specification.Types.GovStructure using (GovStructure)
-=======
-open import Ledger.Conway.Gov.Base using (GovStructure)
->>>>>>> 3d392f82
+open import Ledger.Conway.Specification.Gov.Base using (GovStructure)
 
 module Ledger.Conway.Conformance.Certs.Properties (gs : _) (open GovStructure gs) where
 
 open import Data.Maybe.Properties
 open import Relation.Nullary.Decidable
 
-<<<<<<< HEAD
-open import Ledger.Conway.Specification.GovernanceActions gs hiding (yes; no)
-=======
-open import Ledger.Conway.Gov.Actions gs hiding (yes; no)
->>>>>>> 3d392f82
+open import Ledger.Conway.Specification.Gov.Actions gs hiding (yes; no)
 open import Ledger.Conway.Conformance.Certs gs
 
 open Computational ⦃...⦄
