--- conflicted
+++ resolved
@@ -16,7 +16,6 @@
 
 instance
   GovEnvToConf : L.Deposits × L.Deposits ⊢ L.GovEnv ⭆ C.GovEnv
-<<<<<<< HEAD
   GovEnvToConf .convⁱ deposits Γ =
     let open L.GovEnv Γ renaming (epoch to e) in
     ⟦ txid , e , pparams , ppolicy , enactState , deposits ⊢conv certState ⟧
@@ -25,14 +24,6 @@
   GovEnvFromConf .convⁱ _ Γ =
     let open C.GovEnv Γ renaming (epoch to e) in
     ⟦ txid , e , pparams , ppolicy , enactState , conv certState ⟧
-=======
-  GovEnvToConf .convⁱ deposits L.⟦ txid , epoch , pp , policy , enactState , certState , stakeDelegs ⟧ᵍ =
-    C.⟦ txid , epoch , pp , policy , enactState , deposits ⊢conv certState , stakeDelegs ⟧ᵍ
-
-  GovEnvFromConf : C.GovEnv ⭆ L.GovEnv
-  GovEnvFromConf .convⁱ _ C.⟦ txid , epoch , pp , policy , enactState , certState , stakeDelegs ⟧ᵍ =
-    L.⟦ txid , epoch , pp , policy , enactState , conv certState , stakeDelegs ⟧ᵍ
->>>>>>> 6b26f073
 
   opaque
     unfolding L.isRegistered C.isRegistered
@@ -52,7 +43,8 @@
             → L.Deposits × L.Deposits
               ⊢ (Γ , n) L.⊢ s ⇀⦇ votes ,GOV'⦈ s' ⭆ⁱ λ deposits _ →
                 (deposits ⊢conv Γ , n) C.⊢ s ⇀⦇ votes ,GOV'⦈ s'
-  GOV'ToConf .convⁱ deposits (L.GOV-Vote (a , b , c , d)) = C.GOV-Vote (a , b , deposits ⊢conv c , d)
+  -- GOV'ToConf .convⁱ deposits (L.GOV-Vote (a , b , c , d)) = C.GOV-Vote (a , b , deposits ⊢conv c , d)
+  GOV'ToConf .convⁱ deposits (L.GOV-Vote (a , b , c)) = C.GOV-Vote (a , b , deposits ⊢conv c)
   GOV'ToConf .convⁱ deposits (L.GOV-Propose h) = C.GOV-Propose h
 
   GOVToConf : ∀ {Γ s votes s' n}
@@ -64,7 +56,8 @@
 
   GOV'FromConf : ∀ {Γ s votes s' n}
             → (Γ , n) C.⊢ s ⇀⦇ votes ,GOV'⦈ s' ⭆ (conv Γ , n) L.⊢ s ⇀⦇ votes ,GOV'⦈ s'
-  GOV'FromConf .convⁱ _ (C.GOV-Vote (a , b , c , d)) = L.GOV-Vote (a , b , conv c , d)
+  -- GOV'FromConf .convⁱ _ (C.GOV-Vote (a , b , c , d)) = L.GOV-Vote (a , b , conv c , d)
+  GOV'FromConf .convⁱ _ (C.GOV-Vote (a , b , c)) = L.GOV-Vote (a , b , conv c)
   GOV'FromConf .convⁱ _ (C.GOV-Propose h)        = L.GOV-Propose h
 
   GOVFromConf : ∀ {Γ s votes s' n}
