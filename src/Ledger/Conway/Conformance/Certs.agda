--- conflicted
+++ resolved
@@ -1,26 +1,16 @@
 {-# OPTIONS --safe #-}
 
 open import Ledger.Prelude
-<<<<<<< HEAD
-open import Ledger.Conway.Specification.Types.GovStructure
+open import Ledger.Conway.Specification.Gov.Base
 import Ledger.Conway.Specification.Certs
-=======
-open import Ledger.Conway.Gov.Base
-import Ledger.Conway.Certs
->>>>>>> 3d392f82
 
 module Ledger.Conway.Conformance.Certs
   (gs : _) (open GovStructure gs)
   where
 
 
-<<<<<<< HEAD
-open import Ledger.Conway.Specification.GovernanceActions gs
+open import Ledger.Conway.Specification.Gov.Actions gs
 private module Certs = Ledger.Conway.Specification.Certs gs
-=======
-open import Ledger.Conway.Gov.Actions gs
-private module Certs = Ledger.Conway.Certs gs
->>>>>>> 3d392f82
 open Certs public
   hiding (DState; GState; CertState; HasCast-DState; HasCast-GState; HasCast-CertState;
           _⊢_⇀⦇_,POOL⦈_; _⊢_⇀⦇_,DELEG⦈_; _⊢_⇀⦇_,GOVCERT⦈_;
