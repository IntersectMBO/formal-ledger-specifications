---
source_branch: master
source_path: src/Ledger/Conway/Specification/Epoch.lagda.md
---

# Epoch Boundary {#sec:epoch-boundary}

This module introduces the epoch boundary transition system and the related
reward calculation.

<!--
```agda
{-# OPTIONS --safe #-}

<<<<<<< HEAD
open import Data.Integer using () renaming (+_ to pos)
import      Data.Integer as ℤ
open import Data.Integer.Properties using (module ≤-Reasoning; +-mono-≤; neg-mono-≤; +-identityˡ)
                                    renaming (nonNegative⁻¹ to nonNegative⁻¹ℤ)
open import Data.Nat.GeneralisedArithmetic using (iterate)
open import Data.Maybe using (fromMaybe)
open import Data.Rational using (ℚ; floor; _*_; _÷_; _/_; _⊓_; _≟_; ≢-nonZero)
open import Data.Rational.Literals using (number; fromℤ)
open import Data.Rational.Properties using (nonNegative⁻¹; pos⇒nonNeg; ⊓-glb)
open import stdlib.Data.Rational.Properties using (0≤⇒0≤floor; ÷-0≤⇒0≤; fromℕ-0≤; *-0≤⇒0≤; fromℤ-0≤)

open import Data.Integer.Tactic.RingSolver using (solve-∀)

open import Agda.Builtin.FromNat

open import Ledger.Prelude hiding (iterate; _/_; _*_; _⊓_; _≟_; ≢-nonZero)
open Filter using (filter)
=======
>>>>>>> a62d7e6a
open import Ledger.Conway.Specification.Abstract
open import Ledger.Conway.Specification.Transaction

module Ledger.Conway.Specification.Epoch
  (txs : _) (open TransactionStructure txs)
  (abs : AbstractFunctions txs) (open AbstractFunctions abs)
  where

open import Agda.Builtin.FromNat

import      Data.Integer as ℤ
open import Data.Integer                    using () renaming (+_ to pos)
open import Data.Integer.Properties         using (module ≤-Reasoning; +-mono-≤; neg-mono-≤; +-identityˡ)
                                            renaming (nonNegative⁻¹ to nonNegative⁻¹ℤ)
open import Data.Integer.Tactic.RingSolver  using (solve-∀)
open import Data.Maybe                      using (fromMaybe)
open import Data.Nat.GeneralisedArithmetic  using (iterate)
open import Data.Rational                   using (ℚ; floor; _*_; _÷_; _/_; _⊓_; _≟_; ≢-nonZero)
open import Data.Rational.Literals          using (number; fromℤ)
open import Data.Rational.Properties        using (nonNegative⁻¹; pos⇒nonNeg; ⊓-glb)

open import stdlib.Data.Rational.Properties using (0≤⇒0≤floor; ÷-0≤⇒0≤; fromℕ-0≤; *-0≤⇒0≤; fromℤ-0≤)

open import Ledger.Prelude hiding (iterate; _/_; _*_; _⊓_; _≟_; ≢-nonZero)
open import Ledger.Prelude.Numeric.UnitInterval using (fromUnitInterval; UnitInterval-*-0≤)

open import Ledger.Conway.Specification.Certs govStructure
open import Ledger.Conway.Specification.Enact govStructure
open import Ledger.Conway.Specification.Gov txs
open import Ledger.Conway.Specification.Ledger txs abs
open import Ledger.Conway.Specification.PoolReap txs abs
open import Ledger.Conway.Specification.Ratify txs
open import Ledger.Conway.Specification.Rewards txs abs
open import Ledger.Conway.Specification.Utxo txs abs

open Filter using (filter)
open Number number renaming (fromNat to fromℕ)
```
-->

## Epoch State

The `EpochState`{.AgdaRecord} type encapsulates the components needed to represent an epoch state.

```agda
record EpochState : Type where
```
<!--
```agda
  constructor ⟦_,_,_,_,_⟧ᵉ'
```
-->
```agda
  field
    acnt       : Acnt
    ss         : Snapshots
    ls         : LState
    es         : EnactState
    fut        : RatifyState
```

Note that the `Acnt`{.AgdaRecord} type has two fields—`treasury`{.AgdaField} and
`reserves`{.AgdaField}.  Thus the `acnt`{.AgdaField} field in `EpochState`{.AgdaRecord}
can keep track of the total assets that remain in treasury and reserves.

<!--
```agda
record HasEpochState {a} (A : Type a) : Type a where
  field EpochStateOf : A → EpochState
open HasEpochState ⦃...⦄ public

instance
  HasSnapshots-EpochState : HasSnapshots EpochState
  HasSnapshots-EpochState .SnapshotsOf = EpochState.ss

  HasLState-EpochState : HasLState EpochState
  HasLState-EpochState .LStateOf = EpochState.ls

  HasEnactState-EpochState : HasEnactState EpochState
  HasEnactState-EpochState .EnactStateOf = EpochState.es

  HasDeposits-EpochState : HasDeposits EpochState
  HasDeposits-EpochState .DepositsOf = DepositsOf ∘ LStateOf

  HasDReps-EpochState : HasDReps EpochState
  HasDReps-EpochState .DRepsOf = DRepsOf ∘ CertStateOf ∘ LStateOf

  HasTreasury-EpochState : HasTreasury EpochState
  HasTreasury-EpochState .TreasuryOf = Acnt.treasury ∘ EpochState.acnt

  HasReserves-EpochState : HasReserves EpochState
  HasReserves-EpochState .ReservesOf = Acnt.reserves ∘ EpochState.acnt

  HasPParams-EpochState : HasPParams EpochState
  HasPParams-EpochState .PParamsOf = PParamsOf ∘ EnactStateOf

  HasRatifyState-EpochState : HasRatifyState EpochState
  HasRatifyState-EpochState .RatifyStateOf = EpochState.fut

  HasPState-EpochState : HasPState EpochState
  HasPState-EpochState .PStateOf = PStateOf ∘ CertStateOf ∘ LStateOf
```
-->

```agda
PoolDelegatedStake : Type
PoolDelegatedStake = KeyHash ⇀ Coin

record NewEpochState : Type where
  field
    lastEpoch   : Epoch
    bprev       : BlocksMade
    bcur        : BlocksMade
    epochState  : EpochState
    ru          : Maybe RewardUpdate
    pd          : PoolDelegatedStake
```

??? info "Differences with the Shelley Specification"

    The formal specification utilizes the type `PoolDelegatedStake`{.AgdaDatatype}
    in lieu of the derived type `PoolDistr`{.AgdaDatatype} (Figure 5, Shelley
    specification [CVG19](#shelley-ledger-spec)). The latter can be computed from the
    former by divinding the associated `Coin`{.AgdaDatatype} to each `KeyHash`{.AgdaDatatype}
    by the total stake in the map.

    In addition, the formal specification omits the VRF key hashes in the
    codomain of `PoolDelegatedStake`{.AgdaDatatype} as they are not implemented at
    the moment.

<!--
```agda
record HasNewEpochState {a} (A : Type a) : Type a where
  field NewEpochStateOf : A → NewEpochState
open HasNewEpochState ⦃...⦄ public
record HasLastEpoch     {a} (A : Type a) : Type a where field LastEpochOf     : A → Epoch
open HasLastEpoch     ⦃...⦄ public

instance
  HasLastEpoch-NewEpochState : HasLastEpoch NewEpochState
  HasLastEpoch-NewEpochState .LastEpochOf = NewEpochState.lastEpoch

  HasEpochState-NewEpochState : HasEpochState NewEpochState
  HasEpochState-NewEpochState .EpochStateOf = NewEpochState.epochState

  HasEnactState-NewEpochState : HasEnactState NewEpochState
  HasEnactState-NewEpochState .EnactStateOf = EnactStateOf ∘ EpochStateOf

  Hastreasury-NewEpochState : HasTreasury NewEpochState
  Hastreasury-NewEpochState .TreasuryOf = TreasuryOf ∘ EpochStateOf

  HasLState-NewEpochState : HasLState NewEpochState
  HasLState-NewEpochState .LStateOf = LStateOf ∘ EpochStateOf

  HasGovState-NewEpochState : HasGovState NewEpochState
  HasGovState-NewEpochState .GovStateOf = GovStateOf ∘ LStateOf

  HasCertState-NewEpochState : HasCertState NewEpochState
  HasCertState-NewEpochState .CertStateOf = CertStateOf ∘ LStateOf

  HasDReps-NewEpochState : HasDReps NewEpochState
  HasDReps-NewEpochState .DRepsOf = DRepsOf ∘ CertStateOf

  HasRewards-NewEpochState : HasRewards NewEpochState
  HasRewards-NewEpochState .RewardsOf = RewardsOf ∘ CertStateOf

  HasPParams-NewEpochState : HasPParams NewEpochState
  HasPParams-NewEpochState .PParamsOf = PParamsOf ∘ EpochStateOf

  unquoteDecl HasCast-EpochState HasCast-NewEpochState = derive-HasCast
    ( (quote EpochState     , HasCast-EpochState)
    ∷ [ (quote NewEpochState  , HasCast-NewEpochState)])

toRwdAddr : Credential → RwdAddr
toRwdAddr x = record { net = NetworkId ; stake = x }

getStakeCred : TxOut → Maybe Credential
getStakeCred (a , _ , _ , _) = stakeCred a

open GovActionState using (returnAddr)

opaque
```
-->

## Reward Updates

### Computing Reward Updates {#sec:computing-reward-updates}

This section defines the function `createRUpd`{.AgdaFunction} which creates a
`RewardUpdate`{.AgdaRecord}, i.e. the net flow of Ada due to paying out rewards
after an epoch:

```agda
  createRUpd : ℕ → BlocksMade → EpochState → Coin → RewardUpdate
  createRUpd slotsPerEpoch b es total =
    record  { Δt = Δt₁
            ; Δr = 0 - Δr₁ + Δr₂
            ; Δf = 0 - pos feeSS
            ; rs = rs
```
<!--
```agda
            ; flowConservation = flowConservation
            ; Δt-nonnegative = Δt-nonneg
            ; Δf-nonpositive = Δf-nonpos
```
-->
```agda
            }
    where
      prevPp : PParams
      prevPp = PParamsOf es

      reserves : Reserves
      reserves = ReservesOf es

      pstakego : Snapshot
      pstakego = (SnapshotsOf es) .Snapshots.go

      feeSS : Fees
      feeSS = FeesOf (SnapshotsOf es)

      stake : Stake
      stake = StakeOf pstakego

      delegs : StakeDelegs
      delegs = StakeDelegsOf pstakego

      poolParams : Pools
      poolParams = PoolsOf pstakego

      blocksMade : ℕ
      blocksMade = ∑[ m ← b ] m

      ρ η τ : ℚ
      ρ = fromUnitInterval (prevPp .PParams.monetaryExpansion)
      η = fromℕ blocksMade ÷₀ (fromℕ slotsPerEpoch * ActiveSlotCoeff)
      τ = fromUnitInterval (prevPp .PParams.treasuryCut)

      Δr₁ rewardPot Δt₁ R : ℤ
      Δr₁ = floor (1 ⊓ η * ρ * fromℕ reserves)
      rewardPot = pos feeSS + Δr₁
      Δt₁ = floor (fromℤ rewardPot * τ)
      R = rewardPot - Δt₁

      circulation : Coin
      circulation = total - reserves

      rs : Rewards
      rs = reward prevPp b (posPart R) poolParams stake delegs circulation

      Δr₂ : ℤ
      Δr₂ = R - pos (∑[ c ← rs ] c)
```
<!--
```agda
      -- Proofs
      -- Note: Overloading of + and - seems to interfere with the ring solver.
      lemmaFlow : ∀ (t₁ r₁ f z : ℤ)
        → (t₁ ℤ.+ (0 ℤ.- r₁ ℤ.+ ((f ℤ.+ r₁ ℤ.- t₁) ℤ.- z)) ℤ.+ (0 ℤ.- f) ℤ.+ z) ≡ 0
      lemmaFlow = solve-∀
      flowConservation :
        let t₁ = Δt₁
            r₁ = Δr₁
            f  = pos feeSS
            z  = pos (∑[ c ← rs ] c)
         in
            (t₁ ℤ.+ (0 ℤ.- r₁ ℤ.+ ((f ℤ.+ r₁ ℤ.- t₁) ℤ.- z)) ℤ.+ (0 ℤ.- f) ℤ.+ z) ≡ 0
      flowConservation = lemmaFlow Δt₁ Δr₁ (pos feeSS) (pos (∑[ c ← rs ] c))

      ÷₀-0≤⇒0≤ : ∀ (x y : ℚ) → 0 ≤ x → 0 ≤ y → 0 ≤ (x ÷₀ y)
      ÷₀-0≤⇒0≤ x y 0≤x 0≤y with y ≟ 0
      ... | (yes y≡0) = nonNegative⁻¹ 0
      ... | (no y≢0)  = ÷-0≤⇒0≤ x y {{≢-nonZero y≢0}} 0≤x 0≤y

      η-nonneg : 0 ≤ η
      η-nonneg = ÷₀-0≤⇒0≤ _ _ (fromℕ-0≤ blocksMade)
        (*-0≤⇒0≤ _ _
          (fromℕ-0≤ slotsPerEpoch)
          (nonNegative⁻¹ ActiveSlotCoeff {{pos⇒nonNeg ActiveSlotCoeff}}))

      min1η-nonneg : 0 ≤ 1 ⊓ η
      min1η-nonneg = ⊓-glb (nonNegative⁻¹ 1) η-nonneg

      Δr₁-nonneg : 0 ≤ Δr₁
      Δr₁-nonneg = 0≤⇒0≤floor _
        (*-0≤⇒0≤ (1 ⊓ η * ρ) (fromℕ reserves)
          (UnitInterval-*-0≤ (1 ⊓ η) (prevPp .PParams.monetaryExpansion) min1η-nonneg)
          (fromℕ-0≤ reserves))

      rewardPot-nonneg : 0 ≤ rewardPot
      rewardPot-nonneg = +-mono-≤ (nonNegative⁻¹ℤ (pos feeSS)) Δr₁-nonneg

      Δt-nonneg : 0 ≤ Δt₁
      Δt-nonneg = 0≤⇒0≤floor _
        (UnitInterval-*-0≤ (fromℤ rewardPot) (prevPp .PParams.treasuryCut)
          (fromℤ-0≤ rewardPot rewardPot-nonneg))

      Δf-nonpos : (0 - pos feeSS) ≤ 0
      Δf-nonpos = begin
          0 - pos feeSS ≡⟨ +-identityˡ _ ⟩
          ℤ.- pos feeSS ≤⟨ neg-mono-≤ (ℤ.+≤+ z≤n) ⟩
          0             ∎
        where open ≤-Reasoning
```
-->

Relevant quantities are:

- `prevPp`{.AgdaFunction}: Previous protocol parameters, which
  correspond to the parameters during the epoch for which we are
  creating rewards.

- `ActiveSlotCoeff`{.AgdaFunction}: Global constant, equal to the
  probability that a party holding all the stake will be selected to be
  a leader for given slot. Equals $1/20$ during the Shelley era on the
  Cardano Mainnet.

- `Δr₁`{.AgdaFunction}: Ada taken out of the reserves for paying
  rewards, as determined by the `monetaryExpansion`{.AgdaField} protocol
  parameter.

- `rewardPot`{.AgdaFunction}: Total amount of coin available for rewards
  this epoch, as described in [Team18](#shelley-delegation-design).

- `feeSS`{.AgdaFunction}: The fee pot which, together with the reserves,
  funds the `rewardPot`{.AgdaFunction}. We use the fee pot that
  accumulated during the epoch for which we now compute block production
  rewards. Note that fees are not explicitly removed from any account:
  the fees come from transactions paying them and are accounted for
  whenever transactions are processed.

- `Δt₁`{.AgdaFunction}: The proportion of the reward pot that will move
  to the treasury, as determined by the `treasuryCut`{.AgdaField}
  protocol parameter. The remaining pot is called the
  `R`{.AgdaFunction}, just as in [Team18](#shelley-delegation-design).

- `pstakego`{.AgdaFunction}: Stake distribution used for calculating the
  rewards. This is the oldest stake distribution snapshot, labeled
  `go`{.AgdaField}.

- `rs`{.AgdaFunction}: The rewards, as calculated by the function
  `reward`{.AgdaFunction}.

- `Δr₂`{.AgdaFunction}: The difference between the maximal amount of
  rewards that could have been paid out if pools had been optimal, and
  the actual rewards paid out. This difference is returned to the
  reserves.

- `÷₀`{.AgdaFunction}: Division operator that returns zero when the
  denominator is zero.


### Applying Reward Updates {#sec:applying-reward-updates}

This section defines the function `applyRUpd`{.AgdaFunction}, which applies a
`RewardUpdate`{.AgdaDatatype} to the `EpochState`{.AgdaFunction}.

```agda
applyRUpd : RewardUpdate → EpochState → EpochState
applyRUpd rewardUpdate ⟦ ⟦ treasury , reserves ⟧ᵃ
                       , ss
                       , ⟦ ⟦ utxo , fees , deposits , donations ⟧ᵘ
                         , govSt
                         , ⟦ ⟦ voteDelegs , stakeDelegs , rewards ⟧ᵈ , pState , gState ⟧ᶜˢ ⟧ˡ
                       , es
                       , fut
                       ⟧ᵉ' = ⟦ ⟦ posPart (pos treasury + Δt + pos unregRU')
                               , posPart (pos reserves + Δr) ⟧
                             , ss
                             , ⟦ ⟦ utxo , posPart (pos fees + Δf) , deposits , donations ⟧
                               , govSt
                               , ⟦ ⟦ voteDelegs , stakeDelegs , rewards ∪⁺ regRU ⟧ , pState , gState ⟧ ⟧
                             , es
                             , fut ⟧
  where
    open RewardUpdate rewardUpdate using (Δt; Δr; Δf; rs)
    regRU     = rs ∣ dom rewards
    unregRU   = rs ∣ dom rewards ᶜ
    unregRU'  = ∑[ x ← unregRU ] x
```

## Stake Distributions {#sec:stake-distributions}

This section defines the functions
`calculatePoolDelegatedState`{.AgdaFunction},
`calculateVDelegDelegatedStake`{.AgdaFunction}, and
`mkStakeDistrs`{.AgdaFunction}, which calculates stake distributions
for voting purposes.

<!--
```agda
open RwdAddr using (stake)
opaque
```
-->
```agda
  calculatePoolDelegatedStake
    : Snapshot
    → PoolDelegatedStake
  calculatePoolDelegatedStake ss =
      -- Shelley spec: the output map must contain keys appearing in both
      -- sd and the pool parameters.
      sd ∣ dom (PoolsOf ss)
    where
      -- stake credentials delegating to each pool
      stakeCredentialsPerPool : Rel KeyHash Credential
      stakeCredentialsPerPool = (StakeDelegsOf ss ˢ) ⁻¹ʳ

      -- delegated stake per pool
      sd : KeyHash ⇀ Coin
      sd = aggregate₊ ((stakeCredentialsPerPool ∘ʳ (StakeOf ss ˢ)) ᶠˢ)
```

The function `calculatePoolDelegatedState`{.AgdaFunction} calculates the delegated
stake to `SPOs`{.AgdaInductiveConstructor}.  This function is used both in the
`EPOCH`{.AgdaDatatype} rule (via
`calculatePoolDelegatedStateForVoting`{.AgdaFunction}, see below) and in the
`NEWEPOCH`{.AgdaDatatype} rule.

```agda
  stakeFromGADeposits
    : GovState
    → UTxOState
    → Stake
  stakeFromGADeposits govSt utxoSt = aggregateBy
     (mapˢ (λ (gaid , addr) → (gaid , addr) , stake addr) govSt')
     (mapFromPartialFun (λ (gaid , _) → lookupᵐ? deposits (GovActionDeposit gaid)) govSt')
     where
       open UTxOState utxoSt

       govSt' : ℙ (GovActionID × RwdAddr)
       govSt' = mapˢ (map₂ returnAddr) (fromList govSt)
```

The function `stakeFromGADeposits`{.AgdaFunction} computes the stake
pertaining to governance action deposits. It returns a map which, for
each governance action, maps its `returnAddr` (as a staking
credential) to the deposit.

```agda
module VDelegDelegatedStake
  (currentEpoch : Epoch)
  (utxoSt       : UTxOState)
  (govSt        : GovState)
  (gState       : GState)
  (dState       : DState)
  where
<<<<<<< HEAD

  open UTxOState utxoSt
  open DState dState
  open GState gState

=======
```
<!--
```agda
  open UTxOState utxoSt
  open DState dState
  open GState gState
```
-->
```agda
>>>>>>> a62d7e6a
  -- active DReps
  activeDReps : ℙ Credential
  activeDReps = dom (filterᵐ (λ (_ , e) → currentEpoch ≤ e) dreps)

  -- active vote delegations
  activeVDelegs : ℙ VDeleg
  activeVDelegs = mapˢ vDelegCredential activeDReps ∪ ❴ vDelegNoConfidence ❵ ∪ ❴ vDelegAbstain ❵

  -- compute the stake for a credential
  stakePerCredential : Credential → Coin
  stakePerCredential c = cbalance (utxo ∣^' λ txout → getStakeCred txout ≡ just c)
                         + fromMaybe 0 (lookupᵐ? (stakeFromGADeposits govSt utxoSt) c)
<<<<<<< HEAD
=======
                         + fromMaybe 0 (lookupᵐ? (RewardsOf dState) c)
>>>>>>> a62d7e6a

  calculate : VDeleg ⇀ Coin
  calculate = mapFromFun (λ vd → ∑ˢ[ c ← voteDelegs ⁻¹ vd ] (stakePerCredential c))
                         activeVDelegs
```
<!--
```agda
opaque
```
-->
```agda
  calculateVDelegDelegatedStake
    : Epoch
    → UTxOState
    → GovState
    → GState
    → DState
    → VDeleg ⇀ Coin
  calculateVDelegDelegatedStake = VDelegDelegatedStake.calculate
```
<!--
```agda
opaque
```
-->
```agda
  calculatePoolDelegatedStakeForVoting
    : Snapshot
    → UTxOState
    → GovState
    → KeyHash ⇀ Coin
  calculatePoolDelegatedStakeForVoting ss utxoSt govSt
    = calculatePoolDelegatedStake ss ∪⁺ (stakeFromDeposits ∣ dom (PoolsOf ss))
    where
      stakeFromDeposits : KeyHash ⇀ Coin
      stakeFromDeposits = aggregate₊ (((StakeDelegsOf ss ˢ) ⁻¹ʳ
                                      ∘ʳ (stakeFromGADeposits govSt utxoSt ˢ)) ᶠˢ)
```

The function `calculatePoolDelegatedStakeForVoting`{.AgdaFunction} computes the
delegated stake to `SPOs`{.AgdaInductiveConstructor} that will be used for counting
votes. It complements the result of `calculatePoolDelegatedStake`{.AgdaFunction} with
the deposits made to governance actions.

??? erratum
    [CIP-1694](https://cips.cardano.org/cip/CIP-1694) specifies that
    deposits of governance actions should count towards the stake for
    voting purposes:

    > The deposit amount will be added to the deposit pot, similar to
    > stake key deposits. It will also be counted towards the stake of
    > the reward address it will be paid back to, to not reduce the
    > submitter's voting power to vote on their own (and competing)
    > actions.

    While originally _intended_ for `DReps`{.AgdaInductiveConstructor}
    only, the Haskell implementation and the formal specification
    count deposits on governance actions towards the stake of
    `SPOs`{.AgdaInductiveConstructor} as well.

```agda
mkStakeDistrs
  : Snapshot
  → Epoch
  → UTxOState
  → GovState
  → GState
  → DState
  → StakeDistrs
mkStakeDistrs ss currentEpoch utxoSt govSt gState dState =
  ⟦ calculateVDelegDelegatedStake currentEpoch utxoSt govSt gState dState
  , calculatePoolDelegatedStakeForVoting ss utxoSt govSt ⟧
```

<!--
```agda
private variable
  e lastEpoch : Epoch
  fut fut' : RatifyState
  poolReapState : PoolReapState
  eps eps' eps'' : EpochState
  ls : LState
  es₀ : EnactState
  mark set go : Snapshot
  feeSS : Fees
  lstate : LState
  pState'' : PState
  dState' : DState
  acnt acnt' : Acnt
  utxoSt'' : UTxOState
  ss ss' : Snapshots
  ru : RewardUpdate
  mru : Maybe RewardUpdate
  pd : PoolDelegatedStake
```
-->

## The <span class="AgdaDatatype">EPOCH</span> Transition System {#sec:the-epoch-transition-system}

The `EPOCH`{.AgdaDatatype} transition system updates several parts of the
`EpochState`{.AgdaDatatype}. We encapsulate these updates using Agda's module
system. This modularization reduces typechecking times and helps strucuturing
proofs about properties of the `EPOCH`{.AgdaDatatype} transition system.

### Update Modules and Functions

We organize the `EPOCH`{.AgdaDatatype} rule around three modules.

- `GovernanceUpdate`{.AgdaModule} is used to compute the set of governance
  actions to be removed and update the governance state accordingly;

- `Pre-POOLREAPUpdate`{.AgdaModule} is used to update the `PState`, `GState`
  and `utxoSt` which are the inputs to the `POOLREAP`{.AgdaDatatype} transition
  system;

- `Post-POOLREAPUpdate`{.AgdaModule} is used to update `Acnt` and `DState` from
  the output of `POOLREAP`{.AgdaDatatype} part of which is in the environment of
  the `RATIFY`{.AgdaDatatype} transition system and part of which belongs to the
  returned `EpochState`{.AgdaRecord}.

#### Helper Functions

```agda
getOrphans : EnactState → GovState → GovState
getOrphans es govSt = proj₁ $ iterate step ([] , govSt) (length govSt)
  where
    step : GovState × GovState → GovState × GovState
    step (orps , govSt) =
      let
        isOrphan? a prev = ¬? (hasParent? es govSt a prev)
        (orps' , govSt') = partition
          (λ (_ , record {action = a ; prevAction = prev}) → isOrphan? (a .gaType) prev)
          govSt
      in
        (orps ++ orps' , govSt')

record Governance-Update : Type where
  constructor GovernanceUpdate
  field
<<<<<<< HEAD
    es             : EnactState
    govSt'         : GovState
    payout         : Withdrawals
    pState'        : PState
    gState'        : GState
    utxoSt'        : UTxOState
    totWithdrawals : Coin

module EPOCHUpdates0 (fut : RatifyState)
                     (ls : LState) where

  open LState ls public
  open CertState certState using (gState) public
  open RatifyState fut renaming (es to esW)
  open PState

  es : EnactState
  es = record esW { withdrawals = ∅ }

  tmpGovSt : GovState
  tmpGovSt = filter (λ x → proj₁ x ∉ mapˢ proj₁ removed) govSt

  orphans : ℙ (GovActionID × GovActionState)
  orphans  = fromList (getOrphans es tmpGovSt)

  removed' : ℙ (GovActionID × GovActionState)
  removed' = removed ∪ orphans

  govSt' : GovState
  govSt' = filter (λ x → proj₁ x ∉ mapˢ proj₁ removed') govSt

  removedGovActions : ℙ (RwdAddr × DepositPurpose × Coin)
  removedGovActions =
    flip concatMapˢ removed' λ (gaid , gaSt) →
      mapˢ
        (returnAddr gaSt ,_)
        ((DepositsOf utxoSt ∣ ❴ GovActionDeposit gaid ❵) ˢ)

  govActionReturns : RwdAddr ⇀ Coin
  govActionReturns =
    aggregate₊ (mapˢ (λ (a , _ , d) → a , d) removedGovActions ᶠˢ)

  payout : RwdAddr ⇀ Coin
  payout = govActionReturns ∪⁺ WithdrawalsOf esW

  pState = PStateOf ls
  pState' =
    ⟦ pState .fPools ∪ˡ pState .pools
    , ∅
    , pState .retiring
    ⟧

  gState' : GState
  gState' =
    ⟦ (if null govSt' then mapValues sucᵉ (DRepsOf gState) else DRepsOf gState)
    , CCHotKeysOf gState ∣ ccCreds (EnactState.cc es)
    ⟧

  utxoSt' : UTxOState
  utxoSt' = ⟦ UTxOOf utxoSt , FeesOf utxoSt , DepositsOf utxoSt ∣ mapˢ (proj₁ ∘ proj₂) removedGovActions ᶜ , 0 ⟧

  totWithdrawals : Coin
  totWithdrawals = ∑[ x ← WithdrawalsOf esW ] x

  updates : EPOCH-Updates0
  updates = EPOCHUpdates0 es govSt' payout pState gState' utxoSt' totWithdrawals
=======
    removedGovActions : ℙ (RwdAddr × DepositPurpose × Coin)
    govSt'            : GovState

module GovernanceUpdate (ls : LState)
                        (fut : RatifyState)
                        where
```
<!--
```agda
  open LState ls
  open RatifyState fut
```
-->
```agda
  tmpGovSt : GovState
  tmpGovSt = filter (λ x → proj₁ x ∉ mapˢ proj₁ removed) govSt

  orphans : ℙ (GovActionID × GovActionState)
  orphans  = fromList (getOrphans es tmpGovSt)

  removed' : ℙ (GovActionID × GovActionState)
  removed' = removed ∪ orphans

  removedGovActions : ℙ (RwdAddr × DepositPurpose × Coin)
  removedGovActions =
    flip concatMapˢ removed' λ (gaid , gaSt) →
      mapˢ
        (returnAddr gaSt ,_)
        ((DepositsOf utxoSt ∣ ❴ GovActionDeposit gaid ❵) ˢ)

  govSt' : GovState
  govSt' = filter (λ x → proj₁ x ∉ mapˢ proj₁ removed') govSt

  updates : Governance-Update
  updates = GovernanceUpdate removedGovActions govSt'

record Pre-POOLREAP-Update : Type where
  inductive
  constructor Pre-POOLREAPUpdate
  field
    pState' : PState
    gState' : GState
    utxoSt' : UTxOState

module Pre-POOLREAPUpdate (ls : LState)
                          (es : EnactState)
                          (govUpdate : Governance-Update)
                          where
```
<!--
```agda
  open LState ls
  open CertState certState using (pState; gState)
  open PState pState
  open Governance-Update govUpdate
```
-->
```agda
  utxoSt' : UTxOState
  utxoSt' = ⟦ UTxOOf utxoSt , FeesOf utxoSt , DepositsOf utxoSt ∣ mapˢ (proj₁ ∘ proj₂) removedGovActions ᶜ , 0 ⟧

  pState' : PState
  pState' = ⟦ fPools ∪ˡ pools , ∅ , retiring ⟧

  gState' : GState
  gState' =
    ⟦ (if null govSt' then mapValues sucᵉ (DRepsOf gState) else DRepsOf gState)
    , CCHotKeysOf gState ∣ ccCreds (EnactState.cc es)
    ⟧

  updates : Pre-POOLREAP-Update
  updates = Pre-POOLREAPUpdate pState' gState' utxoSt'
>>>>>>> a62d7e6a

record Post-POOLREAP-Update : Type where
  inductive
  constructor Post-POOLREAPUpdate
  field
    dState''       : DState
    acnt''         : Acnt

<<<<<<< HEAD

module EPOCHUpdates (eu0 : EPOCH-Updates0)
                    (ls : LState)
                    (dState' : DState)
                    (acnt' : Acnt) where
  open LState
  open EPOCH-Updates0

  refunds : Credential ⇀ Coin
  refunds = pullbackMap (eu0 .payout) toRwdAddr (dom (RewardsOf dState'))

  dState'' : DState
  dState'' = ⟦ VoteDelegsOf dState' , StakeDelegsOf dState' , RewardsOf dState' ∪⁺ refunds ⟧

  unclaimed : Coin
  unclaimed = getCoin (eu0 .payout) - getCoin refunds

  acnt'' : Acnt
  acnt'' = ⟦ TreasuryOf acnt' ∸ eu0 .totWithdrawals + DonationsOf ls + unclaimed , ReservesOf acnt' ⟧

  updates = EPOCHUpdates dState'' acnt''
=======
module Post-POOLREAPUpdate (es : EnactState)
                           (ls : LState)
                           (dState' : DState)
                           (acnt' : Acnt)
                           (govUpd : Governance-Update)
                           where
```
<!--
```agda
  open LState
  open Governance-Update govUpd
  opaque
```
-->
```agda
    govActionReturns : RwdAddr ⇀ Coin
    govActionReturns =
      aggregate₊ (mapˢ (λ (a , _ , d) → a , d) removedGovActions ᶠˢ)

    payout : RwdAddr ⇀ Coin
    payout = govActionReturns ∪⁺ WithdrawalsOf es

    refunds : Credential ⇀ Coin
    refunds = pullbackMap payout toRwdAddr (dom (RewardsOf dState'))

    dState'' : DState
    dState'' = ⟦ VoteDelegsOf dState' , StakeDelegsOf dState' , RewardsOf dState' ∪⁺ refunds ⟧

    unclaimed : Coin
    unclaimed = getCoin payout - getCoin refunds

    totWithdrawals : Coin
    totWithdrawals = ∑[ x ← WithdrawalsOf es ] x

    acnt'' : Acnt
    acnt'' = ⟦ TreasuryOf acnt' ∸ totWithdrawals + DonationsOf ls + unclaimed , ReservesOf acnt' ⟧

    updates : Post-POOLREAP-Update
    updates = Post-POOLREAPUpdate dState'' acnt''
>>>>>>> a62d7e6a
```

### Transition Rule

This section defines the `EPOCH`{.AgdaDatatype} transition rule.

In Conway, the `EPOCH`{.AgdaDatatype} rule invokes `RATIFIES`{.AgdaDatatype},
and carries out the following tasks:

+  payout all the enacted treasury withdrawals;

+  remove expired and enacted governance actions, and refund deposits;

+  if `govSt’`{.AgdaBound} is empty, increment the activity counter for
   `DReps`{.AgdaInductiveConstructor};

+  remove all hot keys from the constitutional committee delegation map
   that do not belong to currently elected members;

+  Apply the resulting enact state from the previous epoch boundary
   `fut`{.AgdaBound} and store the resulting enact state
   `fut’`{.AgdaBound}.

```agda
data _⊢_⇀⦇_,EPOCH⦈_ : ⊤ → EpochState → Epoch → EpochState → Type where
```
```agda
  EPOCH :
    let
<<<<<<< HEAD
      eu0@(EPOCHUpdates0 es govSt' _ pState' gState' utxoSt' _) = EPOCHUpdates0.updates fut ls
      EPOCHUpdates dState'' acnt'' = EPOCHUpdates.updates eu0 ls dState' acnt'
=======
      es = EnactStateOf fut

      govUpd : Governance-Update
      govUpd = GovernanceUpdate.updates ls fut

      Pre-POOLREAPUpdate pState' gState' utxoSt' = Pre-POOLREAPUpdate.updates ls es govUpd
      Post-POOLREAPUpdate dState'' acnt'' = Post-POOLREAPUpdate.updates es ls dState' acnt' govUpd

      es' : EnactState
      es' = record es { withdrawals = ∅ }

      govSt' : GovState
      govSt' = Governance-Update.govSt' govUpd
>>>>>>> a62d7e6a

      stakeDistrs : StakeDistrs
      stakeDistrs = mkStakeDistrs (Snapshots.mark ss') e utxoSt'
                                  govSt' (GStateOf ls) (DStateOf ls)

      Γ : RatifyEnv
      Γ = ⟦ stakeDistrs , e , DRepsOf ls , CCHotKeysOf ls , TreasuryOf acnt'' , PoolsOf ls , VoteDelegsOf ls ⟧

    in
        ls ⊢ ss ⇀⦇ tt ,SNAP⦈ ss'
      ∙ _  ⊢ ⟦ utxoSt' , acnt , DStateOf ls , pState' ⟧ ⇀⦇ e ,POOLREAP⦈ ⟦ utxoSt'' , acnt' , dState' , pState'' ⟧
      ∙ Γ  ⊢ ⟦ es , ∅ , false ⟧ ⇀⦇ govSt' ,RATIFIES⦈ fut'
      ──────────────────────────────────────────────
      _ ⊢ ⟦ acnt , ss , ls , es₀ , fut ⟧ ⇀⦇ e ,EPOCH⦈ ⟦ acnt'' , ss' , ⟦ utxoSt'' , govSt' , ⟦ dState'' , pState'' , gState' ⟧ᶜˢ ⟧ , es' , fut' ⟧
```

## The <span class="AgdaDatatype">NEWEPOCH</span> Transition System {#sec:the-newepoch-transition-system}

Finally, we define the `NEWEPOCH`{.AgdaDatatype} transition system, which computes
the new state as of the start of a new epoch.

```agda
data _⊢_⇀⦇_,NEWEPOCH⦈_ : ⊤ → NewEpochState → Epoch → NewEpochState → Type where

  NEWEPOCH-New : ∀ {bprev bcur : BlocksMade} →
    let
      eps' = applyRUpd ru eps
      ss   = EpochState.ss eps''
      pd'  = calculatePoolDelegatedStake (Snapshots.set ss)
    in
      ∙ e ≡ lastEpoch + 1
      ∙ _ ⊢ eps' ⇀⦇ e ,EPOCH⦈ eps''
      ──────────────────────────────────────────────
      _ ⊢ ⟦ lastEpoch , bprev , bcur , eps , just ru , pd ⟧ ⇀⦇ e ,NEWEPOCH⦈ ⟦ e , bcur , ∅ᵐ  , eps'' , nothing , pd' ⟧

  NEWEPOCH-Not-New : ∀ {bprev bcur : BlocksMade} →
    ∙ e ≢ lastEpoch + 1
      ──────────────────────────────────────────────
      _ ⊢ ⟦ lastEpoch , bprev , bcur , eps , mru , pd ⟧ ⇀⦇ e ,NEWEPOCH⦈ ⟦ lastEpoch , bprev , bcur , eps , mru , pd ⟧

  NEWEPOCH-No-Reward-Update : ∀ {bprev bcur : BlocksMade} →
    let
      ss  = EpochState.ss eps'
      pd' = calculatePoolDelegatedStake (Snapshots.set ss)
    in
      ∙ e ≡ lastEpoch + 1
      ∙ _ ⊢ eps ⇀⦇ e ,EPOCH⦈ eps'
      ──────────────────────────────────────────────
      _ ⊢ ⟦ lastEpoch , bprev , bcur , eps , nothing , pd ⟧ ⇀⦇ e ,NEWEPOCH⦈ ⟦ e , bcur , ∅ᵐ , eps' , nothing , pd' ⟧
```

# References {#references .unnumbered}

**\[CVG19\]** <span id="shelley-ledger-spec"
label="shelley-ledger-spec"></span> Jared Corduan and Polina Vinogradova
and Matthias Güdemann. *A Formal Specification of the Cardano Ledger*.
2019.

**\[Team18\]** <span id="shelley-delegation-design"
label="shelley-delegation-design"></span> IOHK Formal Methods Team.
*Design Specification for Delegation and Incentives in Cardano, IOHK
Deliverable SL-D1*. 2018.<|MERGE_RESOLUTION|>--- conflicted
+++ resolved
@@ -12,26 +12,6 @@
 ```agda
 {-# OPTIONS --safe #-}
 
-<<<<<<< HEAD
-open import Data.Integer using () renaming (+_ to pos)
-import      Data.Integer as ℤ
-open import Data.Integer.Properties using (module ≤-Reasoning; +-mono-≤; neg-mono-≤; +-identityˡ)
-                                    renaming (nonNegative⁻¹ to nonNegative⁻¹ℤ)
-open import Data.Nat.GeneralisedArithmetic using (iterate)
-open import Data.Maybe using (fromMaybe)
-open import Data.Rational using (ℚ; floor; _*_; _÷_; _/_; _⊓_; _≟_; ≢-nonZero)
-open import Data.Rational.Literals using (number; fromℤ)
-open import Data.Rational.Properties using (nonNegative⁻¹; pos⇒nonNeg; ⊓-glb)
-open import stdlib.Data.Rational.Properties using (0≤⇒0≤floor; ÷-0≤⇒0≤; fromℕ-0≤; *-0≤⇒0≤; fromℤ-0≤)
-
-open import Data.Integer.Tactic.RingSolver using (solve-∀)
-
-open import Agda.Builtin.FromNat
-
-open import Ledger.Prelude hiding (iterate; _/_; _*_; _⊓_; _≟_; ≢-nonZero)
-open Filter using (filter)
-=======
->>>>>>> a62d7e6a
 open import Ledger.Conway.Specification.Abstract
 open import Ledger.Conway.Specification.Transaction
 
@@ -481,23 +461,15 @@
   (gState       : GState)
   (dState       : DState)
   where
-<<<<<<< HEAD
-
+```
+<!--
+```agda
   open UTxOState utxoSt
   open DState dState
   open GState gState
-
-=======
-```
-<!--
-```agda
-  open UTxOState utxoSt
-  open DState dState
-  open GState gState
-```
--->
-```agda
->>>>>>> a62d7e6a
+```
+-->
+```agda
   -- active DReps
   activeDReps : ℙ Credential
   activeDReps = dom (filterᵐ (λ (_ , e) → currentEpoch ≤ e) dreps)
@@ -510,10 +482,7 @@
   stakePerCredential : Credential → Coin
   stakePerCredential c = cbalance (utxo ∣^' λ txout → getStakeCred txout ≡ just c)
                          + fromMaybe 0 (lookupᵐ? (stakeFromGADeposits govSt utxoSt) c)
-<<<<<<< HEAD
-=======
                          + fromMaybe 0 (lookupᵐ? (RewardsOf dState) c)
->>>>>>> a62d7e6a
 
   calculate : VDeleg ⇀ Coin
   calculate = mapFromFun (λ vd → ∑ˢ[ c ← voteDelegs ⁻¹ vd ] (stakePerCredential c))
@@ -653,74 +622,6 @@
 record Governance-Update : Type where
   constructor GovernanceUpdate
   field
-<<<<<<< HEAD
-    es             : EnactState
-    govSt'         : GovState
-    payout         : Withdrawals
-    pState'        : PState
-    gState'        : GState
-    utxoSt'        : UTxOState
-    totWithdrawals : Coin
-
-module EPOCHUpdates0 (fut : RatifyState)
-                     (ls : LState) where
-
-  open LState ls public
-  open CertState certState using (gState) public
-  open RatifyState fut renaming (es to esW)
-  open PState
-
-  es : EnactState
-  es = record esW { withdrawals = ∅ }
-
-  tmpGovSt : GovState
-  tmpGovSt = filter (λ x → proj₁ x ∉ mapˢ proj₁ removed) govSt
-
-  orphans : ℙ (GovActionID × GovActionState)
-  orphans  = fromList (getOrphans es tmpGovSt)
-
-  removed' : ℙ (GovActionID × GovActionState)
-  removed' = removed ∪ orphans
-
-  govSt' : GovState
-  govSt' = filter (λ x → proj₁ x ∉ mapˢ proj₁ removed') govSt
-
-  removedGovActions : ℙ (RwdAddr × DepositPurpose × Coin)
-  removedGovActions =
-    flip concatMapˢ removed' λ (gaid , gaSt) →
-      mapˢ
-        (returnAddr gaSt ,_)
-        ((DepositsOf utxoSt ∣ ❴ GovActionDeposit gaid ❵) ˢ)
-
-  govActionReturns : RwdAddr ⇀ Coin
-  govActionReturns =
-    aggregate₊ (mapˢ (λ (a , _ , d) → a , d) removedGovActions ᶠˢ)
-
-  payout : RwdAddr ⇀ Coin
-  payout = govActionReturns ∪⁺ WithdrawalsOf esW
-
-  pState = PStateOf ls
-  pState' =
-    ⟦ pState .fPools ∪ˡ pState .pools
-    , ∅
-    , pState .retiring
-    ⟧
-
-  gState' : GState
-  gState' =
-    ⟦ (if null govSt' then mapValues sucᵉ (DRepsOf gState) else DRepsOf gState)
-    , CCHotKeysOf gState ∣ ccCreds (EnactState.cc es)
-    ⟧
-
-  utxoSt' : UTxOState
-  utxoSt' = ⟦ UTxOOf utxoSt , FeesOf utxoSt , DepositsOf utxoSt ∣ mapˢ (proj₁ ∘ proj₂) removedGovActions ᶜ , 0 ⟧
-
-  totWithdrawals : Coin
-  totWithdrawals = ∑[ x ← WithdrawalsOf esW ] x
-
-  updates : EPOCH-Updates0
-  updates = EPOCHUpdates0 es govSt' payout pState gState' utxoSt' totWithdrawals
-=======
     removedGovActions : ℙ (RwdAddr × DepositPurpose × Coin)
     govSt'            : GovState
 
@@ -793,7 +694,6 @@
 
   updates : Pre-POOLREAP-Update
   updates = Pre-POOLREAPUpdate pState' gState' utxoSt'
->>>>>>> a62d7e6a
 
 record Post-POOLREAP-Update : Type where
   inductive
@@ -802,29 +702,6 @@
     dState''       : DState
     acnt''         : Acnt
 
-<<<<<<< HEAD
-
-module EPOCHUpdates (eu0 : EPOCH-Updates0)
-                    (ls : LState)
-                    (dState' : DState)
-                    (acnt' : Acnt) where
-  open LState
-  open EPOCH-Updates0
-
-  refunds : Credential ⇀ Coin
-  refunds = pullbackMap (eu0 .payout) toRwdAddr (dom (RewardsOf dState'))
-
-  dState'' : DState
-  dState'' = ⟦ VoteDelegsOf dState' , StakeDelegsOf dState' , RewardsOf dState' ∪⁺ refunds ⟧
-
-  unclaimed : Coin
-  unclaimed = getCoin (eu0 .payout) - getCoin refunds
-
-  acnt'' : Acnt
-  acnt'' = ⟦ TreasuryOf acnt' ∸ eu0 .totWithdrawals + DonationsOf ls + unclaimed , ReservesOf acnt' ⟧
-
-  updates = EPOCHUpdates dState'' acnt''
-=======
 module Post-POOLREAPUpdate (es : EnactState)
                            (ls : LState)
                            (dState' : DState)
@@ -836,10 +713,10 @@
 ```agda
   open LState
   open Governance-Update govUpd
+```
+-->
+```agda
   opaque
-```
--->
-```agda
     govActionReturns : RwdAddr ⇀ Coin
     govActionReturns =
       aggregate₊ (mapˢ (λ (a , _ , d) → a , d) removedGovActions ᶠˢ)
@@ -847,24 +724,24 @@
     payout : RwdAddr ⇀ Coin
     payout = govActionReturns ∪⁺ WithdrawalsOf es
 
+  opaque
     refunds : Credential ⇀ Coin
     refunds = pullbackMap payout toRwdAddr (dom (RewardsOf dState'))
 
-    dState'' : DState
-    dState'' = ⟦ VoteDelegsOf dState' , StakeDelegsOf dState' , RewardsOf dState' ∪⁺ refunds ⟧
-
-    unclaimed : Coin
-    unclaimed = getCoin payout - getCoin refunds
-
-    totWithdrawals : Coin
-    totWithdrawals = ∑[ x ← WithdrawalsOf es ] x
-
-    acnt'' : Acnt
-    acnt'' = ⟦ TreasuryOf acnt' ∸ totWithdrawals + DonationsOf ls + unclaimed , ReservesOf acnt' ⟧
-
-    updates : Post-POOLREAP-Update
-    updates = Post-POOLREAPUpdate dState'' acnt''
->>>>>>> a62d7e6a
+  dState'' : DState
+  dState'' = ⟦ VoteDelegsOf dState' , StakeDelegsOf dState' , RewardsOf dState' ∪⁺ refunds ⟧
+
+  unclaimed : Coin
+  unclaimed = getCoin payout - getCoin refunds
+
+  totWithdrawals : Coin
+  totWithdrawals = ∑[ x ← WithdrawalsOf es ] x
+
+  acnt'' : Acnt
+  acnt'' = ⟦ TreasuryOf acnt' ∸ totWithdrawals + DonationsOf ls + unclaimed , ReservesOf acnt' ⟧
+
+  updates : Post-POOLREAP-Update
+  updates = Post-POOLREAPUpdate dState'' acnt''
 ```
 
 ### Transition Rule
@@ -894,10 +771,6 @@
 ```agda
   EPOCH :
     let
-<<<<<<< HEAD
-      eu0@(EPOCHUpdates0 es govSt' _ pState' gState' utxoSt' _) = EPOCHUpdates0.updates fut ls
-      EPOCHUpdates dState'' acnt'' = EPOCHUpdates.updates eu0 ls dState' acnt'
-=======
       es = EnactStateOf fut
 
       govUpd : Governance-Update
@@ -911,7 +784,6 @@
 
       govSt' : GovState
       govSt' = Governance-Update.govSt' govUpd
->>>>>>> a62d7e6a
 
       stakeDistrs : StakeDistrs
       stakeDistrs = mkStakeDistrs (Snapshots.mark ss') e utxoSt'
