--- conflicted
+++ resolved
@@ -583,19 +583,6 @@
 the stake distribution from the data contained in a ledger state.
 Here,
 \begin{itemize}
-<<<<<<< HEAD
-  \item \AgdaFunction{aggregate₊} takes a relation \AgdaBound{R ⊂ A × V},
-    where \AgdaBound{V} is any monoid with operation \AgdaBound{+},
-    and returns a mapping \AgdaBound{A ⇀ B} such that any item \AgdaBound{a ∈ A}
-    is mapped to the sum (using the operation \AgdaBound{+})
-    of all \AgdaBound{b ∈ B} such that \AgdaBound{(a , b) ∈ R}.
-  \item \AgdaFunction{m}
-    is the stake relation computed from the UTxO set.    
-  \item \AgdaFunction{stakeRelation}
-    is the total stake relation obtained
-    by combining the stake from the UTxO set
-    with the stake from the reward accounts.
-=======
   \item \AgdaFunction{utxoBalance}
     computes the coin balance of all those UTxO with a given
     stake \AgdaDatatype{Credential}.
@@ -610,7 +597,6 @@
     stores the stake for each active \AgdaDatatype{Credential},
     i.e.\ the sum of coins from the UTxO set
     plus the reward account balance.
->>>>>>> bb2feaef
 \end{itemize}
 
 \begin{figure*}[!h]
