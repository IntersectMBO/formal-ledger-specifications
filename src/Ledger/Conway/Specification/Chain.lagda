--- conflicted
+++ resolved
@@ -150,10 +150,6 @@
                              = record nes {  bcur = bcur';
                                              epochState
                                              = record epochState {ls = ls'} } }
-<<<<<<< HEAD
-=======
-         Γ    = ⟦ slot , ∣ constitution ∣ , ∣ pp ∣ , es , TreasuryOf nes ⟧
->>>>>>> 4171f096
     in
     ∙ totalRefScriptsSize ls ts ≤ maxRefScriptSizePerBlock
     ∙ tt ⊢ newEpochState ⇀⦇ slot ,TICK⦈ nes
