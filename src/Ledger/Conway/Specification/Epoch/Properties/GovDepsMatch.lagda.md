--- conflicted
+++ resolved
@@ -181,14 +181,8 @@
       a ∈ˡ map' (GovActionDeposit ∘ proj₁) (filter P? govSt)           ∼⟨ ∈-fromList ⟩
       a ∈ fromList (map' (GovActionDeposit ∘ proj₁) (filter P? govSt)) ∎
 
-<<<<<<< HEAD
-    u0 = EPOCHUpdates0.updates (RatifyStateOf eps) (LStateOf eps)
-
-    ls₁ = record (LStateOf eps') { utxoSt = EPOCH-Updates0.utxoSt' u0 }
-=======
     ls₁ = record (LStateOf eps')
            { utxoSt = Pre-POOLREAPUpdate.utxoSt' (LStateOf eps) (EnactStateOf eps) (GovernanceUpdate.updates ((LStateOf eps)) ((RatifyStateOf eps))) }
->>>>>>> a62d7e6a
 
     open LState
     open CertState
