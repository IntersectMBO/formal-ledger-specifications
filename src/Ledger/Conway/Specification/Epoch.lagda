--- conflicted
+++ resolved
@@ -225,7 +225,6 @@
             ; Δf-nonpositive = Δf-nonpos
 \end{code}
 \begin{code}
-<<<<<<< HEAD
             }
     where
       prevPp : PParams
@@ -268,28 +267,6 @@
 
       rs : Rewards
       rs = reward prevPp b (posPart R) poolParams stake delegs circulation
-=======
-          }
-  where
-    prevPp       = PParamsOf es
-    reserves     = ReservesOf es
-    pstakego     = es .EpochState.ss .Snapshots.go
-    feeSS        = es .EpochState.ss .Snapshots.feeSS
-    stake        = StakeOf pstakego
-    delegs       = StakeDelegsOf pstakego
-    poolParams   = PoolsOf pstakego
-    blocksMade   = ∑[ m ← b ] m
-    ρ            = fromUnitInterval (prevPp .PParams.monetaryExpansion)
-    η            = fromℕ blocksMade ÷₀ (fromℕ slotsPerEpoch * ActiveSlotCoeff)
-    Δr₁          = floor (1 ⊓ η * ρ * fromℕ reserves)
-    rewardPot    = pos feeSS + Δr₁
-    τ            = fromUnitInterval (prevPp .PParams.treasuryCut)
-    Δt₁          = floor (fromℤ rewardPot * τ)
-    R            = rewardPot - Δt₁
-    circulation  = total - reserves
-    rs           = reward prevPp b (posPart R) poolParams stake delegs circulation
-    Δr₂          = R - pos (∑[ c ← rs ] c)
->>>>>>> 9bd78477
 
       Δr₂ : ℤ
       Δr₂ = R - pos (∑[ c ← rs ] c)
@@ -489,6 +466,15 @@
 \caption{Functions for computing stake distributions}
 \end{figure*}
 
+<!--
+The \AgdaFunction{aggregateBy} function takes a relation
+\AgdaBound{R} : ℙ(\AgdaBound{A} × \AgdaBound{B}) and a map
+\AgdaBound{m} : \AgdaBound{A} \AgdaFunction{⇀} \AgdaBound{C}
+and returns a function that maps each \AgdaBound{a} in the domain of
+\AgdaBound{m} to the sum of all \AgdaBound{b} such that
+(\AgdaBound{a}, \AgdaBound{b}) ∈ \AgdaBound{R}.
+-->
+
 The function \AgdaFunction{calculatePoolDelegatedState} computes a
 stake pool distribution, that is, a map from stake pool credentials
 (keyhash) to coin, from the stake delegation map and the stake
@@ -535,6 +521,13 @@
   rewards.
 \end{itemize}
 
+In the definition of \AgdaFunction{mkStakeDistrs}, the relation and map passed to
+\AgdaFunction{aggregateBy} are
+\AgdaFunction{∣} \AgdaBound{delegations} \AgdaFunction{∣} :
+ℙ \AgdaDatatype{Credential} \AgdaFunction{×} \AgdaDatatype{VDeleg} and
+\AgdaFunction{stakeOf} \AgdaBound{ss} \AgdaFunction{∪⁺}
+\AgdaFunction{gaDepositStake} \AgdaBound{govSt} \AgdaBound{ds}, respectively.
+
 \begin{code}[hide]
 private variable
   e lastEpoch : Epoch
