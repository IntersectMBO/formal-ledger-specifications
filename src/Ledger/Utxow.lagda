\subsection{Witnessing}
\label{sec:witnessing}
\modulenote{\LedgerModule{Utxow}}, in which we define witnessing.

The purpose of witnessing is make sure the intended action is
authorized by the holder of the signing key.  (For details
see \textcite[\sectionname~8.3]{shelley-ledger-spec}.)
\Cref{fig:functions:utxow} defines functions used for witnessing.
\witsVKeyNeeded{} and \scriptsNeeded{} are now defined by projecting the same
information out of \credsNeeded{}.  Note that the last component of \credsNeeded{}
adds the script in the proposal policy only if it is present.

\begin{code}[hide]
{-# OPTIONS --safe #-}

open import Ledger.Prelude hiding (_∘_) renaming (_∘₂_ to _∘_)
open import Ledger.Crypto
open import Ledger.Abstract
open import Ledger.Transaction

module Ledger.Utxow
  (txs : _) (open TransactionStructure txs)
  (abs : AbstractFunctions txs) (open AbstractFunctions abs)
  where
open import Ledger.Interface.HasDowncast.Instance txs govStructure
open import Ledger.Utxo txs abs
open import Ledger.ScriptValidation txs abs
open import Ledger.Certs govStructure
\end{code}

\allowedLanguages{} has additional conditions for new features in
Conway. If a transaction contains any votes, proposals, a treasury
donation or asserts the treasury amount, it is only allowed to contain
Plutus V3 scripts. Additionally, the presence of reference scripts or
inline scripts does not prevent Plutus V1 scripts from being used in a
transaction anymore. Only inline datums are now disallowed from
appearing together with a Plutus V1 script.

\begin{figure*}[h]
\begin{AgdaMultiCode}
\begin{code}[hide]
module _ (o : TxOut) where
  d = proj₁ (proj₂ (proj₂ o))
  data HasInlineDatum : Set where
    InlineDatum  : ∀ {d'} → d ≡ just (inj₁ d') → HasInlineDatum

instance
  Dec-HasInlineDatum : ∀ {o} → HasInlineDatum o ⁇
  Dec-HasInlineDatum {_ , _ , just (inj₁ x) , _} = ⁇ yes (InlineDatum refl)
  Dec-HasInlineDatum {_ , _ , just (inj₂ x) , _} = ⁇ no λ where
    (InlineDatum x) → case x of λ ()
  Dec-HasInlineDatum {_ , _ , nothing , _} = ⁇ no λ where
    (InlineDatum x) → case x of λ ()

module _ (txb : TxBody) (let open TxBody txb) where
  data UsesV3Features : Set where
    HasVotes : txvote ≢ [] → UsesV3Features
    HasProps : txprop ≢ [] → UsesV3Features
    HasDonation : txdonation ≢ 0 → UsesV3Features
    HasTreasury : curTreasury ≢ nothing → UsesV3Features

instance
  Dec-UsesV3Features : ∀ {txb} → UsesV3Features txb ⁇
  Dec-UsesV3Features {record { txvote = [] ; txprop = [] ; txdonation = zero ; curTreasury = nothing }}
    = ⁇ no λ where (HasVotes x)    → x refl
                   (HasProps x)    → x refl
                   (HasDonation x) → x refl
                   (HasTreasury x) → x refl
  Dec-UsesV3Features {record { txvote = [] ; txprop = [] ; txdonation = zero ; curTreasury = just x }}
    = ⁇ yes (HasTreasury (λ ()))
  Dec-UsesV3Features {record { txvote = [] ; txprop = [] ; txdonation = suc txdonation }}
    = ⁇ yes (HasDonation (λ ()))
  Dec-UsesV3Features {record { txvote = [] ; txprop = x ∷ txprop }} = ⁇ yes (HasProps (λ ()))
  Dec-UsesV3Features {record { txvote = x ∷ txvote }} = ⁇ yes (HasVotes (λ ()))

languages : Tx → UTxO → ℙ Language
languages tx utxo = mapPartial getLanguage (txscripts tx utxo)
  where
    getLanguage : Script → Maybe Language
    getLanguage (inj₁ _) = nothing
    getLanguage (inj₂ s) = just (language s)
\end{code}
\begin{code}
getVKeys : ℙ Credential → ℙ KeyHash
getVKeys = mapPartial isKeyHashObj

allowedLanguages : Tx → UTxO → ℙ Language
allowedLanguages tx utxo =
  if (∃[ o ∈ os ] isBootstrapAddr (proj₁ o))
    then ∅
  else if UsesV3Features txb
    then fromList (PlutusV3 ∷ [])
  else if ∃[ o ∈ os ] HasInlineDatum o
    then fromList (PlutusV2 ∷ PlutusV3 ∷ [])
  else
    fromList (PlutusV1 ∷ PlutusV2 ∷ PlutusV3 ∷ [])
  where
    txb = tx .Tx.body; open TxBody txb
    os = range (outs txb) ∪ range (utxo ∣ (txins ∪ refInputs))

getScripts : ℙ Credential → ℙ ScriptHash
getScripts = mapPartial isScriptObj

credsNeeded : UTxO → TxBody → ℙ (ScriptPurpose × Credential)
credsNeeded utxo txb
  =  mapˢ (λ (i , o)  → (Spend  i , payCred (proj₁ o))) ((utxo ∣ (txins ∪ collateral)) ˢ)
<<<<<<< HEAD
  ∪  mapˢ (λ a        → (Rwrd   a , stake a)) (dom (txwdrls ↓))
=======
  ∪  mapˢ (λ a        → (Rwrd   a , stake a)) (dom ∣ txwdrls ∣)
>>>>>>> f3a9fd99
  ∪  mapPartial (λ c  → (Cert   c ,_) <$> cwitness c) (fromList txcerts)
  ∪  mapˢ (λ x        → (Mint   x , ScriptObj x)) (policies mint)
  ∪  mapˢ (λ v        → (Vote   v , proj₂ v)) (fromList (map voter txvote))
  ∪  mapPartial (λ p  → case  p .policy of
\end{code}
\begin{code}[hide]
    λ where
\end{code}
\begin{code}
                              (just sh)  → just (Propose  p , ScriptObj sh)
                              nothing    → nothing) (fromList txprop)
\end{code}
\begin{code}[hide]
  where open TxBody txb; open GovVote; open RwdAddr; open GovProposal
\end{code}
\begin{code}

witsVKeyNeeded : UTxO → TxBody → ℙ KeyHash
witsVKeyNeeded = getVKeys ∘ mapˢ proj₂ ∘ credsNeeded

scriptsNeeded  : UTxO → TxBody → ℙ ScriptHash
scriptsNeeded = getScripts ∘ mapˢ proj₂ ∘ credsNeeded
\end{code}
\end{AgdaMultiCode}
\caption{Functions used for witnessing}
\label{fig:functions:utxow}
\end{figure*}

\begin{figure*}[h]
\begin{code}[hide]
data
\end{code}
\begin{code}
  _⊢_⇀⦇_,UTXOW⦈_ : UTxOEnv → UTxOState → Tx → UTxOState → Type
\end{code}
\caption{UTxOW transition-system types}
\label{fig:ts-types:utxow}
\end{figure*}

\begin{figure*}[h]
\begin{AgdaMultiCode}
\begin{code}[hide]
private variable
  Γ           : UTxOEnv
  s s'        : UTxOState
  tx          : Tx

open UTxOState

data _⊢_⇀⦇_,UTXOW⦈_ where
\end{code}
\begin{code}
  UTXOW-inductive :
    let  utxo                                = s .utxo
\end{code}
\begin{code}[hide]
         open Tx tx renaming (body to txb); open TxBody txb; open TxWitnesses wits
\end{code}
\begin{code}
         witsKeyHashes                       = mapˢ hash (dom vkSigs)
         witsScriptHashes                    = mapˢ hash scripts
         inputHashes                         = getInputHashes tx utxo
         refScriptHashes                     = fromList $ map hash (refScripts tx utxo)
         neededHashes                        = scriptsNeeded utxo txb
         txdatsHashes                        = dom txdats
         allOutHashes                        = getDataHashes (range txouts)
         nativeScripts                       = mapPartial isInj₁ (txscripts tx utxo)
\end{code}
\begin{code}
    in
    ∙  ∀[ (vk , σ) ∈ vkSigs ] isSigned vk (txidBytes txid) σ
    ∙  ∀[ s ∈ nativeScripts ] (hash s ∈ neededHashes → validP1Script witsKeyHashes txvldt s)
    ∙  witsVKeyNeeded utxo txb ⊆ witsKeyHashes
    ∙  neededHashes ＼ refScriptHashes ≡ᵉ witsScriptHashes
    ∙  inputHashes ⊆ txdatsHashes
    ∙  txdatsHashes ⊆ inputHashes ∪ allOutHashes ∪ getDataHashes (range (utxo ∣ refInputs))
    ∙  languages tx utxo ⊆ allowedLanguages tx utxo
    ∙  txADhash ≡ map hash txAD
    ∙  Γ ⊢ s ⇀⦇ tx ,UTXO⦈ s'
       ────────────────────────────────
       Γ ⊢ s ⇀⦇ tx ,UTXOW⦈ s'
\end{code}
\end{AgdaMultiCode}
\caption{UTXOW inference rules}
\label{fig:rules:utxow}
\end{figure*}
\begin{code}[hide]
pattern UTXOW-inductive⋯ p₁ p₂ p₃ p₄ p₅ p₆ p₇ p₈ h
      = UTXOW-inductive (p₁ , p₂ , p₃ , p₄ , p₅ , p₆ , p₇ , p₈ , h)
pattern UTXOW⇒UTXO x = UTXOW-inductive⋯ _ _ _ _ _ _ _ _ x

unquoteDecl UTXOW-inductive-premises =
  genPremises UTXOW-inductive-premises (quote UTXOW-inductive)
\end{code}

\subsection{Plutus script context}
\hrefCIP{0069}
unifies the arguments given to all types of Plutus scripts currently available
(spending, certifying, rewarding, minting, voting, proposing).

The formal specification permits running spending scripts in the absence datums
in the Conway era.  However, since the interface with Plutus is kept abstract
in this specification, changes to the representation of the script context which
are part of \hrefCIP{0069} are not included here.  To provide a \hrefCIP{0069}-conformant
implementation of Plutus to this specification, an additional step processing
the \List{} \Data{} argument we provide would be required.

In \cref{fig:rules:utxow}, the line
\inputHashes{}~\subseteqfield{}~\txdatsHashes{} compares two inhabitants of
\PowerSet{}~\DataHash{}.  In the Alonzo spec, these two terms would
have inhabited \PowerSet{}~(\Maybe{}~\DataHash{}), where a \nothing{} is thrown
out~\parencite[\sectionname~3.1]{alonzo-ledger-spec}.<|MERGE_RESOLUTION|>--- conflicted
+++ resolved
@@ -22,7 +22,6 @@
   (txs : _) (open TransactionStructure txs)
   (abs : AbstractFunctions txs) (open AbstractFunctions abs)
   where
-open import Ledger.Interface.HasDowncast.Instance txs govStructure
 open import Ledger.Utxo txs abs
 open import Ledger.ScriptValidation txs abs
 open import Ledger.Certs govStructure
@@ -104,11 +103,7 @@
 credsNeeded : UTxO → TxBody → ℙ (ScriptPurpose × Credential)
 credsNeeded utxo txb
   =  mapˢ (λ (i , o)  → (Spend  i , payCred (proj₁ o))) ((utxo ∣ (txins ∪ collateral)) ˢ)
-<<<<<<< HEAD
-  ∪  mapˢ (λ a        → (Rwrd   a , stake a)) (dom (txwdrls ↓))
-=======
   ∪  mapˢ (λ a        → (Rwrd   a , stake a)) (dom ∣ txwdrls ∣)
->>>>>>> f3a9fd99
   ∪  mapPartial (λ c  → (Cert   c ,_) <$> cwitness c) (fromList txcerts)
   ∪  mapˢ (λ x        → (Mint   x , ScriptObj x)) (policies mint)
   ∪  mapˢ (λ v        → (Vote   v , proj₂ v)) (fromList (map voter txvote))
