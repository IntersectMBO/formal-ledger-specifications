\subsection{Value Set}
\label{sec:tokenalgebra-valueset}

\begin{code}[hide]
{-# OPTIONS --safe --no-import-sorts #-}

open import Agda.Primitive using () renaming (Set to Type)

module Ledger.TokenAlgebra.ValueSet (PolicyId AssetName : Type) where

open import Ledger.Prelude                         hiding (lookup ; update ; isMagma ; isEquivalence) renaming (TotalMap to _⇒_)
open import Ledger.TokenAlgebra PolicyId           using (TokenAlgebra)

open import Algebra                                using (CommutativeMonoid ; Op₂ ; IsSemigroup ; IsMonoid ; IsMagma ; IsCommutativeMonoid)
open import Algebra.Morphism                       using (IsMonoidHomomorphism ; IsMagmaHomomorphism)
<<<<<<< HEAD
import Data.Nat as ℕ
=======
>>>>>>> b0c7004e
open import Data.Nat.Properties                    using (+-comm ; +-assoc ; +-identityʳ ; +-0-commutativeMonoid)
open import Function.Related.TypeIsomorphisms      using (Σ-≡,≡→≡)
open import Relation.Binary                        using (IsEquivalence)
open import Relation.Binary.Morphism               using (IsRelHomomorphism)
open import Relation.Binary.PropositionalEquality  using (module ≡-Reasoning)
<<<<<<< HEAD
-- open import Interface.HasOrder.Instance
=======
open import Interface.HasRawPartialOrder.Instance
>>>>>>> b0c7004e

import Relation.Binary.PropositionalEquality as ≡
import Relation.Binary.Core  as stdlib

\end{code}

\subsubsection{Derived types}

(See Fig 3 of the
\href{https://github.com/input-output-hk/cardano-ledger/releases/latest/download/mary-ledger.pdf}%
{Mary ledger specification}.)

\begin{itemize}
\item \AgdaBound{AssetName} is a byte string used to distinguish different assets with the same \AgdaBound{PolicyId}.
\item \AgdaBound{AssetId} is a product type consisting of a \AgdaBound{PolicyId} and an \AgdaBound{AssetName}.
\item \AgdaBound{AdaId} is the Id for the asset Ada.
\item \AgdaBound{Quantity} is the type of amounts of assets.
\end{itemize}

In the formal ledger specification \AgdaBound{AssetId} is sometimes viewed as a direct sum type,
the inhabitants of which belong to either \AgdaBound{AdaIdType} or the product
\AgdaBound{PolicyId}~\AgdaBound{×}~\AgdaBound{AssetName}; if we were adhering to that point of view,
then we would have defined
\AgdaBound{AssetId}
  = \AgdaBound{AdaIdType}~\AgdaBound{⊎}~(\AgdaBound{PolicyId}~\AgdaBound{×}~\AgdaBound{AssetName}).

Finally, we define a record type with a single inhabitant with which we may wish to
represent the type of Ada (rather than viewing Ada as just another asset).

\begin{code}
record AdaIdType : Type where
  instance constructor AdaId
\end{code}


\subsection{Definition of the value monoid}

An inhabitant of `Value` is a map denoting a finite collection of quantities of assets.

\begin{code}
open CommutativeMonoid renaming (_∙_ to _⋆_) hiding (refl ; sym ; trans)

AssetId : Type
AssetId = PolicyId × AssetName

module _
  {X : ℙ AssetId}
  {⋁A : isMaximal X}
  ⦃ dec : DecEq (PolicyId × AssetName) ⦄
  where

  open _⇒_
  open ≡-Reasoning
  open FunTot X ⋁A

  Quantity : Type
  Quantity = ℕ

  _⊕_ : Op₂ (AssetId ⇒ Quantity)
  u ⊕ v = Fun⇒TotalMap λ aa → (lookup u) aa + (lookup v) aa

  ⊕-lemma :  (u v : AssetId ⇒ Quantity){aa : AssetId}
             → lookup (u ⊕ v) aa ≡ lookup u aa + lookup v aa
  ⊕-lemma _ _ = lookup∘Fun⇒TotalMap-id

  zeroFun : AssetId → Quantity
  zeroFun = λ _ → 0

  ι : AssetId ⇒ Quantity
  ι = Fun⇒TotalMap zeroFun

  lookupι≡0 :  ∀{a} → lookup ι a ≡ 0
  lookupι≡0 = ∈-rel⇒lookup-≡ ι (∈-map′ ⋁A)

  _≋_ : stdlib.Rel (AssetId ⇒ Quantity) 0ℓ
  u ≋ v = ∀{aa} → (lookup u) aa ≡ (lookup v) aa

  ≋-isEquivalence : IsEquivalence {0ℓ} _≋_
  ≋-isEquivalence = record { refl = ≡.refl ; sym = λ x → ≡.sym x ; trans = λ x y → ≡.trans x y }

  ⊕-cong : Algebra.Congruent₂ _≋_ _⊕_
  ⊕-cong {x}{y}{u}{v} x≋y u≋v {a} = begin
    lookup (x ⊕ u) a         ≡⟨ ⊕-lemma x u ⟩
    lookup x a + lookup u a  ≡⟨ cong₂ _+_ x≋y u≋v ⟩
    lookup y a + lookup v a  ≡⟨ ≡.sym (⊕-lemma y v) ⟩
    lookup (y ⊕ v) a         ∎

  ⊕-comm : Algebra.Commutative _≋_ _⊕_
  ⊕-comm u v {aa} = begin
    lookup (u ⊕ v) aa          ≡⟨ ⊕-lemma u v ⟩
    lookup u aa + lookup v aa  ≡⟨ +-comm (lookup u aa) (lookup v aa) ⟩
    lookup v aa + lookup u aa  ≡⟨ ≡.sym (⊕-lemma v u) ⟩
    lookup (v ⊕ u) aa          ∎

  ⊕-assoc : Algebra.Associative _≋_ _⊕_
  ⊕-assoc x y z {a} = begin
    lookup ((x ⊕ y) ⊕ z) a                  ≡⟨ ⊕-lemma (x ⊕ y) z ⟩
    lookup (x ⊕ y) a + lookup z a           ≡⟨ cong (_+ lookup z a) (⊕-lemma x y) ⟩
    lookup x a + lookup y a + lookup z a    ≡⟨ +-assoc (lookup x a) (lookup y a) (lookup z a) ⟩
    lookup x a + (lookup y a + lookup z a)  ≡⟨ cong (lookup x a +_) (≡.sym (⊕-lemma y z)) ⟩
    lookup x a + lookup (y ⊕ z) a           ≡⟨ ≡.sym (⊕-lemma x (y ⊕ z)) ⟩
    lookup (x ⊕ (y ⊕ z)) a                  ∎

  ι-identity : Algebra.Identity _≋_ ι _⊕_
  ι-identity .proj₁ tm {aa} = begin
    lookup (ι ⊕ tm) aa          ≡⟨ ⊕-lemma ι tm ⟩
    lookup ι aa + lookup tm aa  ≡⟨ cong (_+ lookup tm aa) lookupι≡0 ⟩
    lookup tm aa                ∎
  ι-identity .proj₂ tm {aa} = begin
    lookup (tm ⊕ ι) aa          ≡⟨ ⊕-lemma tm ι ⟩
    lookup tm aa + lookup ι aa  ≡⟨ cong (lookup tm aa +_) lookupι≡0 ⟩
    lookup tm aa + 0            ≡⟨ +-identityʳ (lookup tm aa) ⟩
    lookup tm aa                ∎

  open IsSemigroup
  open IsMagma
  isSemigrp : IsSemigroup _≋_ _⊕_
  isSemigrp .isMagma .isEquivalence        = ≋-isEquivalence
  isSemigrp .isMagma .∙-cong {u}{v}{x}{y}  = ⊕-cong {u}{v}{x}{y}
  isSemigrp .assoc                         = ⊕-assoc

  open IsMonoid
  ≋-⊕-ι-isMonoid : IsMonoid _≋_ _⊕_ ι
  ≋-⊕-ι-isMonoid .isSemigroup  = isSemigrp
  ≋-⊕-ι-isMonoid .identity     = ι-identity
\end{code}

We are now in a position to define the commutative monoid.

\begin{code}
  open IsCommutativeMonoid
  Vcm : CommutativeMonoid 0ℓ 0ℓ
  Vcm .Carrier                        = AssetId ⇒ Quantity
  Vcm ._≈_                            = _≋_
  Vcm ._⋆_                            = _⊕_
  Vcm .ε                              = ι
  Vcm .isCommutativeMonoid .isMonoid  = ≋-⊕-ι-isMonoid
  Vcm .isCommutativeMonoid .comm      = ⊕-comm

  Value-TokenAlgebra :  (specialPolicy : PolicyId)
                        (specialAsset : AssetName)
                        (size : AssetId ⇒ Quantity → ℕ)
                        {decTot : DecEq (AssetId ⇒ Quantity)}
                        --------------------------------------
                        → TokenAlgebra

  Value-TokenAlgebra specialPolicy specialAsset size {decTot} =
    record
      { Value-CommutativeMonoid   = Vcm
      ; coin                      = totalMap↠coin
      ; inject                    = coin↪totalMap
      ; policies                  = policies
      ; size                      = size
      ; _≤ᵗ_                      = leq
      ; AssetName                 = AssetName
      ; specialAsset              = specialAsset
      ; property                  = compose-to-id
      ; coinIsMonoidHomomorphism  = CoinMonHom
      ; DecEq-Value               = decTot
      }
    where

    specId : AssetId
    specId = (specialPolicy , specialAsset)

    open Update

    totalMap↠coin : AssetId ⇒ Quantity → Coin
    totalMap↠coin tm = lookup tm specId

    coin↪totalMap : Coin → AssetId ⇒ Quantity
    coin↪totalMap c = update ⦃ dec ⦄ specId c ι

    policies : AssetId ⇒ Quantity → ℙ PolicyId
    policies tm = dom (dom (rel tm))

    leq : AssetId ⇒ Quantity → AssetId ⇒ Quantity → Type
<<<<<<< HEAD
    leq u v = ∀ {a}{p}{q} → lookup u (a , p) ℕ.≤ lookup v (a , q)
=======
    leq u v = ∀ {a}{p}{q} → lookup u (a , p) ≤ lookup v (a , q)
>>>>>>> b0c7004e

    compose-to-id : totalMap↠coin ∘ coin↪totalMap ≗ id
    compose-to-id _ = lookup-update-id ι
      where open LookupUpdate {X = X} {specId} {⋁A}

    open CommutativeMonoid Vcm                    using () renaming (rawMonoid to Vcm-mon)
    open CommutativeMonoid +-0-commutativeMonoid  using () renaming (rawMonoid to ℕ-mon)
    open IsMonoidHomomorphism                     using (isMagmaHomomorphism ; ε-homo)
    open IsMagmaHomomorphism                      using (isRelHomomorphism ; homo)
    open IsRelHomomorphism                        using () renaming (cong to ⟦⟧-cong)

    CoinMonHom : IsMonoidHomomorphism Vcm-mon ℕ-mon totalMap↠coin
    CoinMonHom .isMagmaHomomorphism .isRelHomomorphism .⟦⟧-cong  = λ x → x
    CoinMonHom .isMagmaHomomorphism .homo                        = λ x y → ⊕-lemma x y
    CoinMonHom .ε-homo                                           = lookupι≡0
\end{code}<|MERGE_RESOLUTION|>--- conflicted
+++ resolved
@@ -13,24 +13,16 @@
 
 open import Algebra                                using (CommutativeMonoid ; Op₂ ; IsSemigroup ; IsMonoid ; IsMagma ; IsCommutativeMonoid)
 open import Algebra.Morphism                       using (IsMonoidHomomorphism ; IsMagmaHomomorphism)
-<<<<<<< HEAD
 import Data.Nat as ℕ
-=======
->>>>>>> b0c7004e
 open import Data.Nat.Properties                    using (+-comm ; +-assoc ; +-identityʳ ; +-0-commutativeMonoid)
 open import Function.Related.TypeIsomorphisms      using (Σ-≡,≡→≡)
 open import Relation.Binary                        using (IsEquivalence)
 open import Relation.Binary.Morphism               using (IsRelHomomorphism)
 open import Relation.Binary.PropositionalEquality  using (module ≡-Reasoning)
-<<<<<<< HEAD
 -- open import Interface.HasOrder.Instance
-=======
-open import Interface.HasRawPartialOrder.Instance
->>>>>>> b0c7004e
 
 import Relation.Binary.PropositionalEquality as ≡
 import Relation.Binary.Core  as stdlib
-
 \end{code}
 
 \subsubsection{Derived types}
@@ -204,11 +196,7 @@
     policies tm = dom (dom (rel tm))
 
     leq : AssetId ⇒ Quantity → AssetId ⇒ Quantity → Type
-<<<<<<< HEAD
     leq u v = ∀ {a}{p}{q} → lookup u (a , p) ℕ.≤ lookup v (a , q)
-=======
-    leq u v = ∀ {a}{p}{q} → lookup u (a , p) ≤ lookup v (a , q)
->>>>>>> b0c7004e
 
     compose-to-id : totalMap↠coin ∘ coin↪totalMap ≗ id
     compose-to-id _ = lookup-update-id ι
