--- conflicted
+++ resolved
@@ -10,10 +10,7 @@
 open import Algebra              using (CommutativeMonoid)
 open import Algebra.Morphism     using (module MonoidMorphisms)
 open import Data.Nat.Properties  using (+-0-commutativeMonoid) renaming (_≟_ to _≟ℕ_)
-<<<<<<< HEAD
 import Data.Nat as ℕ
-=======
->>>>>>> b0c7004e
 open import Data.Nat.Properties  using (+-*-semiring; <-isStrictTotalOrder)
 open import Relation.Binary.Morphism.Structures
 
@@ -25,11 +22,7 @@
 open import Ledger.Crypto
 open import Ledger.Epoch
 
-<<<<<<< HEAD
 open import Interface.HasOrder.Instance
-=======
-open import Interface.HasRawPartialOrder.Instance
->>>>>>> b0c7004e
 
 open GlobalConstants
 HSGlobalConstants : GlobalConstants
@@ -297,7 +290,8 @@
       to' record { slot = slot ; pparams = pparams } = record { slot = slot ; pparams = to pparams }
 
       from' : F.UTxOEnv → UTxOEnv
-      from' e = let open F.UTxOEnv e in record { slot = slot ; ppolicy = nothing ; pparams = from pparams }
+      from' e = let open F.UTxOEnv e in record { slot = slot ; pparams = from pparams }
+      -- from' e = let open F.UTxOEnv e in record { slot = slot ; ppolicy = nothing ; pparams = from pparams }
 
   Convertible-UTxOState : Convertible UTxOState F.UTxOState
   Convertible-UTxOState = record { to = to' ; from = from' }
