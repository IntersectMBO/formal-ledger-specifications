--- conflicted
+++ resolved
@@ -23,6 +23,7 @@
 instance
   _ = +-0-commutativeMonoid
 \end{code}
+
 Governance actions are \defn{ratified} through on-chain votes.
 Different kinds of governance actions have different ratification requirements
 but always involve at least two of the three governance bodies.
@@ -484,22 +485,10 @@
 delayed a h es d = ¬ verifyPrev a h es ⊎ d ≡ true
 
 acceptConds : RatifyEnv → RatifyState → GovActionID × GovActionState → Type
-<<<<<<< HEAD
 acceptConds Γ stʳ (id , st) = let open RatifyEnv Γ; open RatifyState stʳ; open GovActionState st in
        accepted Γ es st
     ×  ¬ delayed action prevAction es delay
     × ∃[ es' ]  ⟦ id , treasury , currentEpoch ⟧ ⊢ es ⇀⦇ action ,ENACT⦈ es'
-=======
-acceptConds Γ ⟦ es , removed , d ⟧ʳ (id , st) =
-\end{code}
-\begin{code}[hide]
-  let open RatifyEnv Γ; open GovActionState st in
-\end{code}
-\begin{code}
-    accepted Γ es st
-    × ¬ delayed action prevAction es d
-    × ∃[ es' ] ⟦ id , treasury , currentEpoch ⟧ᵉ ⊢ es ⇀⦇ action ,ENACT⦈ es'
->>>>>>> 6b26f073
 \end{code}
 \begin{code}[hide]
 abstract
@@ -559,14 +548,6 @@
 \begin{figure*}[ht]
 \begin{AgdaSuppressSpace}
 \begin{code}
-<<<<<<< HEAD
-  RATIFY-Accept : ∀ {Γ} {a} → let open RatifyEnv Γ; st = a .proj₂; open GovActionState st in
-     ∙ acceptConds Γ ⟦ es , removed , d ⟧ a
-     ∙ ⟦ a .proj₁ , treasury , currentEpoch ⟧ ⊢ es ⇀⦇ action ,ENACT⦈ es'
-       ────────────────────────────────
-       Γ ⊢  ⟦ es   , removed          , d                      ⟧ ⇀⦇ a ,RATIFY'⦈
-            ⟦ es'  , ❴ a ❵ ∪ removed  , delayingAction action  ⟧
-=======
 data _⊢_⇀⦇_,RATIFY'⦈_ :
   RatifyEnv → RatifyState → GovActionID × GovActionState → RatifyState → Type where
 
@@ -578,12 +559,11 @@
 
      → let open RatifyEnv Γ; st = a .proj₂; open GovActionState st in
 
-     ∙ acceptConds Γ ⟦ es , removed , d ⟧ʳ a
-     ∙ ⟦ a .proj₁ , treasury , currentEpoch ⟧ᵉ ⊢ es ⇀⦇ action ,ENACT⦈ es'
+     ∙ acceptConds Γ ⟦ es , removed , d ⟧ a
+     ∙ ⟦ a .proj₁ , treasury , currentEpoch ⟧ ⊢ es ⇀⦇ action ,ENACT⦈ es'
        ────────────────────────────────
-       Γ ⊢ ⟦ es  , removed         , d                     ⟧ʳ ⇀⦇ a ,RATIFY'⦈
-           ⟦ es' , ❴ a ❵ ∪ removed , delayingAction action ⟧ʳ
->>>>>>> 6b26f073
+       Γ ⊢ ⟦ es  , removed         , d                     ⟧ ⇀⦇ a ,RATIFY'⦈
+           ⟦ es' , ❴ a ❵ ∪ removed , delayingAction action ⟧
 
   RATIFY-Reject : ∀ {Γ} {a} → let open RatifyEnv Γ; st = a .proj₂ in
      ∙ ¬ acceptConds Γ ⟦ es , removed , d ⟧ a
