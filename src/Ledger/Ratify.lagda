\section{Ratification}
\label{sec:ratification}
\begin{code}[hide]
{-# OPTIONS --safe #-}

import Data.Integer as ℤ
open import Data.Rational as ℚ using (ℚ; 0ℚ; _⊔_)
open import Data.Nat.Properties hiding (_≟_; _≤?_)
open import Data.Nat.Properties.Ext

open import Ledger.Prelude hiding (_∧_; _⊔_) renaming (filterᵐ to filter)
open import Ledger.Transaction hiding (Vote)

module Ledger.Ratify (txs : _) (open TransactionStructure txs) where

open import Ledger.Enact govStructure
open import Ledger.GovernanceActions govStructure using (Vote)

infixr 2 _∧_
_∧_ = _×_

instance
  _ = +-0-commutativeMonoid
\end{code}

Governance actions are \defn{ratified} through on-chain votes.
Different kinds of governance actions have different ratification requirements
but always involve at least two of the three governance bodies.

A successful motion of no-confidence, election of a new constitutional
committee, a constitutional change, or a hard-fork delays ratification of
all other governance actions until the first epoch after their
enactment. This gives a new constitutional committee enough time to vote
on current proposals, re-evaluate existing proposals with respect to a
new constitution, and ensures that the in principle arbitrary semantic
changes caused by enacting a hard-fork do not have unintended
consequences in combination with other actions.

\subsection{Ratification requirements}
\label{sec:ratification-requirements}
Figure~\ref{fig:ratification-requirements} details the ratification
requirements for each governance action scenario. For a governance
action to be ratified, all of these requirements must be satisfied, on
top of other conditions that are explained further down. The
\threshold function is defined as a table, with a row for each type of
\GovAction and the colums representing the \CC, \DRep and \SPO roles
in that order.

The symbols mean the following:
\begin{itemize}
\item
  \AgdaFunction{vote} x: To pass the action, the \yes votes need to be over the threshold x.
\item
  \AgdaFunction{─}: The body of governance does not participate in voting.
\item
  \AgdaFunction{✓}: The constitutional committee needs to approve an action,
  with the threshold assigned to it.
\item
  \AgdaFunction{✓†}: Voting is possible, but the action will never be enacted.
  This is equivalent to \AgdaFunction{vote} 2 (or any other number above 1).
\end{itemize}

Two rows in this table contain functions that compute the
\DRep and \SPO thresholds simultaneously: the rows for \NewCommittee
and \ChangePParams.

For \NewCommittee, there can be different thresholds depending on whether the
system is in a state of no-confidence or not. This information is
provided via the \AgdaArgument{ccThreshold} argument: if the system is in a state of no-confidence, then \AgdaArgument{ccThreshold} is set to \nothing.

In case of the \ChangePParams action, the thresholds further depend on
what groups that action is associated with. \pparamThreshold
associates a pair of thresholds to each individual group. Since an
individual update can contain multiple groups, the actual thresholds
are then given by taking the maximum of all those thresholds.

Note that each protocol parameter belongs to exactly one of the four
groups that have a \DRep threshold, so a \DRep vote will always be
required. A protocol parameter may or may not be in the
\SecurityGroup, so an \SPO vote may not be required.

Each of the $P_x$ and $Q_x$ are protocol parameters.
\begin{figure*}[h]
\begin{AgdaMultiCode}
\begin{code}[hide]
private
  ∣_∣_∣_∣ : {A : Type} → A → A → A → GovRole → A
  ∣ q₁ ∣ q₂ ∣ q₃ ∣ = λ { CC → q₁ ; DRep → q₂ ; SPO → q₃ }

  ∣_∥_∣ : {A : Type} → A → A × A → GovRole → A
  ∣ q₁ ∥ (q₂ , q₃) ∣ = λ { CC → q₁ ; DRep → q₂ ; SPO → q₃ }

vote : ℚ → Maybe ℚ
vote = just

defer : ℚ
defer = ℚ.1ℚ ℚ.+ ℚ.1ℚ

maxThreshold : ℙ (Maybe ℚ) → Maybe ℚ
maxThreshold x = foldl comb nothing (proj₁ $ finiteness x)
  where
    comb : Maybe ℚ → Maybe ℚ → Maybe ℚ
    comb (just x) (just y) = just (x ⊔ y)
    comb (just x) nothing  = just x
    comb nothing  (just y) = just y
    comb nothing  nothing  = nothing

─ : Maybe ℚ
─ = nothing
✓† = vote defer
\end{code}
\begin{code}
threshold : PParams → Maybe ℚ → GovAction → GovRole → Maybe ℚ
threshold pp ccThreshold =
\end{code}
\begin{code}[hide]
  λ where
\end{code}
\begin{code}
      NoConfidence           → ∣ ─   ∣ vote P1      ∣ vote Q1  ∣
      (NewCommittee _ _ _)   → ∣ ─   ∥ P/Q2a/b                 ∣
      (NewConstitution _ _)  → ∣ ✓   ∣ vote P3      ∣ ─        ∣
      (TriggerHF _)          → ∣ ✓   ∣ vote P4      ∣ vote Q4  ∣
      (ChangePParams x)      → ∣ ✓   ∥ P/Q5 x                  ∣
      (TreasuryWdrl _)       → ∣ ✓   ∣ vote P6      ∣ ─        ∣
      Info                   → ∣ ✓†  ∣ ✓†           ∣ ✓†       ∣
        where
\end{code}
\begin{code}[hide]
        open PParams pp
        open DrepThresholds drepThresholds
        open PoolThresholds poolThresholds

        ✓ = ccThreshold
\end{code}
\begin{code}
        P/Q2a/b : Maybe ℚ × Maybe ℚ
        P/Q2a/b =  case ccThreshold of
\end{code}
\begin{code}[hide]
          λ where
\end{code}
\begin{code}
                   (just _)  → (vote P2a , vote Q2a)
                   nothing   → (vote P2b , vote Q2b)

        pparamThreshold : PParamGroup → Maybe ℚ × Maybe ℚ
        pparamThreshold NetworkGroup     = (vote P5a  , ─         )
        pparamThreshold EconomicGroup    = (vote P5b  , ─         )
        pparamThreshold TechnicalGroup   = (vote P5c  , ─         )
        pparamThreshold GovernanceGroup  = (vote P5d  , ─         )
        pparamThreshold SecurityGroup    = (─         , vote Q5e  )

        P/Q5 : PParamsUpdate → Maybe ℚ × Maybe ℚ
        P/Q5 ppu = maxThreshold (mapˢ (proj₁ ∘ pparamThreshold) (updateGroups ppu))
                 , maxThreshold (mapˢ (proj₂ ∘ pparamThreshold) (updateGroups ppu))

canVote : PParams → GovAction → GovRole → Type
canVote pp a r = Is-just (threshold pp nothing a r)
\end{code}
\end{AgdaMultiCode}
% TODO: this doesn't actually depend on PParams so we could remove that
%       argument, but we don't have a default ATM
\caption{Functions related to voting}
\label{fig:ratification-requirements}
\end{figure*}

\subsection{Protocol parameters and governance actions}
\label{sec:protocol-parameters-and-governance-actions}
Voting thresholds for protocol parameters can be set by group, and we do not require that each protocol
parameter governance action be confined to a single group. In case a governance action carries updates
for multiple parameters from different groups, the maximum threshold of all the groups involved will
apply to any given such governance action.

The purpose of the \SecurityGroup is to add an additional check to
security-relevant protocol parameters. Any proposal that includes a
change to a security-relevant protocol parameter must also be accepted
by at least half of the SPO stake.

\subsection{Ratification restrictions}
\label{sec:ratification-restrictions}
\begin{figure*}[h!]
\begin{AgdaMultiCode}
\begin{code}
<<<<<<< HEAD
record StakeDistrs : Set where
\end{code}
\begin{code}[hide]
  field
\end{code}
\begin{code}
    stakeDistr  : VDeleg ⇀ Coin

record RatifyEnv : Set where
\end{code}
\begin{code}[hide]
  field
\end{code}
\begin{code}
    stakeDistrs   : StakeDistrs
    currentEpoch  : Epoch
    dreps         : Credential ⇀ Epoch
    ccHotKeys     : Credential ⇀ Maybe Credential
    treasury      : Coin

record RatifyState : Set where
\end{code}
\begin{code}[hide]
=======
record StakeDistrs : Type where
  field stakeDistr  : VDeleg ⇀ Coin

record RatifyEnv : Type where
  field stakeDistrs   : StakeDistrs
        currentEpoch  : Epoch
        dreps         : Credential ⇀ Epoch
        ccHotKeys     : Credential ⇀ Maybe Credential
        treasury      : Coin

record RatifyState : Type where
>>>>>>> 52e31136
  constructor ⟦_,_,_⟧ʳ
  field
\end{code}
\begin{code}
    es              : EnactState
    removed         : ℙ (GovActionID × GovActionState)
    delay           : Bool

CCData : Type
CCData = Maybe ((Credential ⇀ Epoch) × ℚ)

govRole : VDeleg → GovRole
govRole (credVoter gv _)  = gv
govRole abstainRep        = DRep
govRole noConfidenceRep   = DRep

IsCC IsDRep IsSPO : VDeleg → Type
IsCC    v = govRole v ≡ CC
IsDRep  v = govRole v ≡ DRep
IsSPO   v = govRole v ≡ SPO
\end{code}
\end{AgdaMultiCode}
\caption{Types and functions for the RATIFY transition system}
\label{fig:types-and-functions-for-the-ratify-transition-system}
\end{figure*}
As mentioned earlier, most governance actions must include a \GovActionID
for the most recently enacted action of its given type. Consequently, two actions of the
same type can be enacted at the same time, but they must be \emph{deliberately}
designed to do so.

Figure~\ref{fig:types-and-functions-for-the-ratify-transition-system}
defines some types and functions used in the RATIFY transition
system. \CCData is simply an alias to define some functions more
easily.

\begin{code}[hide]
open StakeDistrs

-- TODO: remove these or put them into RatifyState
coinThreshold rankThreshold : ℕ
coinThreshold = 1000000000
rankThreshold = 1000

-- DReps with at least `c` coins
mostStakeDRepDist : Credential ⇀ Coin → Coin → Credential ⇀ Coin
mostStakeDRepDist dist c = dist ∣^' (_≥ c)

-- mostStakeDRepDist-homomorphic : ∀ {dist} → Homomorphic₂ _ _ _>_ (_⊆_ on _ˢ) (mostStakeDRepDist dist)
-- mostStakeDRepDist-homomorphic x>y = impl⇒cores⊆ _ _ {!!} --(<-trans x>y)

mostStakeDRepDist-0 : ∀ {dist} → mostStakeDRepDist dist 0 ≡ᵉᵐ dist
mostStakeDRepDist-0 = (proj₂ ∘ Equivalence.from ∈-filter)
                    , λ x → Equivalence.to ∈-filter (z≤n , x)

-- TODO: maybe this can be proven easier with the maximum?
mostStakeDRepDist-∅ : ∀ {dist} → ∃[ N ] mostStakeDRepDist dist N ˢ ≡ᵉ ∅
mostStakeDRepDist-∅ {dist} = suc (∑[ x ← dist ] x) , Properties.∅-least
  (⊥-elim ∘ uncurry helper ∘ Equivalence.from ∈-filter)
  where
    open ≤-Reasoning

    helper : ∀ {k v} → v > ∑[ x ← dist ] x → (k , v) ∉ dist
    helper {k} {v} v>sum kv∈dist = 1+n≰n $ begin-strict
      v
        ≡˘⟨ indexedSum-singleton' $ finiteness ❴ k , v ❵ ⟩
      ∑[ x ← ❴ k , v ❵ ] x
        ≡˘⟨ indexedSumᵐ-cong {x = (dist ∣ ❴ k ❵) ᶠᵐ} {y = ❴ k , v ❵ ᶠᵐ}
          $ res-singleton' {m = dist} kv∈dist ⟩
      ∑[ x ← (dist ∣ ❴ k ❵) ] x
        ≤⟨ m≤m+n _ _ ⟩
      ∑[ x ← (dist ∣ ❴ k ❵) ] x +ℕ ∑[ x ← (dist ∣ ❴ k ❵ ᶜ) ] x
        ≡˘⟨ indexedSumᵐ-partition {m = dist ᶠᵐ} {(dist ∣ ❴ k ❵) ᶠᵐ} {(dist ∣ ❴ k ❵ ᶜ) ᶠᵐ}
          $ res-ex-disj-∪ Properties.Dec-∈-singleton ⟩
      ∑[ x ← dist ] x
        <⟨ v>sum ⟩
      v ∎

∃topNDRepDist : ∀ {n dist} → n ≤ lengthˢ (dist ˢ) → n > 0
                → ∃[ c ] n ≤ lengthˢ (mostStakeDRepDist dist c ˢ)
                       × lengthˢ (mostStakeDRepDist dist (suc c) ˢ) < n
∃topNDRepDist {n} {dist} length≥n n>0 =
  let
    c , h , h' =
      negInduction (λ _ → _ ≥? n)
        (subst (n ≤_) (sym $ lengthˢ-≡ᵉ _ _ (mostStakeDRepDist-0 {dist})) length≥n)
        (map₂′ (λ h h'
                  → ≤⇒≯ (subst (n ≤_) (trans (lengthˢ-≡ᵉ _ _ h) lengthˢ-∅) h') n>0)
               (mostStakeDRepDist-∅ {dist}))
  in
   c , h , ≰⇒> h'

topNDRepDist : ℕ → Credential ⇀ Coin → Credential ⇀ Coin
topNDRepDist n dist = case (lengthˢ (dist ˢ) ≥? n) ,′ (n >? 0) of λ where
  (_     , no  _)  → ∅ᵐ
  (no _  , yes _)  → dist
  (yes p , yes p₁) → mostStakeDRepDist dist (proj₁ (∃topNDRepDist {dist = dist} p p₁))

-- restrict the DRep stake distribution
-- commented out for now, since we don't know if that'll actually be implemented
restrictedDists : ℕ → ℕ → StakeDistrs → StakeDistrs
restrictedDists coins rank dists = dists
  -- record dists { drepStakeDistr = restrict drepStakeDistr }
  where open StakeDistrs dists
        -- one always includes the other
        restrict : Credential ⇀ Coin → Credential ⇀ Coin
        restrict dist = topNDRepDist rank dist ∪ˡ mostStakeDRepDist dist coins
\end{code}
\begin{figure*}[h!]
\begin{AgdaMultiCode}
\begin{code}
actualVotes  : RatifyEnv → PParams → CCData → GovAction
             → (GovRole × Credential ⇀ Vote) → (VDeleg ⇀ Vote)
actualVotes Γ pparams cc ga votes
  =   mapKeys (credVoter CC) actualCCVotes  ∪ˡ actualPDRepVotes ga
  ∪ˡ  actualDRepVotes                       ∪ˡ actualSPOVotes ga
  where
\end{code}
\begin{code}[hide]
  open RatifyEnv Γ
  open PParams pparams
\end{code}
\begin{code}

  roleVotes : GovRole → VDeleg ⇀ Vote
  roleVotes r = mapKeys (uncurry credVoter) (filter (λ (x , _) → r ≡ proj₁ x) votes)

  activeDReps = dom (filter (λ (_ , e) → currentEpoch ≤ e) dreps)
  spos = filterˢ IsSPO (dom (stakeDistr stakeDistrs))

  getCCHotCred : Credential × Epoch → Maybe Credential
  getCCHotCred (c , e) = case ¿ currentEpoch ≤ e ¿ᵇ , lookupᵐ? ccHotKeys c of
\end{code}
\begin{code}[hide]
    λ where
\end{code}
\begin{code}
      (true , just (just c'))  → just c'
      _                        → nothing -- expired, no hot key or resigned

  actualCCVote : Credential → Epoch → Vote
  actualCCVote c e = case getCCHotCred (c , e) of
\end{code}
\begin{code}[hide]
    λ where
\end{code}
\begin{code}
      (just c')  → maybe id Vote.no (lookupᵐ? votes (CC , c'))
      _          → Vote.abstain

  activeCC : (Credential ⇀ Epoch) → ℙ Credential
  activeCC m = mapPartial getCCHotCred (m ˢ)

  actualCCVotes : Credential ⇀ Vote
  actualCCVotes = case cc of
\end{code}
\begin{code}[hide]
    λ where
\end{code}
\begin{code}
      nothing         → ∅
      (just (m , q))  → if ccMinSize ≤ lengthˢ (activeCC m)
                          then mapWithKey actualCCVote m
                          else constMap (dom m) Vote.no

  actualPDRepVotes : GovAction → VDeleg ⇀ Vote
  actualPDRepVotes NoConfidence
                      = ❴ abstainRep , Vote.abstain ❵ ∪ˡ ❴ noConfidenceRep , Vote.yes ❵
  actualPDRepVotes _  = ❴ abstainRep , Vote.abstain ❵ ∪ˡ ❴ noConfidenceRep , Vote.no ❵

  actualDRepVotes : VDeleg ⇀ Vote
  actualDRepVotes  =   roleVotes DRep
                   ∪ˡ  constMap (mapˢ (credVoter DRep) activeDReps) Vote.no

  actualSPOVotes : GovAction → VDeleg ⇀ Vote
  actualSPOVotes (TriggerHF _)  = roleVotes SPO ∪ˡ constMap spos Vote.no
  actualSPOVotes _              = roleVotes SPO ∪ˡ constMap spos Vote.abstain
\end{code}
\end{AgdaMultiCode}
\caption{Vote counting}
\label{fig:defs:ratify-actualvotes}
\end{figure*}

Figure~\ref{fig:defs:ratify-actualvotes} defines the \actualVotes
function. Given the current state about votes and other parts of the
system it calculates a new mapping of votes, which is the mapping that
will actually be used during ratification. Things such as default
votes or resignation/expiry are implemented in this way.

\actualVotes is defined as the union of four voting maps,
corresponding to the constitutional committee, predefined (or auto)
DReps, regular DReps and SPOs.

\begin{itemize}

\item \roleVotes filters the votes based on the given governance role
  and is a helper for definitions further down.

\item if a \CC member has not yet registered a hot key, has \expired,
  or has resigned, then \actualCCVote returns \abstain; if none
  of these conditions is met, then
  \begin{itemize}
    \item if the \CC member has voted, then that vote is returned;
    \item if the \CC member has not voted, then the default value of \no is returned.
  \end{itemize}

\item \actualDRepVotes adds a default vote of \no to all active DReps
  that didn't vote.

\item \actualSPOVotes adds a default vote to all SPOs who didn't vote,
  with the default depending on the action.
\end{itemize}

\begin{figure*}[h!]
\begin{code}[hide]
open RatifyEnv using (stakeDistrs)

abstract
  -- unused, keep until we know for sure that there'll be no minimum AVS
  -- activeVotingStake : ℙ VDeleg → StakeDistrs → (VDeleg ⇀ Vote) → Coin
  -- activeVotingStake cc dists votes =
  --   ∑[ x  ← getStakeDist DRep cc dists ∣ dom votes ᶜ ᶠᵐ ] x

  -- TODO: explain this notation in the prose and it's purpose:
  -- if there's no stake, accept only if threshold is zero
  _/₀_ : ℕ → ℕ → ℚ
  x /₀ 0 = 0ℚ
  x /₀ y@(suc _) = ℤ.+ x ℚ./ y
\end{code}
\begin{code}
  getStakeDist : GovRole → ℙ VDeleg → StakeDistrs → VDeleg ⇀ Coin
  getStakeDist CC    cc  sd  = constMap (filterˢ IsCC cc) 1
  getStakeDist DRep  _   sd  = filterKeys IsDRep  (sd .stakeDistr)
  getStakeDist SPO   _   sd  = filterKeys IsSPO   (sd .stakeDistr)

  acceptedStakeRatio : GovRole → ℙ VDeleg → StakeDistrs → (VDeleg ⇀ Vote) → ℚ
  acceptedStakeRatio r cc dists votes = acceptedStake /₀ totalStake
    where
      acceptedStake totalStake : Coin
      acceptedStake  = ∑[ x ← getStakeDist r cc dists ∣ votes ⁻¹ Vote.yes        ] x
      totalStake     = ∑[ x ← getStakeDist r cc dists ∣ votes ⁻¹ Vote.abstain ᶜ  ] x

  acceptedBy : RatifyEnv → EnactState → GovActionState → GovRole → Type
  acceptedBy Γ (record { cc = cc , _; pparams = pparams , _ }) gs role =
    let open GovActionState gs
        votes'  = actualVotes Γ pparams cc action votes
        t       = maybe id 0ℚ (threshold pparams (proj₂ <$> cc) action role)
    in acceptedStakeRatio role (dom votes') (stakeDistrs Γ) votes' ≥ t

  accepted : RatifyEnv → EnactState → GovActionState → Type
  accepted Γ es gs = acceptedBy Γ es gs CC ∧ acceptedBy Γ es gs DRep ∧ acceptedBy Γ es gs SPO

  expired : Epoch → GovActionState → Type
  expired current record { expiresIn = expiresIn } = expiresIn < current
\end{code}
\caption{Functions used in RATIFY rules, without delay}
\label{fig:defs:ratify-defs-i}
\end{figure*}

Figure~\ref{fig:defs:ratify-defs-i} defines the \accepted and \expired
functions (together with some helpers) that are used in the rules of
RATIFY.

\begin{itemize}
  \item \getStakeDist computes the stake distribution based on the
    given governance role and the corresponding delegations. Note that
    every constitutional committe member has a stake of 1, giving them
    equal voting power. However, just as with other delegation, multiple
    CC members can delegate to the same hot key, giving that hot key
    the power of those multiple votes with a single actual vote.

  \item \acceptedStakeRatio is the ratio of accepted stake. It is
    computed as the ratio of \yes votes over the votes that didn't
    \abstain. The latter is equivalent to the sum of \yes and \no votes. The
    special division symbol \AgdaFunction{/₀} indicates that in case
    of a division by 0, the numbers 0 should be returned. This implies
    that in the absence of stake, an action can only pass if the
    threshold is also set to 0.

  \item \acceptedBy looks up the threshold in the \threshold table and
    compares it to the result of \acceptedStakeRatio.

  \item \accepted then checks if an action is accepted by all roles; and
  \item \expired checks whether a governance action is expired in a given epoch.
\end{itemize}
\begin{figure*}[h!]
\begin{code}[hide]
open EnactState
\end{code}
\begin{code}
verifyPrev : (a : GovAction) → NeedsHash a → EnactState → Type
verifyPrev NoConfidence           h es  = h ≡ es .cc .proj₂
verifyPrev (NewCommittee _ _ _)   h es  = h ≡ es .cc .proj₂
verifyPrev (NewConstitution _ _)  h es  = h ≡ es .constitution .proj₂
verifyPrev (TriggerHF _)          h es  = h ≡ es .pv .proj₂
verifyPrev (ChangePParams _)      h es  = h ≡ es .pparams .proj₂
verifyPrev (TreasuryWdrl _)       _ _   = ⊤
verifyPrev Info                   _ _   = ⊤

delayingAction : GovAction → Bool
delayingAction NoConfidence           = true
delayingAction (NewCommittee _ _ _)   = true
delayingAction (NewConstitution _ _)  = true
delayingAction (TriggerHF _)          = true
delayingAction (ChangePParams _)      = false
delayingAction (TreasuryWdrl _)       = false
delayingAction Info                   = false

delayed : (a : GovAction) → NeedsHash a → EnactState → Bool → Type
delayed a h es d = ¬ verifyPrev a h es ⊎ d ≡ true
\end{code}
\begin{code}[hide]
abstract
  verifyPrev? : ∀ a h es → Dec (verifyPrev a h es)
  verifyPrev? NoConfidence           h es = dec
  verifyPrev? (NewCommittee x x₁ x₂) h es = dec
  verifyPrev? (NewConstitution x x₁) h es = dec
  verifyPrev? (TriggerHF x)          h es = dec
  verifyPrev? (ChangePParams x)      h es = dec
  verifyPrev? (TreasuryWdrl x)       h es = dec
  verifyPrev? Info                   h es = dec

  delayed? : ∀ a h es d → Dec (delayed a h es d)
  delayed? a h es d = let instance _ = ⁇ verifyPrev? a h es in dec

  acceptedBy? : ∀ Γ es st role → Dec (acceptedBy Γ es st role)
  acceptedBy? Γ record{ cc = cc , _ ; pparams = pparams , _ } st role = _ ℚ.≤? _

  accepted? : ∀ Γ es st → Dec (accepted Γ es st)
  accepted? Γ es st = let instance _ = ⁇¹ acceptedBy? Γ es st in dec

  expired? : ∀ e st → Dec (expired e st)
  expired? e st = ¿ expired e st ¿
\end{code}
\caption{Functions relating to delays}
\label{fig:defs:ratify-defs-ii}
\end{figure*}

Figure~\ref{fig:defs:ratify-defs-ii} defines functions that
deal with delays. A given action can either be delayed if the action
contained in \EnactState isn't the one the given action is building on top
of, which is checked by \verifyPrev, or if a previous action was a
\delayingAction. Note that \delayingAction affects the future: whenever a
\delayingAction is accepted all future actions are delayed. \delayed then
expresses the condition whether an action is delayed. This happens either
because the previous action doesn't match the current one, or because the
previous action was a delaying one. This information is passed in as an
argument.

\begin{code}[hide]
private variable
  Γ : RatifyEnv
  es es' : EnactState
  a : GovActionID × GovActionState
  removed : ℙ (GovActionID × GovActionState)
  d : Bool

data _⊢_⇀⦇_,RATIFY'⦈_ : RatifyEnv → RatifyState → GovActionID × GovActionState → RatifyState → Type where

\end{code}
\begin{figure*}[h!]
\begin{code}
  RATIFY-Accept : let open RatifyEnv Γ; st = a .proj₂; open GovActionState st in
       accepted Γ es st
    →  ¬ delayed action prevAction es d
    →  ⟦ a .proj₁ , treasury , currentEpoch ⟧ᵉ ⊢ es ⇀⦇ action ,ENACT⦈ es'
       ────────────────────────────────
       Γ ⊢  ⟦ es   , removed          , d                      ⟧ʳ ⇀⦇ a ,RATIFY'⦈
            ⟦ es'  , ❴ a ❵ ∪ removed  , delayingAction action  ⟧ʳ

  RATIFY-Reject : let open RatifyEnv Γ; st = a .proj₂ in
       ¬ accepted Γ es st
    →  expired currentEpoch st
       ────────────────────────────────
       Γ ⊢ ⟦ es , removed , d ⟧ʳ ⇀⦇ a ,RATIFY'⦈ ⟦ es , ❴ a ❵ ∪ removed , d ⟧ʳ

  RATIFY-Continue : let open RatifyEnv Γ; st = a .proj₂; open GovActionState st in
       ¬ accepted Γ es st × ¬ expired currentEpoch st
    ⊎  accepted Γ es st
       × ( delayed action prevAction es d
         ⊎ (∀ es' → ¬ ⟦ a .proj₁ , treasury , currentEpoch ⟧ᵉ ⊢ es ⇀⦇ action ,ENACT⦈ es'))
    ────────────────────────────────
    Γ ⊢ ⟦ es , removed , d ⟧ʳ ⇀⦇ a ,RATIFY'⦈ ⟦ es , removed , d ⟧ʳ

_⊢_⇀⦇_,RATIFY⦈_  : RatifyEnv → RatifyState → List (GovActionID × GovActionState)
                 → RatifyState → Type
_⊢_⇀⦇_,RATIFY⦈_ = ReflexiveTransitiveClosure _⊢_⇀⦇_,RATIFY'⦈_
\end{code}
\caption{The RATIFY transition system}
\label{fig:sts:ratify}
\end{figure*}

The RATIFY transition system is defined as the reflexive-transitive
closure of RATIFY', which is defined via three rules, defined in
Figure~\ref{fig:sts:ratify}.

\begin{itemize}
  \item \RATIFYAccept checks if the votes for a given \GovAction meet the threshold required for
        acceptance, that the action is accepted and not delayed,
        and \RATIFYAccept ratifies the action.

  \item \RATIFYReject asserts that the given \GovAction is not \accepted and \expired;
        it removes the governance action.
  \item \RATIFYContinue covers the remaining cases and keeps the \GovAction around for further voting.
\end{itemize}

Note that all governance actions eventually either get accepted and enacted via \RATIFYAccept or
rejected via \RATIFYReject. If an action satisfies all criteria to be accepted but cannot be
enacted anyway, it is kept around and tried again at the next epoch boundary.

We never remove actions that do not attract sufficient \yes votes before they expire, even if it
is clear to an outside observer that this action will never be enacted. Such an action will simply
keep getting checked every epoch until it expires.<|MERGE_RESOLUTION|>--- conflicted
+++ resolved
@@ -182,8 +182,7 @@
 \begin{figure*}[h!]
 \begin{AgdaMultiCode}
 \begin{code}
-<<<<<<< HEAD
-record StakeDistrs : Set where
+record StakeDistrs : Type where
 \end{code}
 \begin{code}[hide]
   field
@@ -191,7 +190,7 @@
 \begin{code}
     stakeDistr  : VDeleg ⇀ Coin
 
-record RatifyEnv : Set where
+record RatifyEnv : Type where
 \end{code}
 \begin{code}[hide]
   field
@@ -203,22 +202,9 @@
     ccHotKeys     : Credential ⇀ Maybe Credential
     treasury      : Coin
 
-record RatifyState : Set where
-\end{code}
-\begin{code}[hide]
-=======
-record StakeDistrs : Type where
-  field stakeDistr  : VDeleg ⇀ Coin
-
-record RatifyEnv : Type where
-  field stakeDistrs   : StakeDistrs
-        currentEpoch  : Epoch
-        dreps         : Credential ⇀ Epoch
-        ccHotKeys     : Credential ⇀ Maybe Credential
-        treasury      : Coin
-
 record RatifyState : Type where
->>>>>>> 52e31136
+\end{code}
+\begin{code}[hide]
   constructor ⟦_,_,_⟧ʳ
   field
 \end{code}
