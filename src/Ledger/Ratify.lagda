\section{Ratification}
\label{sec:ratification}
\modulenote{\LedgerModule{Ratify}}

\begin{code}[hide]
{-# OPTIONS --safe #-}

import Data.Integer as ℤ
open import Data.Rational as ℚ using (ℚ; 0ℚ; _⊔_)
open import Data.Nat.Properties hiding (_≟_; _≤?_)

open import Ledger.Prelude hiding (_∧_; _⊔_) renaming (filterᵐ to filter)
open import Ledger.Transaction hiding (Vote)

module Ledger.Ratify (txs : _) (open TransactionStructure txs) where

open import Ledger.Certs govStructure
open import Ledger.Enact govStructure
open import Ledger.GovernanceActions govStructure using (Vote)

infixr 2 _∧_
_∧_ = _×_

instance
  _ = +-0-commutativeMonoid
\end{code}
Governance actions are \defn{ratified} through on-chain votes.
Different kinds of governance actions have different ratification requirements
but always involve at least two of the three governance bodies.

A successful motion of no-confidence, election of a new constitutional
committee, a constitutional change, or a hard-fork delays ratification of
all other governance actions until the first epoch after their
enactment. This gives a new constitutional committee enough time to vote
on current proposals, re-evaluate existing proposals with respect to a
new constitution, and ensures that the (in principle arbitrary) semantic
changes caused by enacting a hard-fork do not have unintended
consequences in combination with other actions.

\subsection{Ratification Requirements}
\label{sec:ratification-requirements}
\Cref{fig:ratification-requirements} details the ratification
requirements for each governance action scenario. For a governance
action to be ratified, all of these requirements must be satisfied, on
top of other conditions that are explained further down. The
\threshold{} function is defined as a table, with a row for each type of
\GovAction{} and the colums representing the \CC{}, \DRep{} and \SPO{} roles
in that order.

The symbols mean the following:
\begin{itemize}
\item
  \AgdaFunction{vote} x: For an action to pass, the fraction of stake
  associated with yes votes with respect to that associated
  with yes and no votes must exceed the threshold x.
\item
  \AgdaFunction{─}: The body of governance does not participate in voting.
\item
  \AgdaFunction{✓}: The constitutional committee needs to approve an action,
  with the threshold assigned to it.
\item
  \AgdaFunction{✓†}: Voting is possible, but the action will never be enacted.
  This is equivalent to \AgdaFunction{vote} 2 (or any other number above 1).
\end{itemize}

Two rows in this table contain functions that compute the
\DRep{} and \SPO{} thresholds simultaneously: the rows for \UpdateCommittee{}
and \ChangePParams{}.

For \UpdateCommittee{}, there can be different thresholds depending on whether the
system is in a state of no-confidence or not. This information is
provided via the \AgdaArgument{ccThreshold} argument: if the system is in a
state of no-confidence, then \AgdaArgument{ccThreshold} is set to \nothing{}.

In case of the \ChangePParams{} action, the thresholds further depend on
what groups that action is associated with. \pparamThreshold{}
associates a pair of thresholds to each individual group. Since an
individual update can contain multiple groups, the actual thresholds
are then given by taking the maximum of all those thresholds.

Note that each protocol parameter belongs to exactly one of the four
groups that have a \DRep{} threshold, so a \DRep{} vote will always be
required. A protocol parameter may or may not be in the
\SecurityGroup{}, so an \SPO{} vote may not be required.

Finally, each of the \AgdaFunction{P}$_x$ and \AgdaFunction{Q}$_x$ in
\cref{fig:ratification-requirements} are protocol parameters.
\begin{figure*}[htb]
\begin{AgdaMultiCode}
\begin{code}[hide]
private
  ∣_∣_∣_∣ : {A : Type} → A → A → A → GovRole → A
  ∣ q₁ ∣ q₂ ∣ q₃ ∣ = λ { CC → q₁ ; DRep → q₂ ; SPO → q₃ }

  ∣_∥_∣ : {A : Type} → A → A × A → GovRole → A
  ∣ q₁ ∥ (q₂ , q₃) ∣ = λ { CC → q₁ ; DRep → q₂ ; SPO → q₃ }

vote : ℚ → Maybe ℚ
vote = just

defer : ℚ
defer = ℚ.1ℚ ℚ.+ ℚ.1ℚ

maxThreshold : ℙ (Maybe ℚ) → Maybe ℚ
maxThreshold x = foldl comb nothing (proj₁ $ finiteness x)
  where
    comb : Maybe ℚ → Maybe ℚ → Maybe ℚ
    comb (just x) (just y) = just (x ⊔ y)
    comb (just x) nothing  = just x
    comb nothing  (just y) = just y
    comb nothing  nothing  = nothing

─ : Maybe ℚ
─ = nothing
✓† = vote defer
\end{code}
\begin{code}
threshold : PParams → Maybe ℚ → GovAction → GovRole → Maybe ℚ
threshold pp ccThreshold =
\end{code}
\begin{code}[hide]
  λ where
\end{code}
\begin{code}
      ⟦ NoConfidence     , _ ⟧ᵍᵃ → ∣ ─   ∣ vote P1      ∣ vote Q1  ∣
      ⟦ UpdateCommittee  , _ ⟧ᵍᵃ → ∣ ─   ∥ P/Q2a/b                 ∣
      ⟦ NewConstitution  , _ ⟧ᵍᵃ → ∣ ✓   ∣ vote P3      ∣ ─        ∣
      ⟦ TriggerHF        , _ ⟧ᵍᵃ → ∣ ✓   ∣ vote P4      ∣ vote Q4  ∣
      ⟦ ChangePParams    , x ⟧ᵍᵃ → ∣ ✓   ∥ P/Q5 x                  ∣
      ⟦ TreasuryWdrl     , _ ⟧ᵍᵃ → ∣ ✓   ∣ vote P6      ∣ ─        ∣
      ⟦ Info             , _ ⟧ᵍᵃ → ∣ ✓†  ∣ ✓†           ∣ ✓†       ∣
        where
\end{code}
\begin{code}[hide]
        open PParams pp
        open DrepThresholds drepThresholds
        open PoolThresholds poolThresholds

        ✓ = maybe just ✓† ccThreshold
\end{code}
\begin{code}
        P/Q2a/b : Maybe ℚ × Maybe ℚ
        P/Q2a/b =  case ccThreshold of
\end{code}
\begin{code}[hide]
          λ where
\end{code}
\begin{code}
                   (just _)  → (vote P2a , vote Q2a)
                   nothing   → (vote P2b , vote Q2b)

        pparamThreshold : PParamGroup → Maybe ℚ × Maybe ℚ
        pparamThreshold NetworkGroup     = (vote P5a  , ─         )
        pparamThreshold EconomicGroup    = (vote P5b  , ─         )
        pparamThreshold TechnicalGroup   = (vote P5c  , ─         )
        pparamThreshold GovernanceGroup  = (vote P5d  , ─         )
        pparamThreshold SecurityGroup    = (─         , vote Q5   )

        P/Q5 : PParamsUpdate → Maybe ℚ × Maybe ℚ
        P/Q5 ppu = maxThreshold (mapˢ (proj₁ ∘ pparamThreshold) (updateGroups ppu))
                 , maxThreshold (mapˢ (proj₂ ∘ pparamThreshold) (updateGroups ppu))

canVote : PParams → GovAction → GovRole → Type
canVote pp a r = Is-just (threshold pp nothing a r)
\end{code}
\end{AgdaMultiCode}
% TODO: this doesn't actually depend on PParams so we could remove that
%       argument, but we don't have a default ATM
\caption{Functions related to voting}
\label{fig:ratification-requirements}
\end{figure*}

\subsection{Protocol Parameters and Governance Actions}
\label{sec:protocol-parameters-and-governance-actions}
Voting thresholds for protocol parameters can be set by group, and we do not require that each protocol
parameter governance action be confined to a single group. In case a governance action carries updates
for multiple parameters from different groups, the maximum threshold of all the groups involved will
apply to any given such governance action.

The purpose of the \SecurityGroup{} is to add an additional check to
security-relevant protocol parameters. Any proposal that includes a
change to a security-relevant protocol parameter must also be accepted
by at least half of the SPO stake.

\subsection{Ratification Restrictions}
\label{sec:ratification-restrictions}
\begin{figure*}[ht]
\begin{AgdaMultiCode}
\begin{code}
record StakeDistrs : Type where
  field
    stakeDistr  : VDeleg ⇀ Coin

record RatifyEnv : Type where
  field
    stakeDistrs   : StakeDistrs
    currentEpoch  : Epoch
    dreps         : Credential ⇀ Epoch
    ccHotKeys     : Credential ⇀ Maybe Credential
    treasury      : Coin
    pools         : KeyHash ⇀ PoolParams
    delegatees    : Credential ⇀ VDeleg

record RatifyState : Type where
  field
    es              : EnactState
    removed         : ℙ (GovActionID × GovActionState)
    delay           : Bool
\end{code}
\begin{code}[hide]
record HasRatifyState {a} (A : Type a) : Type a where field RatifyStateOf : A → RatifyState
<<<<<<< HEAD

=======
open HasRatifyState ⦃...⦄ public
>>>>>>> 3342004d
instance
  HasEnactState-RatifyState : HasEnactState RatifyState
  HasEnactState-RatifyState .EnactStateOf = RatifyState.es
\end{code}
\begin{code}

CCData : Type
CCData = Maybe ((Credential ⇀ Epoch) × ℚ)

govRole : VDeleg → GovRole
govRole (credVoter gv _)  = gv
govRole abstainRep        = DRep
govRole noConfidenceRep   = DRep

IsCC IsDRep IsSPO : VDeleg → Type
IsCC    v = govRole v ≡ CC
IsDRep  v = govRole v ≡ DRep
IsSPO   v = govRole v ≡ SPO
\end{code}
\end{AgdaMultiCode}
\caption{Types and functions for the RATIFY transition system}
\label{fig:types-and-functions-for-the-ratify-transition-system}
\end{figure*}
As mentioned earlier, most governance actions must include a \GovActionID{}
for the most recently enacted action of its given type. Consequently, two actions of the
same type can be enacted at the same time, but they must be \emph{deliberately}
designed to do so.

\Cref{fig:types-and-functions-for-the-ratify-transition-system}
defines some types and functions used in the RATIFY transition
system. \CCData{} is simply an alias to define some functions more
easily.

\begin{figure*}[!ht]
\begin{AgdaMultiCode}
\begin{code}[hide]
instance
  unquoteDecl To-RatifyState = derive-To
    [ (quote RatifyState , To-RatifyState) ]

open StakeDistrs
\end{code}
\begin{code}
actualVotes  : RatifyEnv → PParams → CCData → GovActionType
             → (GovRole × Credential ⇀ Vote) → (VDeleg ⇀ Vote)
actualVotes Γ pparams cc gaTy votes
  =   mapKeys (credVoter CC) actualCCVotes  ∪ˡ actualPDRepVotes gaTy
  ∪ˡ  actualDRepVotes                       ∪ˡ actualSPOVotes gaTy
  where
\end{code}
\begin{code}[hide]
  open RatifyEnv Γ
  open PParams pparams
\end{code}
\begin{code}
  roleVotes : GovRole → VDeleg ⇀ Vote
  roleVotes r = mapKeys (uncurry credVoter) (filter (λ (x , _) → r ≡ proj₁ x) votes)

  activeDReps = dom (filter (λ (_ , e) → currentEpoch ≤ e) dreps)
  spos  = filterˢ IsSPO (dom (stakeDistr stakeDistrs))
\end{code}
\begin{code}

  getCCHotCred : Credential × Epoch → Maybe Credential
  getCCHotCred (c , e) = case ¿ currentEpoch ≤ e ¿ᵇ , lookupᵐ? ccHotKeys c of
\end{code}
\begin{code}[hide]
      λ where
\end{code}
\begin{code}
        (true , just (just c'))  → just c'
        _                        → nothing -- expired, no hot key or resigned

  SPODefaultVote : GovActionType → VDeleg → Vote
  SPODefaultVote gaT (credVoter SPO (KeyHashObj kh)) = case lookupᵐ? pools kh of
\end{code}
\begin{code}[hide]
      λ where
\end{code}
\begin{code}
        nothing → Vote.no
        (just  p) → case lookupᵐ? delegatees (PoolParams.rewardAddr p) , gaTy of
\end{code}
\begin{code}[hide]
               λ where
\end{code}
\begin{code}
               (_                     , TriggerHF)     → Vote.no
               (just noConfidenceRep  , NoConfidence)  → Vote.yes
               (just abstainRep       , _           )  → Vote.abstain
               _                                       → Vote.no
  SPODefaultVote _ _ = Vote.no

  actualCCVote : Credential → Epoch → Vote
  actualCCVote c e = case getCCHotCred (c , e) of
\end{code}
\begin{code}[hide]
      λ where
\end{code}
\begin{code}
        (just c')  → maybe id Vote.no (lookupᵐ? votes (CC , c'))
        _          → Vote.abstain

  actualCCVotes : Credential ⇀ Vote
  actualCCVotes = case cc of
\end{code}
\begin{code}[hide]
      λ where
\end{code}
\begin{code}
        nothing         →  ∅
        (just (m , q))  →  if ccMinSize ≤ lengthˢ (mapFromPartialFun getCCHotCred (m ˢ))
                           then mapWithKey actualCCVote m
                           else constMap (dom m) Vote.no

  actualPDRepVotes : GovActionType → VDeleg ⇀ Vote
  actualPDRepVotes NoConfidence
                      = ❴ abstainRep , Vote.abstain ❵ ∪ˡ ❴ noConfidenceRep , Vote.yes ❵
  actualPDRepVotes _  = ❴ abstainRep , Vote.abstain ❵ ∪ˡ ❴ noConfidenceRep , Vote.no ❵

  actualDRepVotes : VDeleg ⇀ Vote
  actualDRepVotes  =   roleVotes DRep
                   ∪ˡ  constMap (mapˢ (credVoter DRep) activeDReps) Vote.no

  actualSPOVotes : GovActionType → VDeleg ⇀ Vote
  actualSPOVotes gaTy = roleVotes SPO ∪ˡ mapFromFun (SPODefaultVote gaTy) spos
\end{code}
\end{AgdaMultiCode}
\caption{Vote counting}
\label{fig:defs:ratify-actualvotes}
\end{figure*}

\Cref{fig:defs:ratify-actualvotes} defines the \actualVotes{}
function. Given the current state about votes and other parts of the
system it calculates a new mapping of votes, which is the mapping that
will actually be used during ratification. Things such as default
votes or resignation/expiry are implemented in this way.

\actualVotes{} is defined as the union of four voting maps,
corresponding to the constitutional committee, predefined (or auto)
DReps, regular DReps and SPOs.
\begin{itemize}
\item \roleVotes{} filters the votes based on the given governance role
  and is a helper for definitions further down.
\item if a \CC{} member has not yet registered a hot key, has \expired{},
  or has resigned, then \actualCCVote{} returns \abstain{}; if none
  of these conditions is met, then
  \begin{itemize}
    \item if the \CC{} member has voted, then that vote is returned;
    \item if the \CC{} member has not voted, then the default value of \no{} is returned.
  \end{itemize}
\item \actualDRepVotes{} adds a default vote of \no{} to all active DReps
  that didn't vote.
\item \actualSPOVotes{} adds a default vote to all SPOs who didn't vote,
  with the default depending on the action.
\end{itemize}
Let us discuss the last item above---the way SPO votes are counted---as the ledger
specification's handling of this has evolved in response to community feedback.
Previously, if an SPO did not vote, then it would be counted as having voted
\abstain{} by default.  Members of the SPO community found this behavior counterintuitive
and requested that non-voters be assigned a \no{} vote by default, with the caveat that
an SPO could change its default setting by delegating its reward account credential
to an \texttt{AlwaysNoConfidence} DRep or an \texttt{AlwaysAbstain} DRep.
(This change applies only after the bootstrap period; during the bootstrap period
the logic is unchanged; see \cref{sec:conway-bootstrap-gov}.)
To be precise, the agreed upon specification is the following: an SPO that did
not vote is assumed to have vote \no{}, except under the following circumstances:
\begin{itemize}
\item if the SPO has delegated its reward credential to an
  \texttt{AlwaysNoConfidence} DRep, then their default vote is \yes{} for
  \NoConfidence{} proposals and \no{} for other proposals;
\item if the SPO has delegated its reward credential to an \texttt{AlwaysAbstain}
  DRep, then its default vote is \abstain{} for all proposals.
\end{itemize}
It is important to note that the credential that can now be used to set a default
voting behavior is the credential used to withdraw staking rewards, which is not
(in general) the same as the credential used for voting.
%% And as a second layer, this means that if that credential is a script, it may need
%% to have explicit logic written to be able to set a default at all.

\begin{figure*}[!ht]
\begin{code}[hide]
open RatifyEnv using (stakeDistrs)

abstract
  -- unused, keep until we know for sure that there'll be no minimum AVS
  -- activeVotingStake : ℙ VDeleg → StakeDistrs → (VDeleg ⇀ Vote) → Coin
  -- activeVotingStake cc dists votes =
  --   ∑[ x  ← getStakeDist DRep cc dists ∣ dom votes ᶜ ᶠᵐ ] x

  _/₀_ : ℕ → ℕ → ℚ
  x /₀ 0 = 0ℚ
  x /₀ y@(suc _) = ℤ.+ x ℚ./ y
\end{code}
\begin{code}
  getStakeDist : GovRole → ℙ VDeleg → StakeDistrs → VDeleg ⇀ Coin
  getStakeDist CC    cc  sd  = constMap (filterˢ IsCC cc) 1
  getStakeDist DRep  _   sd  = filterKeys IsDRep  (sd .stakeDistr)
  getStakeDist SPO   _   sd  = filterKeys IsSPO   (sd .stakeDistr)

  acceptedStakeRatio : GovRole → ℙ VDeleg → StakeDistrs → (VDeleg ⇀ Vote) → ℚ
  acceptedStakeRatio r cc dists votes = acceptedStake /₀ totalStake
    where
      dist : VDeleg ⇀ Coin
      dist = getStakeDist r cc dists
      acceptedStake totalStake : Coin
      acceptedStake  = ∑[ x ← dist ∣ votes ⁻¹ Vote.yes                              ] x
      totalStake     = ∑[ x ← dist ∣ dom (votes ∣^ (❴ Vote.yes ❵ ∪ ❴ Vote.no ❵))  ] x

  acceptedBy : RatifyEnv → EnactState → GovActionState → GovRole → Type
  acceptedBy Γ (record { cc = cc , _; pparams = pparams , _ }) gs role =
    let open GovActionState gs; open PParams pparams
        votes'  = actualVotes Γ pparams cc (gaType action) votes
        mbyT    = threshold pparams (proj₂ <$> cc) action role
        t       = maybe id 0ℚ mbyT
    in acceptedStakeRatio role (dom votes') (stakeDistrs Γ) votes' ≥ t
     ∧ (role ≡ CC → maybe (λ (m , _) → lengthˢ m) 0 cc ≥ ccMinSize ⊎ Is-nothing mbyT)

  accepted : RatifyEnv → EnactState → GovActionState → Type
  accepted Γ es gs = acceptedBy Γ es gs CC ∧ acceptedBy Γ es gs DRep ∧ acceptedBy Γ es gs SPO

  expired : Epoch → GovActionState → Type
  expired current record { expiresIn = expiresIn } = expiresIn < current
\end{code}
\caption{Functions used in RATIFY rules, without delay}
\label{fig:defs:ratify-defs-i}
\end{figure*}

\Cref{fig:defs:ratify-defs-i} defines the \accepted{} and \expired{}
functions (together with some helpers) that are used in the rules of
RATIFY.
\begin{itemize}
  \item \getStakeDist{} computes the stake distribution based on the
    given governance role and the corresponding delegations. Note that
    every constitutional committe member has a stake of 1, giving them
    equal voting power. However, just as with other delegation, multiple
    CC members can delegate to the same hot key, giving that hot key
    the power of those multiple votes with a single actual vote.
  \item \acceptedStakeRatio{} is the ratio of accepted stake. It is
    computed as the ratio of \yes{} votes over the votes that didn't
    \abstain{}. The latter is equivalent to the sum of \yes{} and \no{} votes.
    The special division symbol \AgdaFunction{/₀} indicates that in case
    of a division by 0, the numbers 0 should be returned. This implies
    that in the absence of stake, an action can only pass if the
    threshold is also set to 0.
  \item \acceptedBy{} looks up the threshold in the \threshold{} table and
    compares it to the result of \acceptedStakeRatio{}.
  \item \accepted{} then checks if an action is accepted by all roles; and
  \item \expired{} checks whether a governance action is expired in a given epoch.
\end{itemize}
\begin{figure*}[ht]
\begin{AgdaMultiCode}
\begin{code}[hide]
open EnactState
\end{code}
\begin{code}
verifyPrev : (a : GovActionType) → NeedsHash a → EnactState → Type
verifyPrev NoConfidence     h es  = h ≡ es .cc .proj₂
verifyPrev UpdateCommittee  h es  = h ≡ es .cc .proj₂
verifyPrev NewConstitution  h es  = h ≡ es .constitution .proj₂
verifyPrev TriggerHF        h es  = h ≡ es .pv .proj₂
verifyPrev ChangePParams    h es  = h ≡ es .pparams .proj₂
verifyPrev TreasuryWdrl     _ _   = ⊤
verifyPrev Info             _ _   = ⊤

delayingAction : GovActionType → Bool
delayingAction NoConfidence     = true
delayingAction UpdateCommittee  = true
delayingAction NewConstitution  = true
delayingAction TriggerHF        = true
delayingAction ChangePParams    = false
delayingAction TreasuryWdrl     = false
delayingAction Info             = false

delayed : (a : GovActionType) → NeedsHash a → EnactState → Bool → Type
delayed gaTy h es d = ¬ verifyPrev gaTy h es ⊎ d ≡ true

acceptConds : RatifyEnv → RatifyState → GovActionID × GovActionState → Type
acceptConds Γ stʳ (id , st) =
       accepted Γ es st
    ×  ¬ delayed (gaType action) prevAction es delay
    × ∃[ es' ]  ⟦ id , treasury , currentEpoch ⟧ ⊢ es ⇀⦇ action ,ENACT⦈ es'
\end{code}
\begin{code}[hide]
    where open RatifyEnv Γ
          open RatifyState stʳ
          open GovActionState st
abstract
  verifyPrev? : ∀ a h es → Dec (verifyPrev a h es)
  verifyPrev? NoConfidence              h es = dec
  verifyPrev? UpdateCommittee h es = dec
  verifyPrev? NewConstitution h es = dec
  verifyPrev? TriggerHF       h es = dec
  verifyPrev? ChangePParams   h es = dec
  verifyPrev? TreasuryWdrl    h es = dec
  verifyPrev? Info            h es = dec

  delayed? : ∀ a h es d → Dec (delayed a h es d)
  delayed? a h es d = let instance _ = ⁇ verifyPrev? a h es in dec

  Is-nothing? : ∀ {A : Set} {x : Maybe A} → Dec (Is-nothing x)
  Is-nothing? {x = x} = All.dec (const $ no id) x
    where
        import Data.Maybe.Relation.Unary.All as All

  acceptedBy? : ∀ Γ es st role → Dec (acceptedBy Γ es st role)
  acceptedBy? _ _ _ _ = _ ℚ.≤? _ ×-dec _ ≟ _ →-dec (_ ≥? _ ⊎-dec Is-nothing?)
    where
      import Relation.Nullary.Decidable as Dec

  accepted? : ∀ Γ es st → Dec (accepted Γ es st)
  accepted? Γ es st = let a = λ {x} → acceptedBy? Γ es st x in a ×-dec a ×-dec a

  expired? : ∀ e st → Dec (expired e st)
  expired? e st = ¿ expired e st ¿
\end{code}
\end{AgdaMultiCode}
\caption{Functions related to ratification}
\label{fig:defs:ratify-defs-ii}
\end{figure*}

\Cref{fig:defs:ratify-defs-ii} defines functions that deal with
delays and the acceptance criterion for ratification.  A given action
can either be delayed if the action contained in \EnactState{} isn't the
one the given action is building on top of, which is checked by
\verifyPrev{}, or if a previous action was a \delayingAction{}.  Note that
\delayingAction{} affects the future: whenever a \delayingAction{} is
accepted all future actions are delayed.  \delayed{} then expresses the
condition whether an action is delayed. This happens either because
the previous action doesn't match the current one, or because the
previous action was a delaying one. This information is passed in as
an argument.

\begin{code}[hide]
private variable
  Γ : RatifyEnv
  es es' : EnactState
  a : GovActionID × GovActionState
  removed : ℙ (GovActionID × GovActionState)
  d : Bool

open RatifyEnv
open GovActionState
\end{code}
\begin{figure*}[ht]
\begin{AgdaSuppressSpace}
\begin{code}
data _⊢_⇀⦇_,RATIFY⦈_ :
  RatifyEnv → RatifyState → GovActionID × GovActionState → RatifyState → Type where

  RATIFY-Accept :
    let treasury       = Γ .treasury
        e              = Γ .currentEpoch
        (gaId , gaSt)  = a
        action         = gaSt .action
    in
    ∙ acceptConds Γ ⟦ es , removed , d ⟧ a
    ∙ ⟦ gaId , treasury , e ⟧ ⊢ es ⇀⦇ action ,ENACT⦈ es'
      ────────────────────────────────
      Γ ⊢ ⟦ es  , removed         , d                     ⟧ ⇀⦇ a ,RATIFY⦈
          ⟦ es' , ❴ a ❵ ∪ removed , delayingAction (gaType action) ⟧

  RATIFY-Reject :
    let e              = Γ .currentEpoch
        (gaId , gaSt)  = a
    in
    ∙ ¬ acceptConds Γ ⟦ es , removed , d ⟧ a
    ∙ expired e gaSt
      ────────────────────────────────
      Γ ⊢ ⟦ es , removed , d ⟧ ⇀⦇ a ,RATIFY⦈ ⟦ es , ❴ a ❵ ∪ removed , d ⟧

  RATIFY-Continue :
     let e              = Γ .currentEpoch
         (gaId , gaSt)  = a
     in
     ∙ ¬ acceptConds Γ ⟦ es , removed , d ⟧ a
     ∙ ¬ expired e gaSt
       ────────────────────────────────
       Γ ⊢ ⟦ es , removed , d ⟧ ⇀⦇ a ,RATIFY⦈ ⟦ es , removed , d ⟧

_⊢_⇀⦇_,RATIFIES⦈_  : RatifyEnv → RatifyState → List (GovActionID × GovActionState)
                 → RatifyState → Type
_⊢_⇀⦇_,RATIFIES⦈_ = ReflexiveTransitiveClosure {sts = _⊢_⇀⦇_,RATIFY⦈_}
\end{code}
\end{AgdaSuppressSpace}
\caption{The RATIFY transition system}
\label{fig:sts:ratify}
\end{figure*}

The RATIFIES transition system is defined as the reflexive-transitive
closure of RATIFY, which is defined via three rules, defined in
\cref{fig:sts:ratify}.
%
\begin{itemize}
  \item \RATIFYAccept{} checks if the votes for a given \GovAction{} meet the
    threshold required for acceptance, that the action is accepted and not delayed,
    and \RATIFYAccept{} ratifies the action.
%
  \item \RATIFYReject{} asserts that the given \GovAction{} is not \accepted{}
    and \expired{}; it removes the governance action.
%
  \item \RATIFYContinue{} covers the remaining cases and keeps the \GovAction{}
    around for further voting.
\end{itemize}
%
Note that all governance actions eventually either get accepted and enacted via \RATIFYAccept{} or
rejected via \RATIFYReject{}. If an action satisfies all criteria to be accepted but cannot be
enacted anyway, it is kept around and tried again at the next epoch boundary.

We never remove actions that do not attract sufficient \yes{} votes before they expire, even if it
is clear to an outside observer that this action will never be enacted. Such an action will simply
keep getting checked every epoch until it expires.<|MERGE_RESOLUTION|>--- conflicted
+++ resolved
@@ -209,11 +209,7 @@
 \end{code}
 \begin{code}[hide]
 record HasRatifyState {a} (A : Type a) : Type a where field RatifyStateOf : A → RatifyState
-<<<<<<< HEAD
-
-=======
 open HasRatifyState ⦃...⦄ public
->>>>>>> 3342004d
 instance
   HasEnactState-RatifyState : HasEnactState RatifyState
   HasEnactState-RatifyState .EnactStateOf = RatifyState.es
