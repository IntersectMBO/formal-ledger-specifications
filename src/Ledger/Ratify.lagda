--- conflicted
+++ resolved
@@ -561,29 +561,6 @@
 data _⊢_⇀⦇_,RATIFY⦈_ :
   RatifyEnv → RatifyState → GovActionID × GovActionState → RatifyState → Type where
 
-<<<<<<< HEAD
-  RATIFY-Accept :  {Γ        : RatifyEnv}
-                   {es es'   : EnactState}
-                   {removed  : ℙ (GovActionID × GovActionState)}
-                   {d        : Bool}
-                   {a        : GovActionID × GovActionState}
-
-     → let open RatifyEnv Γ; st = a .proj₂; open GovActionState st in
-
-     ∙ acceptConds Γ ⟦ es , removed , d ⟧ a
-     ∙ ⟦ a .proj₁ , treasury , currentEpoch ⟧ ⊢ es ⇀⦇ action ,ENACT⦈ es'
-       ────────────────────────────────
-       Γ ⊢ ⟦ es  , removed         , d                     ⟧ ⇀⦇ a ,RATIFY'⦈
-           ⟦ es' , ❴ a ❵ ∪ removed , delayingAction (action .proj₁) ⟧
-
-  RATIFY-Reject : ∀ {Γ} {a} → let open RatifyEnv Γ; st = a .proj₂ in
-     ∙ ¬ acceptConds Γ ⟦ es , removed , d ⟧ a
-     ∙ expired currentEpoch st
-       ────────────────────────────────
-       Γ ⊢ ⟦ es , removed , d ⟧ ⇀⦇ a ,RATIFY'⦈ ⟦ es , ❴ a ❵ ∪ removed , d ⟧
-
-  RATIFY-Continue : ∀ {Γ} {a} → let open RatifyEnv Γ; st = a .proj₂ in
-=======
   RATIFY-Accept :
     let treasury       = Γ .treasury
         e              = Γ .currentEpoch
@@ -594,7 +571,7 @@
     ∙ ⟦ gaId , treasury , e ⟧ ⊢ es ⇀⦇ action ,ENACT⦈ es'
       ────────────────────────────────
       Γ ⊢ ⟦ es  , removed         , d                     ⟧ ⇀⦇ a ,RATIFY⦈
-          ⟦ es' , ❴ a ❵ ∪ removed , delayingAction action ⟧
+          ⟦ es' , ❴ a ❵ ∪ removed , delayingAction (proj₁ action) ⟧
 
   RATIFY-Reject :
     let e              = Γ .currentEpoch
@@ -609,7 +586,6 @@
      let e              = Γ .currentEpoch
          (gaId , gaSt)  = a
      in
->>>>>>> 2cd96680
      ∙ ¬ acceptConds Γ ⟦ es , removed , d ⟧ a
      ∙ ¬ expired e gaSt
        ────────────────────────────────
