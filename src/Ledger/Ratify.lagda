\section{Ratification}
\label{sec:ratification}
Governance actions are \defn{ratified} through on-chain voting actions.
Different kinds of governance actions have different ratification requirements
but always involve \textit{two of the three} governance bodies, with the exception
of a hard-fork initiation, which requires ratification by all governance bodies.
Depending on the type of governance action, an action will thus be ratified when
a combination of the following occurs:
\begin{itemize}
\item
  the \defn{constitutional committee} (\CC) approves of the action; for this to occur,
  the number of \CC members who vote \yes must meet the \CC vote threshold;
\item
  the \defn{delegation representatives} (\DReps) approve of the action; for this to occur,
  the stake controlled by the \DReps who vote \yes must meet the \DRep vote threshold
  as a percentage of the \defn{total participating voting stake} (\totalStake);
\item
  the stake pool operators (\SPOs) approve of the action; for this to occur,
  the stake controlled by the \SPOs who vote \yes must meet a certain threshold as a percentage of
  the \defn{total registered voting stake} (\totalStake).
\end{itemize}
\textbf{Warning}. Different stake distributions apply to \DReps and \SPOs.
\\[4pt]
A successful motion of no-confidence, election of a new constitutional
committee, a constitutional change, or a hard-fork delays ratification of
all other governance actions until the first epoch after their
enactment. This gives a new constitutional committee enough time to vote
on current proposals, re-evaluate existing proposals with respect to a
new constitution, and ensures that the in principle arbitrary semantic
changes caused by enacting a hard-fork do not have unintended
consequences in combination with other actions.

\subsection{Ratification requirements}
\label{sec:ratification-requirements}
Figure~\ref{fig:ratification-requirements} details the ratification requirements for each
governance action scenario. The columns represent
\begin{itemize}
\item
  \GovAction: the action under consideration;
\item
  \CC: a \ding{51} indicates that the constitutional committee must approve this action;
  a - symbol means that constitutional committee votes do not apply;
\item
  \DRep: the vote threshold that must be met as a percentage of \totalStake;
\item
  \SPO: the vote threshold that must be met as a percentage of the stake held by
  all stake pools; a - symbol means that \SPO votes do not apply.
\end{itemize}
\begin{figure*}[h!]
\begin{longtable}[]{@{}
   >{\raggedright\arraybackslash}p{(\columnwidth - 6\tabcolsep) * \real{0.65}}
  >{\raggedright\arraybackslash}p{(\columnwidth - 6\tabcolsep) * \real{0.11}}
  >{\raggedright\arraybackslash}p{(\columnwidth - 6\tabcolsep) * \real{0.12}}
  >{\raggedright\arraybackslash}p{(\columnwidth - 6\tabcolsep) * \real{0.12}}@{}}
\GovAction  & \CC  &  \DRep & \SPO \\
\hline
\endhead
1. Motion of no-confidence & - & \Pone & \Qone \\
2a. New committee/threshold (\emph{normal state}) & - & \Ptwoa & \Qtwoa \\
2b. New committee/threshold (\emph{state of no-confidence}) & - & \Ptwob & \Qtwob \\
3. Update to the Constitution & \ding{51} & \Pthree & - \\
4. Hard-fork initiation & \ding{51} & \Pfour & \Qfour \\
5a. Changes to protocol parameters in the \NetworkGroup & \ding{51} & \Pfivea & - \\
5b. Changes to protocol parameters in the \EconomicGroup & \ding{51} & \Pfiveb & - \\
5c. Changes to protocol parameters in the \TechnicalGroup & \ding{51} & \Pfivec & - \\
5d. Changes to protocol parameters in the \GovernanceGroup & \ding{51} & \Pfived & - \\
6. Treasury withdrawal & \ding{51} & \Psix & - \\
7. Info & \ding{51} & \(100\) & \(100\) \\
\end{longtable}
\caption{Ratification requirements}
\label{fig:ratification-requirements}
\end{figure*}
Each of these thresholds is a governance parameter.  The two thresholds for the \Info
action are set to 100\% since setting it any lower would result in not being able to poll
above the threshold.

\subsection{Ratification restrictions}
\label{sec:ratification-restrictions}
\begin{code}[hide]
{-# OPTIONS --safe #-}

import Data.Integer as ℤ
open import Data.Rational as ℚ using (ℚ; 0ℚ)
open import Data.Nat.Properties hiding (_≟_; _≤?_)
open import Data.Nat.Properties.Ext

open import Ledger.Prelude hiding (_∧_)
open import Ledger.Transaction

module Ledger.Ratify (txs : _) (open TransactionStructure txs) where

open import Ledger.Gov govStructure

infixr 2 _∧_
_∧_ = _×_

instance
  _ = +-0-commutativeMonoid
  _ = +-0-monoid
\end{code}
\begin{figure*}[h!]
{\small
\begin{code}
record StakeDistrs : Set where
  field stakeDistr  : VDeleg ⇀ Coin

record RatifyEnv : Set where
  field stakeDistrs   : StakeDistrs
        currentEpoch  : Epoch
        dreps         : Credential ⇀ Epoch
        ccHotKeys     : Credential ⇀ Maybe Credential
        treasury      : Coin

record RatifyState : Set where
  constructor ⟦_,_,_⟧ʳ
  field es              : EnactState
        removed         : ℙ (GovActionID × GovActionState)
        delay           : Bool

CCData : Set
CCData = Maybe ((Credential ⇀ Epoch) × ℚ)

isCC : VDeleg → Bool
isCC (credVoter CC _)  = true
isCC _                 = false

isDRep : VDeleg → Bool
isDRep (credVoter DRep _)  = true
isDRep (credVoter _ _)     = false
isDRep abstainRep          = true
isDRep noConfidenceRep     = true

isSPO : VDeleg → Bool
isSPO (credVoter SPO _)  = true
isSPO _                  = false
\end{code}
\begin{code}[hide]
isCCProp : specProperty λ x → isCC x ≡ true
isCCProp = to-sp (λ x → isCC x ≟ true)

isDRepProp : specProperty λ x → isDRep x ≡ true
isDRepProp = to-sp (λ x → isDRep x ≟ true)

isSPOProp : specProperty λ x → isSPO x ≡ true
isSPOProp = to-sp (λ x → isSPO x ≟ true)
\end{code}
} %% end small
\caption{Types and functions for the RATIFY transition system}
\label{fig:types-and-functions-for-the-ratify-transition-system}
\end{figure*}
As mentioned earlier, each \GovAction must include a \GovActionID
for the most recently enacted action of its given type. Consequently, two actions of the
same type can be enacted at the same time, but they must be \emph{deliberately}
designed to do so.

Figure~\ref{fig:types-and-functions-for-the-ratify-transition-system} defines three more types and some helper functions used in the ratification transition system.
\begin{itemize}
\item \StakeDistrs represents a map relating each voting delegate to an amount of stake;
\item \RatifyEnv denotes an environment with data required for ratification;
\item \RatifyState denotes an enactment state that exists during ratification;
\item \CCData stores data about the constitutional committee.
\item \isCC, \isDRep, and \isSPO, which return \true if the given delegate is a \CC member, a \DRep, or an \SPO (resp.) and \false otherwise.
\end{itemize}
\begin{code}[hide]
-- TODO: remove these or put them into RatifyState
coinThreshold rankThreshold : ℕ
coinThreshold = 1000000000
rankThreshold = 1000

-- DReps with at least `c` coins
mostStakeDRepDist : Credential ⇀ Coin → Coin → Credential ⇀ Coin
mostStakeDRepDist dist c = dist ↾' to-sp (_≥? c)

-- mostStakeDRepDist-homomorphic : ∀ {dist} → Homomorphic₂ _ _ _>_ (_⊆_ on _ˢ) (mostStakeDRepDist dist)
-- mostStakeDRepDist-homomorphic x>y = impl⇒cores⊆ _ _ {!!} --(<-trans x>y)

mostStakeDRepDist-0 : ∀ {dist} → mostStakeDRepDist dist 0 ≡ᵉᵐ dist
mostStakeDRepDist-0 = (proj₂ ∘ Equivalence.from ∈-filter)
                    , λ x → Equivalence.to ∈-filter (z≤n , x)

-- TODO: maybe this can be proven easier with the maximum?
mostStakeDRepDist-∅ : ∀ {dist} → ∃[ N ] mostStakeDRepDist dist N ˢ ≡ᵉ ∅
mostStakeDRepDist-∅ {dist} = suc (Σᵐᵛ[ x ← dist ᶠᵐ ] x) , Properties.∅-least
  (⊥-elim ∘ uncurry helper ∘ Equivalence.from ∈-filter)
  where
    open ≤-Reasoning

    helper : ∀ {k v} → v > Σᵐᵛ[ x ← dist ᶠᵐ ] x → (k , v) ∉ dist
    helper {k} {v} v>sum kv∈dist = 1+n≰n $ begin-strict
      v
        ≡˘⟨ indexedSum-singleton' $ finiteness ❴ k , v ❵ ⟩
      Σᵐᵛ[ x ← ❴ k , v ❵ᵐ ᶠᵐ ] x
        ≡˘⟨ indexedSumᵐ-cong {x = (dist ∣ ❴ k ❵) ᶠᵐ} {y = ❴ k , v ❵ᵐ ᶠᵐ}
          $ res-singleton' {m = dist} kv∈dist ⟩
      Σᵐᵛ[ x ← (dist ∣ ❴ k ❵) ᶠᵐ ] x
        ≤⟨ m≤m+n _ _ ⟩
      Σᵐᵛ[ x ← (dist ∣ ❴ k ❵) ᶠᵐ ] x +ℕ Σᵐᵛ[ x ← (dist ∣ ❴ k ❵ ᶜ) ᶠᵐ ] x
        ≡˘⟨ indexedSumᵐ-partition {m = dist ᶠᵐ} {(dist ∣ ❴ k ❵) ᶠᵐ} {(dist ∣ ❴ k ❵ ᶜ) ᶠᵐ}
          $ res-ex-disj-∪ Properties.Dec-∈-singleton ⟩
      Σᵐᵛ[ x ← dist ᶠᵐ ] x
        <⟨ v>sum ⟩
      v ∎

∃topNDRepDist : ∀ {n dist} → lengthˢ (dist ˢ) ≥ n → n > 0
                → ∃[ c ] lengthˢ (mostStakeDRepDist dist c ˢ) ≥ n
                       × lengthˢ (mostStakeDRepDist dist (suc c) ˢ) < n
∃topNDRepDist {n} {dist} length≥n n>0 =
  let
    c , h , h' =
      negInduction (λ _ → _ ≥? n)
        (subst (_≥ n) (sym $ lengthˢ-≡ᵉ _ _ (mostStakeDRepDist-0 {dist})) length≥n)
        (map₂′ (λ h h'
                  → ≤⇒≯ (subst (_≥ n) (trans (lengthˢ-≡ᵉ _ _ h) lengthˢ-∅) h') n>0)
               (mostStakeDRepDist-∅ {dist}))
  in
   c , h , ≰⇒> h'

topNDRepDist : ℕ → Credential ⇀ Coin → Credential ⇀ Coin
topNDRepDist n dist = case (lengthˢ (dist ˢ) ≥? n) ,′ (n >? 0) of λ where
  (_     , no  _)  → ∅ᵐ
  (no _  , yes _)  → dist
  (yes p , yes p₁) → mostStakeDRepDist dist (proj₁ (∃topNDRepDist {dist = dist} p p₁))

-- restrict the DRep stake distribution
-- commented out for now, since we don't know if that'll actually be implemented
restrictedDists : ℕ → ℕ → StakeDistrs → StakeDistrs
restrictedDists coins rank dists = dists
  -- record dists { drepStakeDistr = restrict drepStakeDistr }
  where open StakeDistrs dists
        -- one always includes the other
        restrict : Credential ⇀ Coin → Credential ⇀ Coin
        restrict dist = topNDRepDist rank dist ∪ˡ mostStakeDRepDist dist coins
\end{code}
\begin{code}[hide]
module _ (Γ : RatifyEnv) (pparams : PParams) where

  open RatifyEnv Γ
  open PParams pparams
\end{code}

\begin{figure*}[h!]
\begin{AgdaAlign}
{\small
\begin{code}
<<<<<<< HEAD
  activeDReps : ℙ Credential
  activeDReps = dom $ filterᵐ? (λ x → currentEpoch ≤? (proj₂ x)) dreps

  activeCC : CCData → ℙ Credential
  activeCC (just (cc , _))  = dom $ filterᵐᵇ (is-just ∘ proj₂) (ccHotKeys ∣ dom cc)
  activeCC nothing          = ∅

  actualPDRepVotes : GovAction → VDeleg ⇀ Vote
  actualPDRepVotes NoConfidence  =  ❴ abstainRep , Vote.abstain ❵ᵐ
                                    ∪ᵐˡ ❴ noConfidenceRep , Vote.yes ❵ᵐ
  actualPDRepVotes _             =  ❴ abstainRep , Vote.abstain ❵ᵐ
                                    ∪ᵐˡ ❴ noConfidenceRep , Vote.no ❵ᵐ

  actualVotes : CCData → GovAction → (GovRole × Credential) ⇀ Vote → VDeleg ⇀ Vote
  actualVotes cc ga votes  =    mapKeys (credVoter CC) (actualCCVotes cc)
                           ∪ᵐˡ  actualPDRepVotes ga
                           ∪ᵐˡ  actualDRepVotes
                           ∪ᵐˡ  actualSPOVotes ga
    where
    spos : ℙ VDeleg
    spos = filterˢ isSPOProp $ dom (StakeDistrs.stakeDistr stakeDistrs)
=======
actualVotes : RatifyEnv → CCData → (GovRole × Credential) ⇀ Vote → GovAction → PParams
            → VDeleg ⇀ Vote
actualVotes Γ cc votes ga pparams
  =   mapKeys (credVoter CC) actualCCVotes
  ∪ˡ  actualPDRepVotes ∪ˡ actualDRepVotes
  ∪ˡ  actualSPOVotes
  where
    open RatifyEnv Γ
    open PParams pparams
>>>>>>> 19975bb6

    actualCCVote : Credential → Epoch → Vote
    actualCCVote c e =
      case ¿ currentEpoch ≤ e ¿ᵇ , lookupᵐ? ccHotKeys c of
      λ where  (true , just (just c'))  → maybe id Vote.no $ lookupᵐ? votes (CC , c')
               _                        → Vote.abstain -- expired, no hot key or resigned

    actualCCVotes : CCData → Credential ⇀ Vote
    actualCCVotes nothing          =  ∅ᵐ
    actualCCVotes (just (cc , q))  =  ifᵈ (ccMinSize ≤ lengthˢ (activeCC $ just (cc , q)))
                                      then mapWithKey actualCCVote cc
                                      else constMap (dom cc) Vote.no

    roleVotes : GovRole → VDeleg ⇀ Vote
    roleVotes r = mapKeys (uncurry credVoter) $ filterᵐ? ((r ≟_) ∘ proj₁ ∘ proj₁) votes

<<<<<<< HEAD
    actualSPOVotes : GovAction → VDeleg ⇀ Vote
    actualSPOVotes (TriggerHF _)  = roleVotes GovRole.SPO ∪ᵐˡ constMap spos Vote.no
    actualSPOVotes _              = roleVotes GovRole.SPO ∪ᵐˡ constMap spos Vote.abstain

    actualDRepVotes : VDeleg ⇀ Vote
    actualDRepVotes  =  roleVotes GovRole.DRep
                        ∪ᵐˡ constMap (mapˢ (credVoter DRep) activeDReps) Vote.no
=======
    actualCCVote : Credential → Epoch → Vote
    actualCCVote c e =
      case ¿ currentEpoch ≤ e ¿ᵇ , lookupᵐ? ccHotKeys c of λ where
        (true , just (just c'))  → maybe id Vote.no $ lookupᵐ? votes (CC , c')
        _                        → Vote.abstain -- expired, no hot key or resigned

    actualCCVotes : Credential ⇀ Vote
    actualCCVotes = case cc , ¿ ccMinSize ≤ lengthˢ activeCC ¿ᵇ of λ where
      (just (cc , _)  , true)   → mapWithKey actualCCVote cc
      (just (cc , _)  , false)  → constMap (dom cc) Vote.no
      (nothing        , _)      → ∅ᵐ

    actualPDRepVotes
      =   ❴ abstainRep       , Vote.abstain ❵ᵐ
      ∪ˡ  ❴ noConfidenceRep  , (case ga of λ where  NoConfidence  → Vote.yes
                                                    _             → Vote.no) ❵ᵐ

    actualDRepVotes
      =   roleVotes GovRole.DRep
      ∪ˡ  constMap (mapˢ (credVoter DRep) activeDReps) Vote.no

    actualSPOVotes
      =   roleVotes GovRole.SPO
      ∪ˡ  constMap spos (if isHF then Vote.no else Vote.abstain)
      where
        spos : ℙ VDeleg
        spos = filterˢ isSPOProp $ dom (StakeDistrs.stakeDistr stakeDistrs)

        isHF : Bool
        isHF = case ga of λ where
          (TriggerHF _)  → true
          _              → false
>>>>>>> 19975bb6
\end{code}
} % End: small
\end{AgdaAlign}
\caption{%Ratify i:
Types and proofs for the ratification of governance actions}
\label{fig:defs:ratify-i}
\end{figure*}
The code in Figure~\ref{fig:defs:ratify-i} defines some of the functions required for ratification of a governance action.
\begin{itemize}
  \item We assume a ratification environment \AgdaPostulate{Γ} and define essential vote-counting functions whose behaviors
  depend on \AgdaPostulate{Γ} as well as other inputs such as
  \begin{itemize}
    \item \agdaboundcc (of type \CCData), constitutional committee data;
    \item \agdaboundvotes, a relation associating each role-credential pair with the vote cast by the individual denoted by that pair;
    \item \agdaboundga (of type \GovAction), the governance action being voted upon.
  \end{itemize}

  \item \actualPDRepVotes determines how the votes will be counted for \DReps;
  here, \abstainRep is mapped to \abstain and \noConfidenceRep is mapped to either \yes or \no,
  depending on the value of \agdaboundga.

  \item \actualCCVote determines how the vote of each \CC member will be counted; specifically, if a \CC member has not yet registered a hot key, has
  \expired, or has resigned, then \actualCCVote returns \abstain;
  if those none of these conditions is met, then
  \begin{itemize}
    \item if the \CC member has voted, then that vote is returned;
    \item if the \CC member has not voted, then the default value of \no is returned.
  \end{itemize}

  \item \actualCCVotes uses \actualCCVote to determine how the votes of all \CC members will be counted.

  \item \roleVotes filters the votes based on the given governance role and is essentially a helper function for
  \actualSPOVotes and \actualDRepVotes.

  \item \actualSPOVotes determines how the votes of \SPOs will be counted; \SPOs that didn't vote count as
  \abstain, unless the action to be voted upon is a hard-fork in which case the default vote is \no.

  \item \actualDRepVotes determines how the votes of \DReps will be counted; \activeDReps that didn't vote count as a \no.

  \item \actualVotes is a partial function relating delegates to the actual vote that will be counted on their behalf;
  it accomplishes this by aggregating the results of \actualCCVotes, \actualPDRepVotes, \actualSPOVotes, and \actualDRepVotes.
\end{itemize}
\begin{figure*}[h!]
{\small
\begin{code}
votedHashes : Vote → (VDeleg ⇀ Vote) → GovRole → ℙ VDeleg
votedHashes v votes r = votes ⁻¹ v

votedYesHashes : (VDeleg ⇀ Vote) → GovRole → ℙ VDeleg
votedYesHashes = votedHashes Vote.yes

votedAbstainHashes participatingHashes : (VDeleg ⇀ Vote) → GovRole → ℙ VDeleg
votedAbstainHashes = votedHashes Vote.abstain
participatingHashes votes r = votedYesHashes votes r ∪ votedHashes Vote.no votes r
\end{code}
} %% end small
\caption{Calculation of the votes as they will be counted}
\label{fig:defs:ratify-ii}
\end{figure*}

The code in Figure~\ref{fig:defs:ratify-ii} defines \votedHashes, which returns the set of delegates who voted a certain way on the given governance role.
\begin{figure*}[h!]
{\small
\begin{code}[hide]
abstract
  -- unused, keep until we know for sure that there'll be no minimum AVS
  -- activeVotingStake : ℙ VDeleg → StakeDistrs → (VDeleg ⇀ Vote) → Coin
  -- activeVotingStake cc dists votes =
  --   Σᵐᵛ[ x  ← getStakeDist DRep cc dists ∣ dom votes ᶜ ᶠᵐ ] x

  -- TODO: explain this notation in the prose and it's purpose:
  -- if there's no stake, accept only if threshold is zero
  _/₀_ : ℕ → ℕ → ℚ
  x /₀ 0 = ℚ.0ℚ
  x /₀ y@(suc _) = ℤ.+ x ℚ./ y
\end{code}
\begin{code}
  getStakeDist : GovRole → ℙ VDeleg → StakeDistrs → VDeleg ⇀ Coin
  getStakeDist CC    cc  _                             = constMap (filterˢ isCCProp cc) 1
  getStakeDist DRep  _   record { stakeDistr = dist }  = filterKeys isDRepProp dist
  getStakeDist SPO   _   record { stakeDistr = dist }  = filterKeys isSPOProp  dist

  acceptedStakeRatio : GovRole → ℙ VDeleg → StakeDistrs → (VDeleg ⇀ Vote) → ℚ
  acceptedStakeRatio r cc dists votes = acceptedStake /₀ totalStake
    where
      acceptedStake totalStake : Coin
      acceptedStake = Σᵐᵛ[ x ← (getStakeDist r cc dists ∣ votedYesHashes votes r) ᶠᵐ ]      x
      totalStake    = Σᵐᵛ[ x ←  getStakeDist r cc dists ∣ votedAbstainHashes votes r ᶜ ᶠᵐ ] x

  acceptedBy : RatifyEnv → EnactState → GovActionState → GovRole → Set
  acceptedBy Γ (record { cc = cc , _; pparams = pparams , _ }) gs role =
    let open GovActionState gs
        votes'  = actualVotes Γ pparams cc action votes
        t       = maybe id ℚ.0ℚ $ threshold pparams (proj₂ <$> cc) action role
    in acceptedStakeRatio role (dom votes') (RatifyEnv.stakeDistrs Γ) votes' ℚ.≥ t

  accepted : RatifyEnv → EnactState → GovActionState → Set
  accepted Γ es gs = acceptedBy Γ es gs CC ∧ acceptedBy Γ es gs DRep ∧ acceptedBy Γ es gs SPO

  expired : Epoch → GovActionState → Set
  expired current record { expiresIn = expiresIn } = expiresIn < current
\end{code}
} %% end small
\caption{%%Ratify iii:
Calculation of stake distributions}
\label{fig:defs:ratify-iii}
\end{figure*}
The code in Figure~\ref{fig:defs:ratify-iii} defines yet more types required for ratification of a governance action.
\begin{itemize}
  \item \getStakeDist computes the stake distribution based on the given governance role and the corresponding delegations;
  \item \acceptedStake calculates the sum of stakes for all delegations that voted \yes for the specified role;
  \item \totalStake calculates the sum of stakes for all delegations that didn't vote \abstain for the given role;
  \item \activeVotingStake computes the total stake for the role of \DRep for active voting; it calculates the sum of
  stakes for all active delegates that have not voted (i.e., their delegation is present in \CC but not in the \agdaboundvotes mapping);
  \item \accepted checks if an action is accepted for the \CC, \DRep, and \SPO roles and whether it meets the minimum active voting stake (\meetsMinAVS);
  \item \expired checks whether a governance action is expired in a given epoch.
\end{itemize}
\begin{figure*}[h!]
{\small
\begin{code}[hide]
open EnactState
\end{code}
\begin{code}
verifyPrev : (a : GovAction) → NeedsHash a → EnactState → Set
verifyPrev NoConfidence           h es  = h ≡ es .cc .proj₂
verifyPrev (NewCommittee _ _ _)   h es  = h ≡ es .cc .proj₂
verifyPrev (NewConstitution _ _)  h es  = h ≡ es .constitution .proj₂
verifyPrev (TriggerHF _)          h es  = h ≡ es .pv .proj₂
verifyPrev (ChangePParams _)      h es  = h ≡ es .pparams .proj₂
verifyPrev (TreasuryWdrl _)       _ _   = ⊤
verifyPrev Info                   _ _   = ⊤

delayingAction : GovAction → Bool
delayingAction NoConfidence           = true
delayingAction (NewCommittee _ _ _)   = true
delayingAction (NewConstitution _ _)  = true
delayingAction (TriggerHF _)          = true
delayingAction (ChangePParams _)      = false
delayingAction (TreasuryWdrl _)       = false
delayingAction Info                   = false

delayed : (a : GovAction) → NeedsHash a → EnactState → Bool → Set
delayed a h es d = ¬ verifyPrev a h es ⊎ d ≡ true
\end{code}
\begin{code}[hide]
abstract
  verifyPrev? : ∀ a h es → Dec (verifyPrev a h es)
  verifyPrev? NoConfidence           h es = it
  verifyPrev? (NewCommittee x x₁ x₂) h es = it
  verifyPrev? (NewConstitution x x₁) h es = it
  verifyPrev? (TriggerHF x)          h es = it
  verifyPrev? (ChangePParams x)      h es = it
  verifyPrev? (TreasuryWdrl x)       h es = it
  verifyPrev? Info                   h es = it

  delayed? : ∀ a h es d → Dec (delayed a h es d)
  delayed? a h es d = let instance _ = verifyPrev? a h es in it

  acceptedBy? : ∀ Γ es st role → Dec (acceptedBy Γ es st role)
  acceptedBy? Γ record{ cc = cc , _ ; pparams = pparams , _ } st role = _ ℚ.≤? _

  accepted? : ∀ Γ es st → Dec (accepted Γ es st)
  accepted? Γ es st =
    let instance _ = λ {role} → acceptedBy? Γ es st role
    in it

  expired? : ∀ e st → Dec (expired e st)
  expired? e st = ¿ expired e st ¿
\end{code}
} %% end small
\caption{%Ratify iv:
Determination of the status of ratification of the governance action}
\label{fig:defs:ratify-iv}
\end{figure*}
The code in Figure~\ref{fig:defs:ratify-iv} defines still more types required for ratification of a governance action.
\begin{itemize}
  \item \verifyPrev takes a governance action, its \NeedsHash, and \EnactState and checks whether the ratification restrictions are met;
  \item \delayingAction takes a governance action and returns \true if it is a ``delaying action'' (\NoConfidence, \NewCommittee, \NewConstitution, \TriggerHF)
  and returns \false otherwise;
  \item \delayed checks whether a given \GovAction is delayed.
\end{itemize}
\begin{code}[hide]
private variable
  Γ : RatifyEnv
  es es' : EnactState
  a : GovActionID × GovActionState
  removed : ℙ (GovActionID × GovActionState)
  d : Bool

data _⊢_⇀⦇_,RATIFY'⦈_ : RatifyEnv → RatifyState → GovActionID × GovActionState → RatifyState → Set where

\end{code}
\begin{figure*}[h!]
{\small
\begin{code}
  RATIFY-Accept : let open RatifyEnv Γ; st = a .proj₂; open GovActionState st in
       accepted Γ es st
    →  ¬ delayed action prevAction es d
    →  ⟦ a .proj₁ , treasury , currentEpoch ⟧ᵉ ⊢ es ⇀⦇ action ,ENACT⦈ es'
       ────────────────────────────────
       Γ ⊢  ⟦ es   , removed          , d                      ⟧ʳ ⇀⦇ a ,RATIFY'⦈
            ⟦ es'  , ❴ a ❵ ∪ removed  , delayingAction action  ⟧ʳ

  RATIFY-Reject : let open RatifyEnv Γ; st = a .proj₂ in
       ¬ accepted Γ es st
    →  expired currentEpoch st
       ────────────────────────────────
       Γ ⊢ ⟦ es , removed , d ⟧ʳ ⇀⦇ a ,RATIFY'⦈ ⟦ es , ❴ a ❵ ∪ removed , d ⟧ʳ

  RATIFY-Continue : let open RatifyEnv Γ; st = a .proj₂; open GovActionState st in
       ¬ accepted Γ es st × ¬ expired currentEpoch st
    ⊎  accepted Γ es st
       × ( delayed action prevAction es d
         ⊎ (∀ es' → ¬ ⟦ a .proj₁ , treasury , currentEpoch ⟧ᵉ ⊢ es ⇀⦇ action ,ENACT⦈ es'))
    ────────────────────────────────
    Γ ⊢ ⟦ es , removed , d ⟧ʳ ⇀⦇ a ,RATIFY'⦈ ⟦ es , removed , d ⟧ʳ

_⊢_⇀⦇_,RATIFY⦈_  : RatifyEnv → RatifyState → List (GovActionID × GovActionState)
                 → RatifyState → Set
_⊢_⇀⦇_,RATIFY⦈_ = SS⇒BS _⊢_⇀⦇_,RATIFY'⦈_
\end{code}
} %% end small
\caption{The RATIFY transition system}
\label{fig:ratify-transition-system}
\end{figure*}
Figure~\ref{fig:ratify-transition-system} defines three rules,
\RATIFYAccept, \RATIFYReject, and \RATIFYContinue, along with the relation \RATIFYsyntax.
The latter is the transition relation for ratification of a \GovAction.
\begin{itemize}
  \item \RATIFYAccept checks if the votes for a given \GovAction meet the threshold required for
        acceptance, that the action is accepted and not delayed,
        and \RATIFYAccept ratifies the action.

  \item \RATIFYReject asserts that the given \GovAction is not \accepted and \expired;
        it removes the governance action.
  \item \RATIFYContinue covers the remaining cases and keeps the \GovAction around for further voting.
\end{itemize}

Note that all governance actions eventually either get accepted and enacted via \RATIFYAccept or
rejected via \RATIFYReject. If an action satisfies all criteria to be accepted but cannot be
enacted anyway, it is kept around and tried again at the next epoch boundary.

We never remove actions that do not attract sufficient \yes votes before they expire, even if it
is clear to an outside observer that this action will never be enacted. Such an action will simply
keep getting checked every epoch until it expires.<|MERGE_RESOLUTION|>--- conflicted
+++ resolved
@@ -242,7 +242,6 @@
 \begin{AgdaAlign}
 {\small
 \begin{code}
-<<<<<<< HEAD
   activeDReps : ℙ Credential
   activeDReps = dom $ filterᵐ? (λ x → currentEpoch ≤? (proj₂ x)) dreps
 
@@ -264,17 +263,6 @@
     where
     spos : ℙ VDeleg
     spos = filterˢ isSPOProp $ dom (StakeDistrs.stakeDistr stakeDistrs)
-=======
-actualVotes : RatifyEnv → CCData → (GovRole × Credential) ⇀ Vote → GovAction → PParams
-            → VDeleg ⇀ Vote
-actualVotes Γ cc votes ga pparams
-  =   mapKeys (credVoter CC) actualCCVotes
-  ∪ˡ  actualPDRepVotes ∪ˡ actualDRepVotes
-  ∪ˡ  actualSPOVotes
-  where
-    open RatifyEnv Γ
-    open PParams pparams
->>>>>>> 19975bb6
 
     actualCCVote : Credential → Epoch → Vote
     actualCCVote c e =
@@ -291,7 +279,6 @@
     roleVotes : GovRole → VDeleg ⇀ Vote
     roleVotes r = mapKeys (uncurry credVoter) $ filterᵐ? ((r ≟_) ∘ proj₁ ∘ proj₁) votes
 
-<<<<<<< HEAD
     actualSPOVotes : GovAction → VDeleg ⇀ Vote
     actualSPOVotes (TriggerHF _)  = roleVotes GovRole.SPO ∪ᵐˡ constMap spos Vote.no
     actualSPOVotes _              = roleVotes GovRole.SPO ∪ᵐˡ constMap spos Vote.abstain
@@ -299,40 +286,6 @@
     actualDRepVotes : VDeleg ⇀ Vote
     actualDRepVotes  =  roleVotes GovRole.DRep
                         ∪ᵐˡ constMap (mapˢ (credVoter DRep) activeDReps) Vote.no
-=======
-    actualCCVote : Credential → Epoch → Vote
-    actualCCVote c e =
-      case ¿ currentEpoch ≤ e ¿ᵇ , lookupᵐ? ccHotKeys c of λ where
-        (true , just (just c'))  → maybe id Vote.no $ lookupᵐ? votes (CC , c')
-        _                        → Vote.abstain -- expired, no hot key or resigned
-
-    actualCCVotes : Credential ⇀ Vote
-    actualCCVotes = case cc , ¿ ccMinSize ≤ lengthˢ activeCC ¿ᵇ of λ where
-      (just (cc , _)  , true)   → mapWithKey actualCCVote cc
-      (just (cc , _)  , false)  → constMap (dom cc) Vote.no
-      (nothing        , _)      → ∅ᵐ
-
-    actualPDRepVotes
-      =   ❴ abstainRep       , Vote.abstain ❵ᵐ
-      ∪ˡ  ❴ noConfidenceRep  , (case ga of λ where  NoConfidence  → Vote.yes
-                                                    _             → Vote.no) ❵ᵐ
-
-    actualDRepVotes
-      =   roleVotes GovRole.DRep
-      ∪ˡ  constMap (mapˢ (credVoter DRep) activeDReps) Vote.no
-
-    actualSPOVotes
-      =   roleVotes GovRole.SPO
-      ∪ˡ  constMap spos (if isHF then Vote.no else Vote.abstain)
-      where
-        spos : ℙ VDeleg
-        spos = filterˢ isSPOProp $ dom (StakeDistrs.stakeDistr stakeDistrs)
-
-        isHF : Bool
-        isHF = case ga of λ where
-          (TriggerHF _)  → true
-          _              → false
->>>>>>> 19975bb6
 \end{code}
 } % End: small
 \end{AgdaAlign}
