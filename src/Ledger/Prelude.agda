{-# OPTIONS --safe #-}

--------------------------------------------------------------------------------
-- Ledger prelude
--
-- Re-exports modules relating to STS, set theory and other
-- miscellaneous things used to write the ledger rules. If something
-- is used in more than two Ledger.* modules, it should probably go
-- here.
--------------------------------------------------------------------------------

module Ledger.Prelude where

open import Prelude public

open import Ledger.Prelude.Base public

open import Data.Product.Ext public
open import Data.Maybe.Properties.Ext public
open import Interface.Functor public
open import Interface.Bifunctor public
open import Interface.DecEq.Ext public
open import Interface.HasAdd public
open import Interface.HasAdd.Instance public
open import Interface.HasSubtract public
open import Interface.HasSubtract.Instance public
open import Interface.HasOrder public
open import Interface.HasOrder.Instance public
open import Interface.Decidable.Instance public
open import Interface.Hashable public
open import Interface.ComputationalRelation public
open import MyDebugOptions public
open import Tactic.DeriveComp public
open import Tactic.Premises public

open import Ledger.Interface.HasCoin public
<<<<<<< HEAD
open import Ledger.Set public
open import Interface.HasSingleton th public
=======
open import Ledger.Set renaming (∅ to ∅ˢ) public
open import Interface.HasEmptySet th public
>>>>>>> eafd83a7
<|MERGE_RESOLUTION|>--- conflicted
+++ resolved
@@ -34,10 +34,6 @@
 open import Tactic.Premises public
 
 open import Ledger.Interface.HasCoin public
-<<<<<<< HEAD
 open import Ledger.Set public
 open import Interface.HasSingleton th public
-=======
-open import Ledger.Set renaming (∅ to ∅ˢ) public
-open import Interface.HasEmptySet th public
->>>>>>> eafd83a7
+open import Interface.HasEmptySet th public