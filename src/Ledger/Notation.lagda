--- conflicted
+++ resolved
@@ -44,16 +44,12 @@
 \item[Map addition] For maps \AgdaBound{m} and \AgdaBound{m'}, we write
   \AgdaBound{m}~\AgdaFunction{∪⁺}~\AgdaBound{m'} for their union, where keys that appear
   in both maps have their corresponding values added.
-<<<<<<< HEAD
-\item[Maping a partial function] A partial function is a function on \AgdaBound{A} which may not be
+\item[Mapping a partial function] A \textit{partial function} is a function on \AgdaBound{A} which may not be
   defined for all elements of \AgdaBound{A}. We denote such a function by
-  \AgdaBound{f}~:~\AgdaBound{A}⇀\AgdaBound{B}.  (If we happen to know that the function is total---defined for all
-  elements of \AgdaBound{A}---then we would write \AgdaBound{f}~:~\AgdaBound{A}→\AgdaBound{B} instead.
+  \AgdaBound{f}~:~\AgdaBound{A}⇀\AgdaBound{B}.  (If we happen to know that the function is 
+  \textit{total}---that is, defined for all elements of \AgdaBound{A}---then we write 
+  \AgdaBound{f}~:~\AgdaBound{A}→\AgdaBound{B} instead.)
   The \mapPartial operation takes such a function \AgdaBound{f}
-=======
-\item[Mapping a partial function] A \textit{partial function} is a function on \AgdaBound{A} which may not be
-  defined for all elements of \AgdaBound{A}. The \mapPartial operation takes such a function \AgdaBound{f}
->>>>>>> 52e31136
   and a set \AgdaBound{S} of elements of \AgdaBound{A} and applies \AgdaBound{f} to the elements
   of \AgdaBound{S} at which it is defined.  The result is the set
   \(\{\text{\AgdaBound{f} \AgdaBound{x}} ∣ \text{\AgdaBound{x}}
