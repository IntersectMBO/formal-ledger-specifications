--- conflicted
+++ resolved
@@ -20,16 +20,12 @@
 reserving the name \AgdaDatatype{Set} for our set type.
 All of our sets are finite, and when we need to convert
 a list \AgdaBound{l} to its set of elements, we write \fromList~\AgdaBound{l}.
-<<<<<<< HEAD
 \item[Lists] We use the notation \AgdaBound{a}~\AgdaInductiveConstructor{∷}~\AgdaBound{as} for
   the list with \textit{head} \AgdaBound{a} and \textit{tail} \AgdaBound{as};
   \AgdaInductiveConstructor{[]} denotes the empty list, and
   \AgdaBound{l}~\AgdaFunction{∷ʳ}~\AgdaBound{x} appends the element \AgdaBound{x}
   to the end of the list \AgdaBound{l}.
-\item[Sums and products] The sum (or disjoint union, coproduct, etc.) of \AgdaBound{A} and
-=======
 \item[Sums and products.] The sum (or disjoint union, coproduct, etc.) of \AgdaBound{A} and
->>>>>>> ebab02dc
   \AgdaBound{B} is denoted by \AgdaBound{A} \coproduct \AgdaBound{B}, and their product
   is denoted by \AgdaBound{A} \agdatimes \AgdaBound{B}. The projection functions from products
   are denoted \fst and \snd, and the injections are denoted \inl and \inr respectively. The
@@ -53,13 +49,8 @@
   \AgdaBound{f} to some domain \AgdaBound{A} is denoted by \AgdaBound{f}~\AgdaFunction{|}~\AgdaBound{A},
   and the restriction to the complement of \AgdaBound{A} is written
   \AgdaBound{f}~\AgdaFunction{|}~\AgdaBound{A}~\AgdaFunction{ᶜ}. Corestriction or range restriction is
-<<<<<<< HEAD
   denoted similarly, except that \AgdaFunction{|} is replaced by \corestriction.
-\item[Inverse image] The expression \AgdaBound{m}~\AgdaFunction{⁻¹}~\AgdaBound{B} denotes the
-=======
-  denoted the same, except that \AgdaFunction{|} is replaced by \corestriction.
 \item[Inverse image.] The expression \AgdaBound{m}~\AgdaFunction{⁻¹}~\AgdaBound{B} denotes the
->>>>>>> ebab02dc
   inverse image of the set \AgdaBound{B} under the map \AgdaBound{m}.
 \item[Left-biased union.] For maps \AgdaBound{m} and \AgdaBound{m'}, we write
   \AgdaBound{m}~\AgdaFunction{∪ˡ}~\AgdaBound{m'} for their left-biased union. This means that
