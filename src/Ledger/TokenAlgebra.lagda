--- conflicted
+++ resolved
@@ -28,8 +28,7 @@
 \AgdaTarget{TokenAlgebra}
 \begin{AgdaSuppressSpace}
 \begin{code}
-<<<<<<< HEAD
-record TokenAlgebra : Set₁ where
+record TokenAlgebra : Type₁ where
 \end{code}
 \begin{code}[hide]
   field
@@ -37,14 +36,6 @@
 \begin{code}
     Value : Set
     ⦃ Value-IsCommutativeMonoid' ⦄ : IsCommutativeMonoid' 0ℓ 0ℓ Value
-=======
-record TokenAlgebra : Type₁ where
-  field  Value : Type
-         ⦃ Value-IsCommutativeMonoid' ⦄ : IsCommutativeMonoid' 0ℓ 0ℓ Value
-
-  MemoryEstimate : Type
-  MemoryEstimate = ℕ
->>>>>>> 52e31136
 
 \end{code}
 \begin{code}[hide]
@@ -57,27 +48,15 @@
   field
 \end{code}
 \begin{code}
-<<<<<<< HEAD
     coin                      : Value → Coin
     inject                    : Coin → Value
     policies                  : Value → ℙ PolicyId
     size                      : Value → MemoryEstimate
-    _≤ᵗ_                      : Value → Value → Set
+    _≤ᵗ_                      : Value → Value → Type
     AssetName                 : Set
     specialAsset              : AssetName
     property                  : coin ∘ inject ≗ id -- FIXME: rename!
     coinIsMonoidHomomorphism  : IsMonoidHomomorphism coin
-=======
-  field  coin                      : Value → Coin
-         inject                    : Coin → Value
-         policies                  : Value → ℙ PolicyId
-         size                      : Value → MemoryEstimate
-         _≤ᵗ_                      : Value → Value → Type
-         AssetName                 : Type
-         specialAsset              : AssetName
-         property                  : coin ∘ inject ≗ id -- FIXME: rename!
-         coinIsMonoidHomomorphism  : IsMonoidHomomorphism coin
->>>>>>> 52e31136
 \end{code}
 \end{AgdaSuppressSpace}
 \begin{code}[hide]
