--- conflicted
+++ resolved
@@ -11,17 +11,11 @@
 open import Ledger.Enact govStructure using (EnactState)
 open import Ledger.Epoch txs abs
 open import Ledger.Epoch.Properties txs abs
-<<<<<<< HEAD
 open import Ledger.Interface.HasDowncast.Instance txs govStructure
 open import Ledger.Ledger txs abs
 open import Ledger.Ledger.Properties txs abs
 open import Ledger.Prelude
-=======
-open import Ledger.Ledger txs abs
-open import Ledger.Ledger.Properties txs abs
-open import Ledger.Prelude
 -- open import Ledger.Properties txs abs using (getLState)
->>>>>>> f3a9fd99
 
 open Computational ⦃...⦄
 
@@ -29,11 +23,7 @@
   (nes : NewEpochState)
   (open EpochState (NewEpochState.epochState nes) using (ls) renaming (es to es'))
   (open EnactState es' using (pparams))
-<<<<<<< HEAD
-  (open PParams (pparams ↓) using (maxRefScriptSizePerBlock))
-=======
   (open PParams ∣ pparams ∣ using (maxRefScriptSizePerBlock))
->>>>>>> f3a9fd99
   (ts : List Tx)
   where
   refScriptSize≤?Bound : Dec (totalRefScriptsSize ls ts ≤ maxRefScriptSizePerBlock)
