\section{Governance}

\begin{code}[hide]
{-# OPTIONS --safe #-}

open import Axiom.Set.Properties using (∉-∅; ∃?-sublist-⇔)
open import Ledger.Prelude hiding (any?; Any; all?; All; Rel; lookup)
open import Ledger.Types.GovStructure
open import Ledger.Transaction using (TransactionStructure)

module Ledger.Gov (txs : _) (open TransactionStructure txs using (govStructure)) where
open GovStructure govStructure hiding (epoch)

<<<<<<< HEAD
open import Ledger.GovernanceActions gs hiding (yes; no)

open import Data.List.Ext renaming (_⊆_ to _⊆ˡ_) hiding (insert)
open import Data.List.Ext.Properties using (⊆id; ∃uniqueSubset⇔∃uniqueSubperm; ∃⇔Any)
open import Data.List.Relation.Unary.All using (all?; All; lookup)
open import Data.List.Relation.Unary.Any using (any?; Any; here; there)
open import Data.Relation.Nullary.Decidable.Ext using (map′⇔)
open import Relation.Nullary.Decidable using (_×-dec_)
open import Data.List.Relation.Unary.Unique.Propositional using (Unique)
open import Data.List.Relation.Unary.Unique.DecPropositional using (unique?)

=======
open import Ledger.GovernanceActions govStructure
open import Ledger.Enact govStructure
open import Ledger.Ratify txs
>>>>>>> 5398da54
\end{code}
\begin{figure*}[h]
\emph{Derived types}
\begin{code}
GovState : Set
GovState = List (GovActionID × GovActionState)

record GovEnv : Set where
  constructor ⟦_,_,_,_,_⟧ᵍ
  field txid        : TxId
        epoch       : Epoch
        pparams     : PParams
        ppolicy     : Maybe ScriptHash
        enactState  : EnactState
\end{code}
\emph{Transition relation types}
\begin{code}[hide]
data
\end{code}
\begin{code}
  _⊢_⇀⦇_,GOV'⦈_  : GovEnv × ℕ → GovState → GovVote ⊎ GovProposal → GovState → Set
_⊢_⇀⦇_,GOV⦈_     : GovEnv → GovState → List (GovVote ⊎ GovProposal) → GovState → Set
\end{code}
\begin{code}[hide]
open GovActionState

-- convert list of (GovActionID,GovActionState)-pairs to list GovActionID pairs.
getAidPairsList : GovState → List (GovActionID × GovActionID)
getAidPairsList aid×states =
  mapMaybe (λ (aid , aState) → (aid ,_) <$> getHash (prevAction aState)) $ aid×states

-- convert list of (GovActionID,GovActionState)-pairs to SET of GovActionID pairs.
getAidPairsSet : GovState → ℙ (GovActionID × GovActionID)
getAidPairsSet aid×states =
  mapPartial (λ (aid , as) → (aid ,_) <$> getHash (prevAction as)) $ fromList aid×states

-- a list of GovActionID pairs connects the first GovActionID to the second
_connects_to_ : List (GovActionID × GovActionID) → GovActionID → GovActionID → Set
[] connects aidNew to aidOld = aidNew ≡ aidOld
((aid , aidPrev) ∷ s) connects aidNew to aidOld = aid ≡ aidNew × s connects aidPrev to aidOld
                                                  ⊎ s connects aidNew to aidOld
-- TODO: delete these notes (and possibly add them to docs) after confirming they're correct.
--   Suppose:  aid₁ → aid₂ → aid₃ → aid₄ → aid₅.
--   And let:  l := (aid₅, aid₄) (aid₄, aid₃) (aid₃, aid₂) (aid₂, aid₁)
--   Check:    l connects aid₅ to aid₂ :
--               ((aid₅, aid₄) ∷ s) connects aid₅ to aid₂ = aid₅ ≡ aid₅ × s connects aid₄ to aid₂

[_connects_to_?] : ∀ l aidNew aidOld → Dec (l connects aidNew to aidOld)
[ [] connects aidNew to aidOld ?] = aidNew ≟ aidOld

[ (aid , aidPrev) ∷ s connects aidNew to aidOld ?] =
  ((aid ≟ aidNew) ×-dec [ s connects aidPrev to aidOld ?]) ⊎-dec [ s connects aidNew to aidOld ?]

enactable : EnactState → List (GovActionID × GovActionID) → GovActionID × GovActionState → Set
enactable e aidPairs = λ (aidNew , as) → case getHashES e (GovActionState.action as) of λ where
  nothing → ⊤
  (just aidOld) → ∃[ t ](fromList t ⊆ fromList aidPairs × Unique t × t connects aidNew to aidOld)

open Equivalence

any?-connecting-subperm : ∀ {u}{v} → ∀ L → Dec (Any(λ l → Unique l × l connects u to v) (subpermutations L))
any?-connecting-subperm {u}{v} L = any? (λ l → unique? _≟_ l ×-dec [ l connects u to v ?]) (subpermutations L)

∃?-connecting-subperm : ∀ {u}{v} → ∀ L → Dec (∃[ l ] l ∈ˡ subpermutations L × Unique l × l connects u to v)
∃?-connecting-subperm L = from (map′⇔ ∃⇔Any) (any?-connecting-subperm L)

∃?-connecting-subset : ∀ {u}{v} → ∀ L → Dec (∃[ l ](l ⊆ˡ L × Unique l × l connects u to v))
∃?-connecting-subset L = from (map′⇔ ∃uniqueSubset⇔∃uniqueSubperm) (∃?-connecting-subperm L)

enactable? : ∀ eState aidPairs aidNew×st → Dec(enactable eState aidPairs aidNew×st)
enactable? eState aidPairs (aidNew , as) with getHashES eState (GovActionState.action as)
... | nothing = yes tt
... | just aidOld = from (∃?-sublist-⇔ th) (∃?-connecting-subset aidPairs)

allEnactable : EnactState → GovState → Set
allEnactable e aid×states = All (λ p → enactable e (getAidPairsList aid×states) p) aid×states

allEnactable? : ∀ eState aid×states → Dec (allEnactable eState aid×states)
allEnactable? eState aid×states =
  all? (λ aid×st → enactable? eState (getAidPairsList aid×states) aid×st) aid×states

private variable
  Γ : GovEnv
  s s' : GovState
  aid : GovActionID
  role : GovRole
  cred : Credential
  voter : Voter
  v : Vote
  c d : Coin
  addr : RwdAddr
  a : GovAction
  prev : NeedsHash a
  k : ℕ
  p : Maybe ScriptHash
\end{code}
\emph{Functions used in the GOV rules}
\begin{code}
addVote : GovState → GovActionID → Voter → Vote → GovState
addVote s aid voter v = map modifyVotes s
  where modifyVotes = λ (gid , s') → gid , record s'
          { votes = if gid ≡ aid then insert (votes s') voter v else votes s'}

addAction : GovState
          → Epoch → GovActionID → RwdAddr → (a : GovAction) → NeedsHash a
          → GovState
addAction s e aid addr a prev = s ∷ʳ (aid , record
  { votes = ∅ ; returnAddr = addr ; expiresIn = e ; action = a ; prevAction = prev })

validHFAction : GovProposal → GovState → EnactState → Set
validHFAction (record { action = TriggerHF v ; prevAction = prev }) s e =
  (let (v' , aid) = EnactState.pv e in aid ≡ prev × pvCanFollow v' v)
  ⊎ ∃₂[ x , v' ] (prev , x) ∈ fromList s × x .action ≡ TriggerHF v' × pvCanFollow v' v
validHFAction _ _ _ = ⊤
\end{code}
\caption{Types and functions used in the GOV transition system\protect\footnotemark}
\label{defs:gov-defs}
\end{figure*}
\footnotetext{\AgdaBound{l}~\AgdaFunction{∷ʳ}~\AgdaBound{x} appends element \AgdaBound{x} to list \AgdaBound{l}.}

\GovState behaves similar to a queue. New proposals are appended at
the end, but any proposal can be removed at the epoch
boundary. However, for the purposes of enactment, earlier proposals
take priority.

\begin{itemize}
\item \addVote inserts (and potentially overrides) a vote made for a
particular governance action (identified by its ID) by a credential with a role.

\item \addAction adds a new proposed action at the end of a given \GovState.

\item \validHFAction is the property whether a given proposal, if it is a
\TriggerHF action, can potentially be enacted in the future. For this to be the
case, its \prevAction needs to exist, be another \TriggerHF action and have a
compatible version.
\end{itemize}

\begin{figure*}
\begin{code}[hide]
data _⊢_⇀⦇_,GOV'⦈_ where
\end{code}
\begin{code}
  GOV-Vote : ∀ {x ast} → let
      open GovEnv Γ
      sig = inj₁ record { gid = aid ; voter = voter ; vote = v ; anchor = x }
    in
    ∙ (aid , ast) ∈ fromList s
    ∙ canVote pparams (action ast) (proj₁ voter)
      ───────────────────────────────────────
      (Γ , k) ⊢ s ⇀⦇ sig ,GOV'⦈ addVote s aid voter v

  GOV-Propose : ∀ {x} → let
      open GovEnv Γ; open PParams pparams hiding (a)
      prop = record { returnAddr = addr ; action = a ; anchor = x
                    ; policy = p ; deposit = d ; prevAction = prev }
      s' = addAction s (govActionLifetime +ᵉ epoch) (txid , k) addr a prev
    in
    ∙ actionWellFormed a ≡ true
    ∙ d ≡ govActionDeposit
    ∙ (∃[ u ] a ≡ ChangePParams u ⊎ ∃[ w ] a ≡ TreasuryWdrl w → p ≡ ppolicy)
    ∙ (∀ {new rem q} → a ≡ NewCommittee new rem q
       → ∀[ e ∈ range new ]  epoch < e  ×  dom new ∩ rem ≡ᵉ ∅)
    ∙ validHFAction prop s enactState
      ───────────────────────────────────────
      (Γ , k) ⊢ s ⇀⦇ inj₂ prop ,GOV'⦈ s'

_⊢_⇀⦇_,GOV⦈_ = ReflexiveTransitiveClosureᵢ _⊢_⇀⦇_,GOV'⦈_
\end{code}
\caption{Rules for the GOV transition system}
\label{defs:gov-rules}
\end{figure*}

The GOV transition system is now given as the reflexitive-transitive
closure of the system GOV', described in
Figure~\ref{defs:gov-rules}.

For \GOVVote, we check that the governance action being voted on
exists and the role is allowed to vote. \canVote is defined in
Figure~\ref{fig:ratification-requirements}.

For \GOVPropose, we check well-formedness, correctness of the deposit
and some conditions depending on the type of the action:
\begin{itemize}
\item for \ChangePParams or \TreasuryWdrl, the proposal policy needs to be provided;
\item for \NewCommittee, no proposals with members expiring in the present or past
  epoch are allowed, and candidates cannot be added and removed at the same time;
\item and we check the validity of hard-fork actions via \validHFAction.
\end{itemize}<|MERGE_RESOLUTION|>--- conflicted
+++ resolved
@@ -11,8 +11,9 @@
 module Ledger.Gov (txs : _) (open TransactionStructure txs using (govStructure)) where
 open GovStructure govStructure hiding (epoch)
 
-<<<<<<< HEAD
-open import Ledger.GovernanceActions gs hiding (yes; no)
+open import Ledger.GovernanceActions govStructure hiding (yes; no)
+open import Ledger.Enact govStructure
+open import Ledger.Ratify txs
 
 open import Data.List.Ext renaming (_⊆_ to _⊆ˡ_) hiding (insert)
 open import Data.List.Ext.Properties using (⊆id; ∃uniqueSubset⇔∃uniqueSubperm; ∃⇔Any)
@@ -23,15 +24,17 @@
 open import Data.List.Relation.Unary.Unique.Propositional using (Unique)
 open import Data.List.Relation.Unary.Unique.DecPropositional using (unique?)
 
-=======
-open import Ledger.GovernanceActions govStructure
-open import Ledger.Enact govStructure
-open import Ledger.Ratify txs
->>>>>>> 5398da54
 \end{code}
 \begin{figure*}[h]
 \emph{Derived types}
 \begin{code}
+-- record GovActionState : Set where
+--   field votes       : Voter ⇀ Vote
+--         returnAddr  : RwdAddr
+--         expiresIn   : Epoch
+--         action      : GovAction
+--         prevAction  : NeedsHash action
+
 GovState : Set
 GovState = List (GovActionID × GovActionState)
 
