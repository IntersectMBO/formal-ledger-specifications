\section{Governance}
\label{sec:governance}
\modulenote{\LedgerModule{Gov}}

\begin{code}[hide]
{-# OPTIONS --safe #-}

open import Ledger.Types.GovStructure
open import Ledger.Transaction using (TransactionStructure)

module Ledger.Gov (txs : _) (open TransactionStructure txs hiding (epoch)) where

open import Ledger.Prelude hiding (any?; Any; all?; All; Rel; lookup; ∈-filter)

open import Axiom.Set.Properties th using (∃-sublist-⇔)

open import Ledger.GovernanceActions govStructure using (Vote)
open import Ledger.Enact govStructure
open import Ledger.Ratify txs hiding (vote)
open import Ledger.Certs govStructure

open import Data.List.Ext using (subpermutations; sublists)
open import Data.List.Ext.Properties2
open import Data.List.Membership.Propositional.Properties using (Any↔; ∈-filter⁻; ∈-filter⁺)
open import Data.List.Relation.Binary.Subset.Propositional using () renaming (_⊆_ to _⊆ˡ_)
open import Data.List.Relation.Unary.All using (all?; All)
open import Data.List.Relation.Unary.Any using (any?; Any)
open import Data.List.Relation.Unary.Unique.DecPropositional using (unique?)
open import Data.List.Relation.Unary.Unique.Propositional using (Unique)
open import Data.Relation.Nullary.Decidable.Ext using (map′⇔)
open import Function.Related.Propositional using (↔⇒)

open GovActionState
\end{code}

The behavior of \GovState{} is similar to that of a queue. New proposals are
appended at the end, but any proposal can be removed at the epoch
boundary. However, for the purposes of enactment, earlier proposals
take priority. Note that \EnactState{} used in \GovEnv{} is defined later,
in \cref{sec:enactment}.

\begin{itemize}
\item \addVote{} inserts (and potentially overrides) a vote made for a
particular governance action (identified by its ID) by a credential with a role.

\item \addAction{} adds a new proposed action at the end of a given \GovState{}.

\item The \validHFAction{} property indicates whether a given proposal, if it is a
\TriggerHF{} action, can potentially be enacted in the future. For this to be the
case, its \prevAction{} needs to exist, be another \TriggerHF{} action and have a
compatible version.
\end{itemize}

\begin{figure*}
\emph{Derived types}
\begin{code}[hide]
GovState : Type
\end{code}
\begin{code}
GovState = List (GovActionID × GovActionState)

record GovEnv : Type where
  field
    txid        : TxId
    epoch       : Epoch
    pparams     : PParams
    ppolicy     : Maybe ScriptHash
    enactState  : EnactState
    certState   : CertState
    rewardCreds : ℙ Credential
\end{code}
\caption{Types used in the GOV transition system}
\label{defs:gov-derived-types}
\end{figure*}

\begin{code}[hide]
instance
  unquoteDecl To-GovEnv = derive-To
    [ (quote GovEnv , To-GovEnv) ]

private variable
  Γ : GovEnv
  s s' : GovState
  aid : GovActionID
  voter : Voter
  vote : GovVote
  v : Vote
  d : Coin
  addr : RwdAddr
  a : GovAction
  prev : NeedsHash a
  k : ℕ
  p : Maybe ScriptHash

open GState
open PState
\end{code}

\begin{figure*}
\begin{AgdaMultiCode}
\begin{code}
govActionPriority : GovAction → ℕ
govActionPriority NoConfidence             = 0
govActionPriority (UpdateCommittee _ _ _)  = 1
govActionPriority (NewConstitution _ _)    = 2
govActionPriority (TriggerHF _)            = 3
govActionPriority (ChangePParams _)        = 4
govActionPriority (TreasuryWdrl _)         = 5
govActionPriority Info                     = 6

Overlap : GovAction → GovAction → Type
Overlap a a' = let n = govActionPriority a
                   m = govActionPriority a'
               in (n ≡ m) ⊎ (n ≡ 0 × m ≡ 1) ⊎ (n ≡ 1 × m ≡ 0)
\end{code}
\begin{code}[hide]
Overlap? : (a a' : GovAction) → Dec (Overlap a a')
Overlap? a a' = let n = govActionPriority a
                    m = govActionPriority a'
                in n ≟ m ⊎-dec (n ≟ 0 ×-dec m ≟ 1) ⊎-dec (n ≟ 1 ×-dec m ≟ 0)
\end{code}
\begin{code}

insertGovAction : GovState → GovActionID × GovActionState → GovState
insertGovAction [] gaPr = [ gaPr ]
insertGovAction ((gaID₀ , gaSt₀) ∷ gaPrs) (gaID₁ , gaSt₁)
  =  if (govActionPriority (action gaSt₀)) ≤? (govActionPriority (action gaSt₁))
     then (gaID₀ , gaSt₀) ∷ insertGovAction gaPrs (gaID₁ , gaSt₁)
     else (gaID₁ , gaSt₁) ∷ (gaID₀ , gaSt₀) ∷ gaPrs

mkGovStatePair : Epoch → GovActionID → RwdAddr → (a : GovAction) → NeedsHash a
                 → GovActionID × GovActionState
mkGovStatePair e aid addr a prev = (aid , record
  { votes = ∅ ; returnAddr = addr ; expiresIn = e ; action = a ; prevAction = prev })

addAction : GovState
          → Epoch → GovActionID → RwdAddr → (a : GovAction) → NeedsHash a
          → GovState
addAction s e aid addr a prev = insertGovAction s (mkGovStatePair e aid addr a prev)
\end{code}
\begin{code}[hide]
opaque
\end{code}
\begin{code}
  addVote : GovState → GovActionID → Voter → Vote → GovState
  addVote s aid voter v = map modifyVotes s
    where modifyVotes : GovActionID × GovActionState → GovActionID × GovActionState
          modifyVotes = λ (gid , s') → gid , record s'
            { votes = if gid ≡ aid then insert (votes s') voter v else votes s'}

  isRegistered : GovEnv → Voter → Type
  isRegistered Γ (r , c) = case r of λ where
    CC    → just c ∈ range (gState .ccHotKeys)
    DRep  → c ∈ dom (gState .dreps)
    SPO   → c ∈ mapˢ KeyHashObj (dom (pState .pools))
      where
        open CertState (GovEnv.certState Γ) using (gState; pState)

  validHFAction : GovProposal → GovState → EnactState → Type
  validHFAction (record { action = TriggerHF v ; prevAction = prev }) s e =
    (let (v' , aid) = EnactState.pv e in aid ≡ prev × pvCanFollow v' v)
    ⊎ ∃₂[ x , v' ] (prev , x) ∈ fromList s × x .action ≡ TriggerHF v' × pvCanFollow v' v
  validHFAction _ _ _ = ⊤
\end{code}
\end{AgdaMultiCode}
\caption{Functions used in the GOV transition system}
\label{defs:gov-functions}
\end{figure*}

\begin{figure*}
\begin{AgdaMultiCode}
\emph{Transition relation types}
\begin{code}[hide]
data
\end{code}
\begin{code}
  _⊢_⇀⦇_,GOV⦈_  : GovEnv × ℕ → GovState → GovVote ⊎ GovProposal → GovState → Type
\end{code}
\begin{code}
_⊢_⇀⦇_,GOVS⦈_   : GovEnv → GovState → List (GovVote ⊎ GovProposal) → GovState → Type
\end{code}
\end{AgdaMultiCode}
\caption{Type signature of the transition relation of the GOV transition system}
\label{defs:gov-defs}
\end{figure*}

\Cref{defs:enactable} shows some of the functions used to determine whether certain
actions are enactable in a given state.  Specifically, \AgdaFunction{allEnactable} passes
the \AgdaFunction{GovState} to \AgdaFunction{getAidPairsList} to obtain a list of
\AgdaFunction{GovActionID}-pairs which is then passed to \AgdaFunction{enactable}. The latter uses the
\AgdaFunction{\AgdaUnderscore{}connects\AgdaUnderscore{}to\AgdaUnderscore{}} function to check
whether the list of \AgdaFunction{GovActionID}-pairs connects the proposed action to a previously
enacted one.

<<<<<<< HEAD
The function \govActionPriority assigns a priority to the various types of governance actions.
This is useful for ordering lists of governance actions (see \AgdaFunction{insertGovAction}
in Fig.~\ref{defs:gov-functions}).
%
Priority is also used to check if two actions \AgdaFunction{Overlap}: that is,
they potentially modify the same piece of \AgdaDatatype{EnactState}.
=======
Additionally, \govActionPriority{} assigns a priority to the various governance action types.
This is useful for ordering lists of governance actions as well as grouping governance
actions by constructor. In particular, the relations
\AgdaOperator{\AgdaFunction{\AgdaUnderscore{}∼\AgdaUnderscore{}}} and
\AgdaOperator{\AgdaFunction{\AgdaUnderscore{}≈\AgdaUnderscore{}}} defined in
\cref{defs:enactable} are used for determining whether two actions are of the same
``kind'' in the following sense: either the actions arise from the same constructor, or one
action is \NoConfidence{} and the other is an \UpdateCommittee{} action.
>>>>>>> 421b07a3

\begin{figure*}
\begin{AgdaMultiCode}
\begin{code}[hide]
-- Convert list of (GovActionID,GovActionState)-pairs to list of GovActionID pairs.
getAidPairsList : GovState → List (GovActionID × GovActionID)
getAidPairsList aid×states =
  mapMaybe (λ (aid , aState) → (aid ,_) <$> getHash (prevAction aState)) $ aid×states

-- A list of GovActionID pairs connects the first GovActionID to the second.
_connects_to_ : List (GovActionID × GovActionID) → GovActionID → GovActionID → Type
[] connects aidNew to aidOld = aidNew ≡ aidOld
((aid , aidPrev) ∷ s) connects aidNew to aidOld  =
  aid ≡ aidNew × s connects aidPrev to aidOld ⊎ s connects aidNew to aidOld
\end{code}
\begin{code}
enactable  : EnactState → List (GovActionID × GovActionID)
           → GovActionID × GovActionState → Type
enactable e aidPairs = λ (aidNew , as) → case getHashES e (action as) of
\end{code}
\begin{code}[hide]
  λ where
\end{code}
\begin{code}
   nothing        → ⊤
   (just aidOld)  → ∃[ t ]  fromList t ⊆ fromList aidPairs
                            × Unique t × t connects aidNew to aidOld

allEnactable : EnactState → GovState → Type
allEnactable e aid×states = All (enactable e (getAidPairsList aid×states)) aid×states

hasParentE : EnactState → GovActionID → GovAction → Type
hasParentE e aid a = case getHashES e a of
\end{code}
\begin{code}[hide]
  λ where
\end{code}
\begin{code}
   nothing    → ⊤
   (just id)  → id ≡ aid

hasParent : EnactState → GovState → (a : GovAction) → NeedsHash a → Type
hasParent e s a aid = case getHash aid of
\end{code}
\begin{code}[hide]
  λ where
\end{code}
\begin{code}
    nothing      → ⊤
    (just aid')  → hasParentE e aid' a
                   ⊎ Any (λ (gid , gas) → gid ≡ aid' × Overlap (gas .action) a) s
\end{code}
\begin{code}[hide]
open Equivalence

hasParentE? : ∀ e aid a → Dec (hasParentE e aid a)
hasParentE? e aid a with getHashES e a
... | nothing   = yes _
... | (just id) = id ≟ aid

hasParent? : ∀ e s a aid → Dec (hasParent e s a aid)
hasParent? e s a aid with getHash aid
... | just aid' = hasParentE? e aid' a
                  ⊎-dec any? (λ (gid , gas) → gid ≟ aid' ×-dec Overlap? (gas .action) a) s
... | nothing = yes _

-- newtype to make the instance resolution work
data hasParent' : EnactState → GovState → (a : GovAction) → NeedsHash a → Type where
  HasParent' : ∀ {x y z w} → hasParent x y z w → hasParent' x y z w

instance
  hasParent?' : ∀ {x y z w} → hasParent' x y z w ⁇
  hasParent?' = ⁇ map′ HasParent' (λ where (HasParent' x) → x) (hasParent? _ _ _ _)

[_connects_to_?] : ∀ l aidNew aidOld → Dec (l connects aidNew to aidOld)
[ [] connects aidNew to aidOld ?] = aidNew ≟ aidOld

[ (aid , aidPrev) ∷ s connects aidNew to aidOld ?] =
  ((aid ≟ aidNew) ×-dec [ s connects aidPrev to aidOld ?]) ⊎-dec [ s connects aidNew to aidOld ?]

any?-connecting-subperm : ∀ {u} {v} → ∀ L → Dec (Any(λ l → Unique l × l connects u to v) (subpermutations L))
any?-connecting-subperm {u} {v} L = any? (λ l → unique? _≟_ l ×-dec [ l connects u to v ?]) (subpermutations L)

∃?-connecting-subperm : ∀ {u} {v} → ∀ L → Dec (∃[ l ] l ∈ˡ subpermutations L × Unique l × l connects u to v)
∃?-connecting-subperm L = from (map′⇔ (↔⇒ Any↔)) (any?-connecting-subperm L)

∃?-connecting-subset : ∀ {u} {v} → ∀ L → Dec (∃[ l ] l ⊆ˡ L × Unique l × l connects u to v)
∃?-connecting-subset L = from (map′⇔ ∃uniqueSubset⇔∃uniqueSubperm) (∃?-connecting-subperm L)

enactable? : ∀ eState aidPairs aidNew×st → Dec (enactable eState aidPairs aidNew×st)
enactable? eState aidPairs (aidNew , as) with getHashES eState (GovActionState.action as)
... | nothing = yes tt
... | just aidOld = from (map′⇔ ∃-sublist-⇔) (∃?-connecting-subset aidPairs)

allEnactable? : ∀ eState aid×states → Dec (allEnactable eState aid×states)
allEnactable? eState aid×states =
  all? (λ aid×st → enactable? eState (getAidPairsList aid×states) aid×st) aid×states

-- newtype to make the instance resolution work
data allEnactable' : EnactState → GovState → Type where
  AllEnactable' : ∀ {x y} → allEnactable x y → allEnactable' x y

instance
  allEnactable?' : ∀ {x y} → allEnactable' x y ⁇
  allEnactable?' = ⁇ map′ AllEnactable' (λ where (AllEnactable' x) → x) (allEnactable? _ _)

-- `maxAllEnactable` returns a list `ls` of sublists of the given
-- list (`aid×states : List (GovActionID × GovActionState)`) such that
--    (i) each sublist `l ∈ ls` satisfies `allEnactable e l` and
--   (ii) each sublist `l ∈ ls` is of maximal length among sublists of `aid×states` satisfying `allEnactable`.
maxAllEnactable : EnactState → List (GovActionID × GovActionState) → List (List (GovActionID × GovActionState))
maxAllEnactable e = maxsublists⊧P (allEnactable? e)

-- Every sublist returned by `maxAllEnactable` satisfies (i).
∈-maxAllEnactable→allEnactable : ∀ {e} {aid×states} l
  → l ∈ˡ maxAllEnactable e aid×states → allEnactable e l
∈-maxAllEnactable→allEnactable {e} {aid×states} l l∈ =
  proj₂ (∈-filter⁻ (allEnactable? e) {l} {sublists aid×states}
          (proj₁ (∈-filter⁻ (λ l → length l ≟ maxlen (sublists⊧P (allEnactable? e) aid×states)) l∈)))

-- Every sublist returned by `maxAllEnactable` satisfies (ii).
∈-maxAllEnactable→maxLength : ∀ {e aid×states l l'}
                              → l ∈ˡ sublists aid×states → allEnactable e l
                              → l' ∈ˡ maxAllEnactable e aid×states
                              → length l ≤ length l'
∈-maxAllEnactable→maxLength {e} {aid×states} {l} {l'} l∈ el l'∈ =
  let ls = sublists⊧P (allEnactable? e) aid×states in
    subst (length l ≤_)
          (sym (proj₂ (∈-filter⁻ (λ l → length l ≟ maxlen ls) {xs = ls} l'∈)))
          (∈-maxlen-≤ l (∈-filter⁺ (allEnactable? e) l∈ el))
\end{code}
\end{AgdaMultiCode}
\caption{Enactability predicate}
\label{defs:enactable}
\end{figure*}

\clearpage

\begin{figure*}
\begin{code}
actionValid : ℙ Credential → Maybe ScriptHash → Maybe ScriptHash → Epoch → GovAction → Type
actionValid rewardCreds p ppolicy epoch (ChangePParams x) =
  p ≡ ppolicy
actionValid rewardCreds p ppolicy epoch (TreasuryWdrl x) =
  p ≡ ppolicy × mapˢ RwdAddr.stake (dom x) ⊆ rewardCreds
actionValid rewardCreds p ppolicy epoch (UpdateCommittee new rem q) =
  p ≡ nothing × (∀[ e ∈ range new ]  epoch < e) × (dom new ∩ rem ≡ᵉ ∅)
actionValid rewardCreds p ppolicy epoch _ =
  p ≡ nothing

actionWellFormed : GovAction → Type
actionWellFormed (ChangePParams x) = ppdWellFormed x
actionWellFormed (TreasuryWdrl x)  =
  (∀[ a ∈ dom x ] RwdAddr.net a ≡ NetworkId) × (∃[ v ∈ range x ] ¬ (v ≡ 0))
actionWellFormed _                 = ⊤
\end{code}
\caption{Validity and wellformedness predicates}
\label{fig:valid-and-wellformed}
\end{figure*}

\Cref{fig:valid-and-wellformed} defines predicates used in the \GOVPropose{} case
of the GOV rule to ensure that a governance action is valid and well-formed.
\begin{itemize}
  \item \actionValid{} ensures that the proposed action is valid given the current state of the system:
        \begin{itemize}
          \item a \ChangePParams{} action is valid if the proposal policy is provided;
          \item a \TreasuryWdrl{} action is valid if the proposal policy is provided and the reward stake
                credential is registered;
          \item an \UpdateCommittee{} action is valid if credentials of proposed candidates
                have not expired, and the action does not propose to both add and
                remove the same candidate.
        \end{itemize}
  \item \actionWellFormed{} ensures that the proposed action is well-formed:
        \begin{itemize}
          \item a \ChangePParams{} action must preserves well-formedness of the protocol parameters;
          \item a \TreasuryWdrl{} action is well-formed if the network ID is correct and
                there is at least one non-zero withdrawal amount in the given \RwdAddrToCoinMap{} map.
        \end{itemize}
\end{itemize}


\begin{code}[hide]
actionValid? : ∀ {rewardCreds p ppolicy epoch a} → actionValid rewardCreds p ppolicy epoch a ⁇
actionValid? {a = NoConfidence}          = it
actionValid? {a = UpdateCommittee _ _ _} = it
actionValid? {a = NewConstitution _ _}   = it
actionValid? {a = TriggerHF _}           = it
actionValid? {a = ChangePParams _}       = it
actionValid? {a = TreasuryWdrl _}        = it
actionValid? {a = Info}                  = it

actionWellFormed? : ∀ {a} → actionWellFormed a ⁇
actionWellFormed? {NoConfidence}          = it
actionWellFormed? {UpdateCommittee _ _ _} = it
actionWellFormed? {NewConstitution _ _}   = it
actionWellFormed? {TriggerHF _}           = it
actionWellFormed? {ChangePParams _}       = it
actionWellFormed? {TreasuryWdrl _}        = it
actionWellFormed? {Info}                  = it
\end{code}

\clearpage

\begin{code}[hide]
open GovEnv
open PParams hiding (a)

variable
  machr : Maybe Anchor
  achr : Anchor
  ast  : GovActionState
\end{code}
\begin{figure*}
\begin{AgdaMultiCode}
\begin{code}
data _⊢_⇀⦇_,GOV⦈_ where
\end{code}
\begin{code}
  GOV-Vote :
    ∙ (aid , ast) ∈ fromList s
    ∙ canVote (Γ .pparams) (action ast) (proj₁ voter)
    ∙ isRegistered Γ voter
    ∙ ¬ expired (Γ .epoch) ast
      ───────────────────────────────────────
      (Γ , k) ⊢ s ⇀⦇ inj₁ ⟦ aid , voter , v , machr ⟧ ,GOV⦈ addVote s aid voter v

  GOV-Propose :
    let pp           = Γ .pparams
        e            = Γ .epoch
        enactState   = Γ .enactState
        rewardCreds  = Γ .rewardCreds
        prop         = record { returnAddr = addr ; action = a ; anchor = achr
                              ; policy = p ; deposit = d ; prevAction = prev }
    in
    ∙ actionWellFormed a
    ∙ actionValid rewardCreds p (Γ .ppolicy) e a
    ∙ d ≡ pp .govActionDeposit
    ∙ validHFAction prop s enactState
    ∙ hasParent enactState s a prev
    ∙ addr .RwdAddr.net ≡ NetworkId
    ∙ addr .RwdAddr.stake ∈ rewardCreds
      ───────────────────────────────────────
      (Γ , k) ⊢ s ⇀⦇ inj₂ prop ,GOV⦈ addAction s (pp .govActionLifetime +ᵉ e)
                                                 (Γ .txid , k) addr a prev

_⊢_⇀⦇_,GOVS⦈_ = ReflexiveTransitiveClosureᵢ {sts = _⊢_⇀⦇_,GOV⦈_}
\end{code}
\end{AgdaMultiCode}
\caption{Rules for the GOV transition system}
\label{defs:gov-rules}
\end{figure*}

<<<<<<< HEAD
The GOVS transition system is now given as the reflexitive-transitive
closure of the system GOV, described in
Figure~\ref{defs:gov-rules}.
=======
The GOV transition system is now given as the reflexitive-transitive
closure of the system GOV', described in \cref{defs:gov-rules}.
>>>>>>> 421b07a3

For \GOVVote{}, we check that the governance action being voted on
exists; that the voter's role is allowed to vote (see \canVote{} in
\cref{fig:ratification-requirements}); and that the voter's
credential is actually associated with their role (see
\isRegistered{} in \cref{defs:gov-defs}).

For \GOVPropose{}, we check the correctness of the deposit along with some
and some conditions that ensure the action is well-formed and valid;
naturally, these checks depend on the type of action being proposed
(see \cref{fig:valid-and-wellformed}).<|MERGE_RESOLUTION|>--- conflicted
+++ resolved
@@ -192,23 +192,12 @@
 whether the list of \AgdaFunction{GovActionID}-pairs connects the proposed action to a previously
 enacted one.
 
-<<<<<<< HEAD
-The function \govActionPriority assigns a priority to the various types of governance actions.
+The function \govActionPriority{} assigns a priority to the various types of governance actions.
 This is useful for ordering lists of governance actions (see \AgdaFunction{insertGovAction}
-in Fig.~\ref{defs:gov-functions}).
+in \cref{defs:gov-functions}).
 %
 Priority is also used to check if two actions \AgdaFunction{Overlap}: that is,
 they potentially modify the same piece of \AgdaDatatype{EnactState}.
-=======
-Additionally, \govActionPriority{} assigns a priority to the various governance action types.
-This is useful for ordering lists of governance actions as well as grouping governance
-actions by constructor. In particular, the relations
-\AgdaOperator{\AgdaFunction{\AgdaUnderscore{}∼\AgdaUnderscore{}}} and
-\AgdaOperator{\AgdaFunction{\AgdaUnderscore{}≈\AgdaUnderscore{}}} defined in
-\cref{defs:enactable} are used for determining whether two actions are of the same
-``kind'' in the following sense: either the actions arise from the same constructor, or one
-action is \NoConfidence{} and the other is an \UpdateCommittee{} action.
->>>>>>> 421b07a3
 
 \begin{figure*}
 \begin{AgdaMultiCode}
@@ -461,14 +450,8 @@
 \label{defs:gov-rules}
 \end{figure*}
 
-<<<<<<< HEAD
 The GOVS transition system is now given as the reflexitive-transitive
-closure of the system GOV, described in
-Figure~\ref{defs:gov-rules}.
-=======
-The GOV transition system is now given as the reflexitive-transitive
-closure of the system GOV', described in \cref{defs:gov-rules}.
->>>>>>> 421b07a3
+closure of the system GOV, described in \Cref{defs:gov-rules}.
 
 For \GOVVote{}, we check that the governance action being voted on
 exists; that the voter's role is allowed to vote (see \canVote{} in
