\section{Governance}

\begin{code}[hide]
{-# OPTIONS --safe #-}

open import Ledger.Types.GovStructure
open import Ledger.Transaction using (TransactionStructure)

module Ledger.Gov (txs : _) (open TransactionStructure txs hiding (epoch)) where

open import Ledger.Prelude hiding (any?; Any; all?; All; Rel; lookup; ∈-filter)

open import Axiom.Set.Properties th using (∃-sublist-⇔)

open import Ledger.GovernanceActions govStructure using (Vote)
open import Ledger.Enact govStructure
open import Ledger.Ratify txs hiding (vote)
open import Ledger.Certs govStructure

open import Data.List.Ext using (subpermutations; sublists)
open import Data.List.Ext.Properties2
open import Data.List.Membership.Propositional.Properties using (Any↔; ∈-filter⁻; ∈-filter⁺)
open import Data.List.Relation.Binary.Subset.Propositional using () renaming (_⊆_ to _⊆ˡ_)
open import Data.List.Relation.Unary.All using (all?; All)
open import Data.List.Relation.Unary.Any using (any?; Any)
open import Data.List.Relation.Unary.Unique.DecPropositional using (unique?)
open import Data.List.Relation.Unary.Unique.Propositional using (Unique)
open import Data.Relation.Nullary.Decidable.Ext using (map′⇔)
open import Function.Related.Propositional using (↔⇒)

open GovActionState
\end{code}

\begin{figure*}[h]
\emph{Derived types}
\begin{AgdaMultiCode}
\begin{code}[hide]
GovState : Type
\end{code}
\begin{code}
GovState = List (GovActionID × GovActionState)

record GovEnv : Type where
<<<<<<< HEAD
\end{code}
\begin{code}[hide]
=======
  constructor ⟦_,_,_,_,_,_⟧ᵍ
>>>>>>> ebc1357a
  field
    txid        : TxId
    epoch       : Epoch
    pparams     : PParams
    ppolicy     : Maybe ScriptHash
    enactState  : EnactState
    certState   : CertState
\end{code}
\end{AgdaMultiCode}
\begin{code}[hide]
instance
  unquoteDecl To-GovEnv = derive-To
    [ (quote GovEnv , To-GovEnv) ]

private variable
  Γ : GovEnv
  s s' : GovState
  aid : GovActionID
  voter : Voter
  vote : GovVote
  v : Vote
  d : Coin
  addr : RwdAddr
  a : GovAction
  prev : NeedsHash a
  k : ℕ
  p : Maybe ScriptHash

open GState
open PState
\end{code}
\emph{Functions used in the GOV rules}
\begin{AgdaSuppressSpace}
\begin{code}
govActionPriority : GovAction → ℕ
govActionPriority NoConfidence             = 0
govActionPriority (UpdateCommittee _ _ _)  = 1
govActionPriority (NewConstitution _ _)    = 2
govActionPriority (TriggerHF _)            = 3
govActionPriority (ChangePParams _)        = 4
govActionPriority (TreasuryWdrl _)         = 5
govActionPriority Info                     = 6

_∼_ : ℕ → ℕ → Type
n ∼ m = (n ≡ m) ⊎ (n ≡ 0 × m ≡ 1) ⊎ (n ≡ 1 × m ≡ 0)

_≈ᵍ_ : GovAction → GovAction → Type
a ≈ᵍ a' = (govActionPriority a) ∼ (govActionPriority a')
\end{code}
\begin{code}[hide]
_∼?_ : (n m : ℕ) → Dec (n ∼ m)
n ∼? m = n ≟ m ⊎-dec (n ≟ 0 ×-dec m ≟ 1) ⊎-dec (n ≟ 1 ×-dec m ≟ 0)

_≈?_ : (a a' : GovAction) → Dec (a ≈ᵍ a')
a ≈? a' = (govActionPriority a) ∼? (govActionPriority a')
\end{code}
\begin{code}

insertGovAction : GovState → GovActionID × GovActionState → GovState
insertGovAction [] gaPr = [ gaPr ]
insertGovAction ((gaID₀ , gaSt₀) ∷ gaPrs) (gaID₁ , gaSt₁)
  =  if (govActionPriority (action gaSt₀)) ≤? (govActionPriority (action gaSt₁))
     then (gaID₀ , gaSt₀) ∷ insertGovAction gaPrs (gaID₁ , gaSt₁)
     else (gaID₁ , gaSt₁) ∷ (gaID₀ , gaSt₀) ∷ gaPrs

mkGovStatePair : Epoch → GovActionID → RwdAddr → (a : GovAction) → NeedsHash a
                 → GovActionID × GovActionState
mkGovStatePair e aid addr a prev = (aid , record
  { votes = ∅ ; returnAddr = addr ; expiresIn = e ; action = a ; prevAction = prev })

addAction : GovState
          → Epoch → GovActionID → RwdAddr → (a : GovAction) → NeedsHash a
          → GovState
addAction s e aid addr a prev = insertGovAction s (mkGovStatePair e aid addr a prev)
\end{code}
\begin{code}[hide]
opaque
\end{code}
\begin{code}
  addVote : GovState → GovActionID → Voter → Vote → GovState
  addVote s aid voter v = map modifyVotes s
    where modifyVotes : GovActionID × GovActionState → GovActionID × GovActionState
          modifyVotes = λ (gid , s') → gid , record s'
            { votes = if gid ≡ aid then insert (votes s') voter v else votes s'}

  isRegistered : GovEnv → Voter → Type
  isRegistered Γ (r , c) =
    let open GovEnv Γ
        open CertState certState
    in case r of λ where
         CC    → just c ∈ range (gState .ccHotKeys)
         DRep  → c ∈ dom (gState .dreps)
         SPO   → c ∈ mapˢ KeyHashObj (dom (pState .pools))

  validHFAction : GovProposal → GovState → EnactState → Type
  validHFAction (record { action = TriggerHF v ; prevAction = prev }) s e =
    (let (v' , aid) = EnactState.pv e in aid ≡ prev × pvCanFollow v' v)
    ⊎ ∃₂[ x , v' ] (prev , x) ∈ fromList s × x .action ≡ TriggerHF v' × pvCanFollow v' v
  validHFAction _ _ _ = ⊤
\end{code}
\end{AgdaSuppressSpace}
\emph{Transition relation types}
\begin{code}[hide]
data
\end{code}
\begin{AgdaSuppressSpace}
\begin{code}
  _⊢_⇀⦇_,GOV'⦈_  : GovEnv × ℕ → GovState → GovVote ⊎ GovProposal → GovState → Type
\end{code}
\begin{code}
_⊢_⇀⦇_,GOV⦈_     : GovEnv → GovState → List (GovVote ⊎ GovProposal) → GovState → Type
\end{code}
\end{AgdaSuppressSpace}
\caption{Types and functions used in the GOV transition system}
\label{defs:gov-defs}
\end{figure*}

\begin{figure*}[ht]
\begin{AgdaMultiCode}
\begin{code}[hide]
-- Convert list of (GovActionID,GovActionState)-pairs to list of GovActionID pairs.
getAidPairsList : GovState → List (GovActionID × GovActionID)
getAidPairsList aid×states =
  mapMaybe (λ (aid , aState) → (aid ,_) <$> getHash (prevAction aState)) $ aid×states

-- A list of GovActionID pairs connects the first GovActionID to the second.
_connects_to_ : List (GovActionID × GovActionID) → GovActionID → GovActionID → Type
[] connects aidNew to aidOld = aidNew ≡ aidOld
((aid , aidPrev) ∷ s) connects aidNew to aidOld  =
  aid ≡ aidNew × s connects aidPrev to aidOld ⊎ s connects aidNew to aidOld
\end{code}
\begin{code}
enactable  : EnactState → List (GovActionID × GovActionID)
           → GovActionID × GovActionState → Type
enactable e aidPairs = λ (aidNew , as) → case getHashES e (action as) of
\end{code}
\begin{code}[hide]
  λ where
\end{code}
\begin{code}
   nothing        → ⊤
   (just aidOld)  → ∃[ t ]  fromList t ⊆ fromList aidPairs
                            × Unique t × t connects aidNew to aidOld

allEnactable : EnactState → GovState → Type
allEnactable e aid×states = All (enactable e (getAidPairsList aid×states)) aid×states

hasParentE : EnactState → GovActionID → GovAction → Type
hasParentE e aid a = case getHashES e a of
\end{code}
\begin{code}[hide]
  λ where
\end{code}
\begin{code}
   nothing    → ⊤
   (just id)  → id ≡ aid

hasParent : EnactState → GovState → (a : GovAction) → NeedsHash a → Type
hasParent e s a aid with getHash aid
... | just aid' = hasParentE e aid' a
                  ⊎ Any (λ (gid , gas) → gid ≡ aid' × action gas ≈ᵍ a) s
... | nothing = ⊤
\end{code}
\begin{code}[hide]
open Equivalence

hasParentE? : ∀ e aid a → Dec (hasParentE e aid a)
hasParentE? e aid a with getHashES e a
... | nothing   = yes _
... | (just id) = id ≟ aid

hasParent? : ∀ e s a aid → Dec (hasParent e s a aid)
hasParent? e s a aid with getHash aid
... | just aid' = hasParentE? e aid' a
                  ⊎-dec any? (λ (gid , gas) → gid ≟ aid' ×-dec action gas ≈? a) s
... | nothing = yes _

-- newtype to make the instance resolution work
data hasParent' : EnactState → GovState → (a : GovAction) → NeedsHash a → Type where
  HasParent' : ∀ {x y z w} → hasParent x y z w → hasParent' x y z w

instance
  hasParent?' : ∀ {x y z w} → hasParent' x y z w ⁇
  hasParent?' = ⁇ map′ HasParent' (λ where (HasParent' x) → x) (hasParent? _ _ _ _)

[_connects_to_?] : ∀ l aidNew aidOld → Dec (l connects aidNew to aidOld)
[ [] connects aidNew to aidOld ?] = aidNew ≟ aidOld

[ (aid , aidPrev) ∷ s connects aidNew to aidOld ?] =
  ((aid ≟ aidNew) ×-dec [ s connects aidPrev to aidOld ?]) ⊎-dec [ s connects aidNew to aidOld ?]

any?-connecting-subperm : ∀ {u} {v} → ∀ L → Dec (Any(λ l → Unique l × l connects u to v) (subpermutations L))
any?-connecting-subperm {u} {v} L = any? (λ l → unique? _≟_ l ×-dec [ l connects u to v ?]) (subpermutations L)

∃?-connecting-subperm : ∀ {u} {v} → ∀ L → Dec (∃[ l ] l ∈ˡ subpermutations L × Unique l × l connects u to v)
∃?-connecting-subperm L = from (map′⇔ (↔⇒ Any↔)) (any?-connecting-subperm L)

∃?-connecting-subset : ∀ {u} {v} → ∀ L → Dec (∃[ l ] l ⊆ˡ L × Unique l × l connects u to v)
∃?-connecting-subset L = from (map′⇔ ∃uniqueSubset⇔∃uniqueSubperm) (∃?-connecting-subperm L)

enactable? : ∀ eState aidPairs aidNew×st → Dec (enactable eState aidPairs aidNew×st)
enactable? eState aidPairs (aidNew , as) with getHashES eState (GovActionState.action as)
... | nothing = yes tt
... | just aidOld = from (map′⇔ ∃-sublist-⇔) (∃?-connecting-subset aidPairs)

allEnactable? : ∀ eState aid×states → Dec (allEnactable eState aid×states)
allEnactable? eState aid×states =
  all? (λ aid×st → enactable? eState (getAidPairsList aid×states) aid×st) aid×states

-- newtype to make the instance resolution work
data allEnactable' : EnactState → GovState → Type where
  AllEnactable' : ∀ {x y} → allEnactable x y → allEnactable' x y

instance
  allEnactable?' : ∀ {x y} → allEnactable' x y ⁇
  allEnactable?' = ⁇ map′ AllEnactable' (λ where (AllEnactable' x) → x) (allEnactable? _ _)

-- `maxAllEnactable` returns a list `ls` of sublists of the given
-- list (`aid×states : List (GovActionID × GovActionState)`) such that
--    (i) each sublist `l ∈ ls` satisfies `allEnactable e l` and
--   (ii) each sublist `l ∈ ls` is of maximal length among sublists of `aid×states` satisfying `allEnactable`.
maxAllEnactable : EnactState → List (GovActionID × GovActionState) → List (List (GovActionID × GovActionState))
maxAllEnactable e = maxsublists⊧P (allEnactable? e)

-- Every sublist returned by `maxAllEnactable` satisfies (i).
∈-maxAllEnactable→allEnactable : ∀ {e} {aid×states} l
  → l ∈ˡ maxAllEnactable e aid×states → allEnactable e l
∈-maxAllEnactable→allEnactable {e} {aid×states} l l∈ =
  proj₂ (∈-filter⁻ (allEnactable? e) {l} {sublists aid×states}
          (proj₁ (∈-filter⁻ (λ l → length l ≟ maxlen (sublists⊧P (allEnactable? e) aid×states)) l∈)))

-- Every sublist returned by `maxAllEnactable` satisfies (ii).
∈-maxAllEnactable→maxLength : ∀ {e aid×states l l'}
                              → l ∈ˡ sublists aid×states → allEnactable e l
                              → l' ∈ˡ maxAllEnactable e aid×states
                              → length l ≤ length l'
∈-maxAllEnactable→maxLength {e} {aid×states} {l} {l'} l∈ el l'∈ =
  let ls = sublists⊧P (allEnactable? e) aid×states in
    subst (length l ≤_)
          (sym (proj₂ (∈-filter⁻ (λ l → length l ≟ maxlen ls) {xs = ls} l'∈)))
          (∈-maxlen-≤ l (∈-filter⁺ (allEnactable? e) l∈ el))
\end{code}
\end{AgdaMultiCode}
\caption{Enactability predicate}
\label{defs:enactable}
\end{figure*}

The behavior of \GovState is similar to that of a queue. New proposals are appended at
the end, but any proposal can be removed at the epoch
boundary. However, for the purposes of enactment, earlier proposals
take priority. Note that \EnactState used in \GovEnv is defined later,
in Section~\ref{sec:enactment}.

\begin{itemize}
\item \addVote inserts (and potentially overrides) a vote made for a
particular governance action (identified by its ID) by a credential with a role.

\item \addAction adds a new proposed action at the end of a given \GovState.

\item The \validHFAction property indicates whether a given proposal, if it is a
\TriggerHF action, can potentially be enacted in the future. For this to be the
case, its \prevAction needs to exist, be another \TriggerHF action and have a
compatible version.
\end{itemize}

Figure~\ref{defs:enactable} shows some of the functions used to determine whether certain
actions are enactable in a given state.  Specifically, \AgdaFunction{allEnactable} passes
the \AgdaFunction{GovState} to \AgdaFunction{getAidPairsList} to obtain a list of
\AgdaFunction{GovActionID}-pairs which is then passed to \AgdaFunction{enactable}. The latter uses the
\AgdaFunction{\AgdaUnderscore{}connects\AgdaUnderscore{}to\AgdaUnderscore{}} function to check
whether the list of \AgdaFunction{GovActionID}-pairs connects the proposed action to a previously
enacted one.

Additionally, \govActionPriority assigns a priority to the various governance action types.
This is useful for ordering lists of governance actions as well as grouping governance
actions by constructor. In particular, the relations
\AgdaOperator{\AgdaFunction{\AgdaUnderscore{}∼\AgdaUnderscore{}}} and
\AgdaOperator{\AgdaFunction{\AgdaUnderscore{}≈\AgdaUnderscore{}}} defined in
Figure~\ref{defs:enactable} are used for determining whether two actions are of the same
``kind'' in the following sense: either the actions arise from the same constructor, or one
action is \NoConfidence and the other is an \UpdateCommittee action.

\begin{figure*}
\begin{code}[hide]
data _⊢_⇀⦇_,GOV'⦈_ where
\end{code}
\begin{code}
  GOV-Vote : ∀ {x ast} → let
      open GovEnv Γ
      vote = record { gid = aid ; voter = voter ; vote = v ; anchor = x }
    in
    ∙ (aid , ast) ∈ fromList s
    ∙ canVote pparams (action ast) (proj₁ voter)
    ∙ isRegistered Γ voter
      ───────────────────────────────────────
      (Γ , k) ⊢ s ⇀⦇ inj₁ vote ,GOV'⦈ addVote s aid voter v

  GOV-Propose : ∀ {x} → let
      open GovEnv Γ; open PParams pparams hiding (a)
      prop = record { returnAddr = addr ; action = a ; anchor = x
                    ; policy = p ; deposit = d ; prevAction = prev }
      s' = addAction s (govActionLifetime +ᵉ epoch) (txid , k) addr a prev
    in
    ∙ actionWellFormed a
    ∙ d ≡ govActionDeposit
    ∙ (∃[ u ] a ≡ ChangePParams u ⊎ ∃[ w ] a ≡ TreasuryWdrl w → p ≡ ppolicy)
    ∙ (¬ (∃[ u ] a ≡ ChangePParams u ⊎ ∃[ w ] a ≡ TreasuryWdrl w) → p ≡ nothing)
    ∙ (∀ {new rem q} → a ≡ UpdateCommittee new rem q
       → ∀[ e ∈ range new ]  epoch < e  ×  dom new ∩ rem ≡ᵉ ∅)
    ∙ validHFAction prop s enactState
    ∙ hasParent enactState s a prev
    ∙ addr .RwdAddr.net ≡ NetworkId
      ───────────────────────────────────────
      (Γ , k) ⊢ s ⇀⦇ inj₂ prop ,GOV'⦈ s'

_⊢_⇀⦇_,GOV⦈_ = ReflexiveTransitiveClosureᵢ {sts = _⊢_⇀⦇_,GOV'⦈_}
\end{code}
\caption{Rules for the GOV transition system}
\label{defs:gov-rules}
\end{figure*}

The GOV transition system is now given as the reflexitive-transitive
closure of the system GOV', described in
Figure~\ref{defs:gov-rules}.

For \GOVVote, we check that the governance action being voted on
exists and the role is allowed to vote. \canVote is defined in
Figure~\ref{fig:ratification-requirements}. Note that there are no
checks on whether the credential is actually associated with the
role. This means that anyone can vote for, e.g., the \CC role. However,
during ratification those votes will only carry weight if they are
properly associated with members of the constitutional committee.

For \GOVPropose, we check well-formedness, correctness of the deposit
and some conditions depending on the type of the action:
\begin{itemize}
\item for \ChangePParams or \TreasuryWdrl, the proposal policy needs to be provided;
\item for \UpdateCommittee, no proposals with members expiring in the present or past
  epoch are allowed, and candidates cannot be added and removed at the same time;
\item and we check the validity of hard-fork actions via \validHFAction.
\end{itemize}<|MERGE_RESOLUTION|>--- conflicted
+++ resolved
@@ -41,12 +41,6 @@
 GovState = List (GovActionID × GovActionState)
 
 record GovEnv : Type where
-<<<<<<< HEAD
-\end{code}
-\begin{code}[hide]
-=======
-  constructor ⟦_,_,_,_,_,_⟧ᵍ
->>>>>>> ebc1357a
   field
     txid        : TxId
     epoch       : Epoch
