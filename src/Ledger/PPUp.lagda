\section{Update Proposal Mechanism}

\begin{code}[hide]
{-# OPTIONS --safe #-}

open import Agda.Builtin.FromNat
open import Algebra; open import Algebra.Literals
import Data.Product.Properties as ×
import Data.Nat as ℕ; import Data.Nat.Properties as ℕ

open import Ledger.Prelude hiding (_*_)
open import Ledger.Transaction

module Ledger.PPUp (txs : _) (open TransactionStructure txs) where

open Semiring Slotʳ using (_*_)
open Semiring-Lit Slotʳ

private variable m n : ℕ
\end{code}
\begin{figure*}[h]
\begin{AgdaAlign}
\begin{code}
GenesisDelegation = KeyHash ⇀ (KeyHash × KeyHash)

<<<<<<< HEAD
record PPUpdateState : Set where
\end{code}
\begin{code}[hide]
  field
\end{code}
\begin{code}
    pup   : ProposedPPUpdates
    fpup  : ProposedPPUpdates

record PPUpdateEnv : Set where
=======
record PPUpdateState : Type where
  field pup   : ProposedPPUpdates
        fpup  : ProposedPPUpdates

record PPUpdateEnv : Type where
  field slot       : Slot
        pparams    : PParams
        genDelegs  : GenesisDelegation
>>>>>>> 52e31136
\end{code}
\begin{code}[hide]
  field
\end{code}
\begin{code}
    slot       : Slot
    pparams    : PParams
    genDelegs  : GenesisDelegation
\end{code}
\end{AgdaAlign}
\caption{PPUP types}
\end{figure*}
\begin{figure*}[h]
\begin{code}
viablePParams : PParams → Type
viablePParams pp = ⊤ -- TODO: block size check

isViableUpdate : PParams → PParamsUpdate → Type
isViableUpdate pp pup with applyUpdate pp pup
... | pp' = pvCanFollow (PParams.pv pp) (PParams.pv pp') × viablePParams pp'
\end{code}
\caption{Definitions for PPUP}
\end{figure*}
\begin{code}[hide]
private variable
  Γ : PPUpdateEnv
  s : PPUpdateState
  e : Epoch
  pup pupˢ fpupˢ : ProposedPPUpdates

instance
  Dec-pvCanFollow : pvCanFollow ⁇²
  Dec-pvCanFollow {(m , n)} {pv} .dec with pv ≟ (m + 1 , 0) | pv ≟ (m , n + 1)
  ... | no ¬p    | no ¬p₁   = no $ λ where canFollowMajor → ¬p  refl
                                           canFollowMinor → ¬p₁ refl
  ... | no ¬p    | yes refl = yes canFollowMinor
  ... | yes refl | no ¬p    = yes canFollowMajor
  ... | yes refl | yes p    = ⊥-elim $ ℕ.m+1+n≢m m $ ×.×-≡,≡←≡ p .proj₁

data _⊢_⇀⦇_,PPUP⦈_ : PPUpdateEnv → PPUpdateState → Maybe Update → PPUpdateState → Type where
\end{code}
\begin{figure*}[h]
\begin{code}
  PPUpdateEmpty : Γ ⊢ s ⇀⦇ nothing ,PPUP⦈ s

  PPUpdateCurrent : let open PPUpdateEnv Γ in
    dom pup ⊆ dom genDelegs
    → All (isViableUpdate pparams) (range pup)
    → slot + 2 * StabilityWindow < firstSlot (epoch slot + 1)
    → epoch slot ≡ e
    ────────────────────────────────
    Γ ⊢ record { pup = pupˢ ; fpup = fpupˢ } ⇀⦇ just (pup , e) ,PPUP⦈
        record { pup = pup ∪ˡ pupˢ ; fpup = fpupˢ }

  PPUpdateFuture : let open PPUpdateEnv Γ in
    dom pup ⊆ dom genDelegs
    → All (isViableUpdate pparams) (range pup)
    → firstSlot (epoch slot + 1) ≤ slot + 2 * StabilityWindow
    → epoch slot + 1 ≡ e
    ────────────────────────────────
    Γ ⊢ record { pup = pupˢ ; fpup = fpupˢ } ⇀⦇ just (pup , e) ,PPUP⦈
        record { pup = pupˢ ; fpup = pup ∪ˡ fpupˢ }
\end{code}
\caption{PPUP inference rules}
\end{figure*}<|MERGE_RESOLUTION|>--- conflicted
+++ resolved
@@ -23,8 +23,7 @@
 \begin{code}
 GenesisDelegation = KeyHash ⇀ (KeyHash × KeyHash)
 
-<<<<<<< HEAD
-record PPUpdateState : Set where
+record PPUpdateState : Type where
 \end{code}
 \begin{code}[hide]
   field
@@ -33,17 +32,7 @@
     pup   : ProposedPPUpdates
     fpup  : ProposedPPUpdates
 
-record PPUpdateEnv : Set where
-=======
-record PPUpdateState : Type where
-  field pup   : ProposedPPUpdates
-        fpup  : ProposedPPUpdates
-
 record PPUpdateEnv : Type where
-  field slot       : Slot
-        pparams    : PParams
-        genDelegs  : GenesisDelegation
->>>>>>> 52e31136
 \end{code}
 \begin{code}[hide]
   field
