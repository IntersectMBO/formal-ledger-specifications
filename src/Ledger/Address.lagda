\section{Addresses}
\begin{code}[hide]
{-# OPTIONS --safe #-}

open import Interface.DecEq.Ext
open import Tactic.Derive.DecEq

open import Ledger.Prelude

module Ledger.Address (
\end{code}
<<<<<<< HEAD
We define credentials and various types of addresses here.
=======

We define credentials and various types of addresses here. A
credential contains a hash, either of a verifying (public) key
(\isVKey) or of a (\isScript).

>>>>>>> 95aa1226
\begin{figure*}[h!]
\begin{AgdaAlign}
\emph{Abstract types}
\begin{code}
  Network
  KeyHash
  ScriptHash
\end{code}
\begin{code}[hide]
  : Set) ⦃ _ : DecEq Network ⦄ ⦃ _ : DecEq KeyHash ⦄ ⦃ _ : DecEq ScriptHash ⦄ where
\end{code}
\emph{Derived types}
\AgdaTarget{Credential, BaseAddr, BootstrapAddr, RwdAddr, net, pay, stake, Addr,
VKeyBaseAddr, VKeyBoostrapAddr, ScriptBaseAddr, ScriptBootstrapAddr, VKeyAddr, ScriptAddr}
\begin{AgdaSuppressSpace}
\begin{code}
Credential = KeyHash ⊎ ScriptHash
\end{code}
\begin{code}[hide]
data isVKey : Credential → Set where
  VKeyisVKey : (kh : KeyHash) → isVKey (inj₁ kh)
data isScript : Credential → Set where
  SHisScript : (sh : ScriptHash) → isScript (inj₂ sh)
\end{code}
\begin{code}

record BaseAddr : Set where
  field net    : Network
        pay    : Credential
        stake  : Credential

record BootstrapAddr : Set where
  field net        : Network
        pay        : Credential
        attrsSize  : ℕ

record RwdAddr : Set where
  field net    : Network
        stake  : Credential
\end{code}
\begin{code}[hide]
open BaseAddr; open BootstrapAddr; open BaseAddr; open BootstrapAddr
\end{code}
\begin{code}

VKeyBaseAddr         = Σ[ addr ∈ BaseAddr       ] isVKey    (addr .pay)
VKeyBootstrapAddr    = Σ[ addr ∈ BootstrapAddr  ] isVKey    (addr .pay)
ScriptBaseAddr       = Σ[ addr ∈ BaseAddr       ] isScript  (addr .pay)
ScriptBootstrapAddr  = Σ[ addr ∈ BootstrapAddr  ] isScript  (addr .pay)

Addr        = BaseAddr        ⊎ BootstrapAddr
VKeyAddr    = VKeyBaseAddr    ⊎ VKeyBootstrapAddr
ScriptAddr  = ScriptBaseAddr  ⊎ ScriptBootstrapAddr
\end{code}
\end{AgdaSuppressSpace}
\end{AgdaAlign}
\caption{Definitions used in Addresses}
\label{fig:defs:addresses}
\end{figure*}
\begin{figure*}[h!]
\begin{AgdaAlign}
\emph{Helper functions}
\AgdaTarget{payCred, isVKeyAddr}
\begin{code}
payCred       : Addr → Credential
netId         : Addr → Network
isVKeyAddr    : Addr → Set
isScriptAddr  : Addr → Set

isVKeyAddr       = isVKey ∘ payCred
isScriptAddr     = isScript ∘ payCred
isScriptRwdAddr  = isScript ∘ RwdAddr.stake
\end{code}
\end{AgdaAlign}
\caption{Definitions used in Addresses, continued}
\label{fig:defs:addresses-cont}
\end{figure*}
\begin{code}[hide]
payCred (inj₁ record {pay = pay}) = pay
payCred (inj₂ record {pay = pay}) = pay

netId (inj₁ record {net = net}) = net
netId (inj₂ record {net = net}) = net

isVKey? : ∀ c → Dec (isVKey c)
isVKey? (inj₁ h) = yes (VKeyisVKey h)
isVKey? (inj₂ _) = no  (λ ())

isVKeyAddr? : ∀ a → Dec (isVKeyAddr a)
isVKeyAddr? = isVKey? ∘ payCred

isScript? : ∀ c → Dec (isScript c)
isScript? (inj₁ _) = no λ ()
isScript? (inj₂ y) = yes (SHisScript y)

isScriptAddr? : ∀ a → Dec (isScriptAddr a)
isScriptAddr? = isScript? ∘ payCred

isScriptRwdAddr? : ∀ a → Dec (isScriptRwdAddr a)
isScriptRwdAddr? = isScript? ∘ RwdAddr.stake

getScriptHash : ∀ a → isScriptAddr a → ScriptHash
getScriptHash (inj₁ _) (SHisScript sh) = sh
getScriptHash (inj₂ _) (SHisScript sh) = sh

instance abstract
  unquoteDecl DecEq-BaseAddr DecEq-BootstrapAddr DecEq-RwdAddr = derive-DecEq
    ((quote BaseAddr     , DecEq-BaseAddr) ∷
    (quote BootstrapAddr , DecEq-BootstrapAddr) ∷
    (quote RwdAddr       , DecEq-RwdAddr) ∷ [])
\end{code}<|MERGE_RESOLUTION|>--- conflicted
+++ resolved
@@ -9,15 +9,11 @@
 
 module Ledger.Address (
 \end{code}
-<<<<<<< HEAD
-We define credentials and various types of addresses here.
-=======
 
 We define credentials and various types of addresses here. A
 credential contains a hash, either of a verifying (public) key
 (\isVKey) or of a (\isScript).
 
->>>>>>> 95aa1226
 \begin{figure*}[h!]
 \begin{AgdaAlign}
 \emph{Abstract types}
@@ -72,13 +68,7 @@
 VKeyAddr    = VKeyBaseAddr    ⊎ VKeyBootstrapAddr
 ScriptAddr  = ScriptBaseAddr  ⊎ ScriptBootstrapAddr
 \end{code}
-\end{AgdaSuppressSpace}
-\end{AgdaAlign}
-\caption{Definitions used in Addresses}
-\label{fig:defs:addresses}
-\end{figure*}
-\begin{figure*}[h!]
-\begin{AgdaAlign}
+\end{AgdaSuppressSpace} \\
 \emph{Helper functions}
 \AgdaTarget{payCred, isVKeyAddr}
 \begin{code}
@@ -92,8 +82,8 @@
 isScriptRwdAddr  = isScript ∘ RwdAddr.stake
 \end{code}
 \end{AgdaAlign}
-\caption{Definitions used in Addresses, continued}
-\label{fig:defs:addresses-cont}
+\caption{Definitions used in Addresses}
+\label{fig:defs:addresses}
 \end{figure*}
 \begin{code}[hide]
 payCred (inj₁ record {pay = pay}) = pay
