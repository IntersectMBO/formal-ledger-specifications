--- conflicted
+++ resolved
@@ -45,12 +45,8 @@
   ScriptObj  : ScriptHash → Credential
 \end{code}
 \begin{code}[hide]
-<<<<<<< HEAD
-record HasCredential {a} (A : Type a) : Type a where field CredentialOf : A → Credential
-=======
 record HasCredential {a} (A : Type a) : Type a where 
   field CredentialOf : A → Credential
->>>>>>> f3a9fd99
 open HasCredential ⦃...⦄ public
 
 isKeyHashObj : Credential → Maybe KeyHash
@@ -92,12 +88,8 @@
 \begin{code}[hide]
 open BaseAddr; open BootstrapAddr; open BaseAddr; open BootstrapAddr
 
-<<<<<<< HEAD
-record HasNetworkId {a} (A : Type a) : Type a where field NetworkIdOf : A → Network 
-=======
 record HasNetworkId {a} (A : Type a) : Type a where
   field NetworkIdOf : A → Network 
->>>>>>> f3a9fd99
 open HasNetworkId ⦃...⦄ public
 
 instance 
