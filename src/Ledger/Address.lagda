--- conflicted
+++ resolved
@@ -17,21 +17,12 @@
 credential contains a hash, either of a verifying (public) key
 (\isVKey{}) or of a script (\isScript{}).
 
-<<<<<<< HEAD
 N.B.~in the Shelley era the type of the \stake{} field of the
-\BaseAddr{} record was \CredentialType{}; to specify an address with
-no stake, we would use an ``enterprise'' address. In contrast,
-the type of \stake{} in the Conway era is \Maybe{}~\CredentialType{},
+\BaseAddr{} record was \CredentialType{} (see~\cite[Sec.~4]{shelley-ledger-spec}); 
+to specify an address with no stake, we would use an ``enterprise'' address.
+In contrast, the type of \stake{} in the Conway era is \Maybe{}~\CredentialType{},
 so we can now use \BaseAddr{} to specify an address with no stake
 by setting \stake{} to \nothing{}.
-=======
-N.B.~in the Shelley era the type of the \stake field of the
-\BaseAddr record was \CredentialType (see~\cite[Sec.~4]{shelley-ledger-spec});
-to specify an address with no stake, we would use an ``enterprise'' address.
-In contrast, the type of \stake in the Conway era is \Maybe~\CredentialType,
-so we can now use \BaseAddr to specify an address with no stake
-by setting \stake to \nothing.
->>>>>>> 3295ab2a
 
 \begin{figure*}[!ht]
 \begin{AgdaMultiCode}
