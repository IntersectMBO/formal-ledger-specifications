--- conflicted
+++ resolved
@@ -26,13 +26,9 @@
 \begin{figure*}[h]
 \begin{AgdaMultiCode}
 \begin{code}
-<<<<<<< HEAD
-record EpochState : Set where
+record EpochState : Type where
 \end{code}
 \begin{code}[hide]
-=======
-record EpochState : Type where
->>>>>>> 52e31136
   constructor ⟦_,_,_,_⟧ᵉ'
   field
 \end{code}
@@ -42,8 +38,7 @@
     es         : EnactState
     fut        : RatifyState
 
-<<<<<<< HEAD
-record NewEpochEnv : Set where
+record NewEpochEnv : Type where
 \end{code}
 \begin{code}[hide]
   field
@@ -52,16 +47,9 @@
     stakeDistrs : StakeDistrs
     -- TODO: compute this from LState instead
 
-record NewEpochState : Set where
+record NewEpochState : Type where
 \end{code}
 \begin{code}[hide]
-=======
-record NewEpochEnv : Type where
-  field stakeDistrs : StakeDistrs
-   -- TODO: compute this from LState instead
-
-record NewEpochState : Type where
->>>>>>> 52e31136
   constructor ⟦_,_⟧ⁿᵉ
   field
 \end{code}
