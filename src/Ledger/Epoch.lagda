--- conflicted
+++ resolved
@@ -57,12 +57,6 @@
 \end{NoConway}
 \begin{code}
 record EpochState : Type where
-<<<<<<< HEAD
-\end{code}
-\begin{code}[hide]
-=======
-  constructor ⟦_,_,_,_,_⟧ᵉ'
->>>>>>> ebc1357a
   field
     acnt       : Acnt
     ss         : Snapshots
@@ -73,12 +67,6 @@
 \begin{NoConway}
 \begin{code}
 record NewEpochState : Type where
-<<<<<<< HEAD
-\end{code}
-\begin{code}[hide]
-=======
-  constructor ⟦_,_,_⟧ⁿᵉ
->>>>>>> ebc1357a
   field
     lastEpoch   : Epoch
     epochState  : EpochState
