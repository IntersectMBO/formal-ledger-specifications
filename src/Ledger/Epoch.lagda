\section{Epoch Boundary}
\label{sec:epoch-boundary}
\modulenote{\LedgerModule{Epoch}}

\begin{code}[hide]
{-# OPTIONS --safe #-}

open import Ledger.Abstract
open import Ledger.Transaction

module Ledger.Epoch
  (txs : _) (open TransactionStructure txs)
  (abs : AbstractFunctions txs) (open AbstractFunctions abs)
  where

open import Ledger.Certs govStructure
open import Ledger.Enact govStructure
<<<<<<< HEAD
open import Ledger.Gov txs
open import Ledger.Interface.HasDowncast
=======
open import Ledger.Interface.HasDowncast.Instance txs govStructure
>>>>>>> 3342004d
open import Ledger.Ledger txs abs
open import Ledger.Prelude hiding (iterate)
open import Ledger.Ratify txs
open import Ledger.Utxo txs abs

open import Agda.Builtin.FromNat

open import Data.Integer using () renaming (+_ to pos)
open import Data.List using (filter)
open import Data.Nat.GeneralisedArithmetic using (iterate)
open import Data.Nat.Properties using (+-0-monoid; +-0-commutativeMonoid)

\end{code}
\begin{NoConway}
\begin{figure*}[ht]
\begin{AgdaMultiCode}
\begin{code}
record RewardUpdate : Set where
\end{code}
\begin{code}[hide]
  constructor ⟦_,_,_,_⟧ʳᵘ
\end{code}
\begin{code}
  field
    Δt Δr Δf : ℤ
    rs : Credential ⇀ Coin
\end{code}
\end{AgdaMultiCode}
\end{figure*}
\end{NoConway}

\begin{figure*}[ht]
\begin{AgdaMultiCode}
\begin{NoConway}
\begin{code}
record Snapshot : Set where
  field
    stake        : Credential ⇀ Coin
    delegations  : Credential ⇀ KeyHash
    -- poolParameters : KeyHash ⇀ PoolParam

record Snapshots : Set where
  field
    mark set go  : Snapshot
    feeSS        : Coin

\end{code}
\end{NoConway}
\begin{code}
record EpochState : Type where
\end{code}
\begin{code}[hide]
  constructor ⟦_,_,_,_,_⟧ᵉ'
\end{code}
\begin{code}
  field
    acnt       : Acnt
    ss         : Snapshots
    ls         : LState
    es         : EnactState
    fut        : RatifyState
\end{code}
\begin{code}[hide]
record HasEpochState {a} (A : Type a) : Type a where field EpochStateOf : A → EpochState
open HasEpochState ⦃...⦄ public

instance
  HasLState-EpochState : HasLState EpochState
  HasLState-EpochState .LStateOf = EpochState.ls

  HasEnactState-EpochState : HasEnactState EpochState
  HasEnactState-EpochState .EnactStateOf = EpochState.es

  HasDeposits-EpochState : HasDeposits EpochState
  HasDeposits-EpochState .DepositsOf = DepositsOf ∘ LStateOf
\end{code}
\begin{NoConway}
\begin{code}

record NewEpochState : Type where
  field
    lastEpoch   : Epoch
    epochState  : EpochState
    ru          : Maybe RewardUpdate
\end{code}
\end{NoConway}
\end{AgdaMultiCode}
\caption{Definitions for the EPOCH and NEWEPOCH transition systems}
\end{figure*}
\begin{code}[hide]
record HasNewEpochState {a} (A : Type a) : Type a where field NewEpochStateOf : A → NewEpochState
<<<<<<< HEAD
record HasLastEpoch     {a} (A : Type a) : Type a where field LastEpochOf     : A → Epoch
=======
>>>>>>> 3342004d
open HasNewEpochState ⦃...⦄ public
open HasLastEpoch     ⦃...⦄ public

instance 
  HasLastEpoch-NewEpochState : HasLastEpoch NewEpochState
  HasLastEpoch-NewEpochState .LastEpochOf = NewEpochState.lastEpoch

  HasEpochState-NewEpochState : HasEpochState NewEpochState
  HasEpochState-NewEpochState .EpochStateOf = NewEpochState.epochState

  HasLState-NewEpochState : HasLState NewEpochState
  HasLState-NewEpochState .LStateOf = LStateOf ∘ EpochStateOf

  HasGovState-NewEpochState : HasGovState NewEpochState
  HasGovState-NewEpochState .GovStateOf = GovStateOf ∘ LStateOf

  HasCertState-NewEpochState : HasCertState NewEpochState
  HasCertState-NewEpochState .CertStateOf = CertStateOf ∘ LStateOf

  HasDReps-NewEpochState : HasDReps NewEpochState 
  HasDReps-NewEpochState .DRepsOf = DRepsOf ∘ CertStateOf

  HasRewards-NewEpochState : HasRewards NewEpochState
  HasRewards-NewEpochState .RewardsOf = RewardsOf ∘ CertStateOf

  unquoteDecl To-RewardUpdate To-Snapshot To-Snapshots To-EpochState To-NewEpochState = derive-To
    (   (quote RewardUpdate   , To-RewardUpdate)
    ∷   (quote Snapshot       , To-Snapshot)
    ∷   (quote Snapshots      , To-Snapshots)
    ∷   (quote EpochState     , To-EpochState)
    ∷ [ (quote NewEpochState  , To-NewEpochState)])

instance _ = +-0-monoid; _ = +-0-commutativeMonoid

toRwdAddr : Credential → RwdAddr
toRwdAddr x = record { net = NetworkId ; stake = x }

getStakeCred : TxOut → Maybe Credential
getStakeCred (a , _ , _ , _) = stakeCred a

open RwdAddr using (stake)
open GovActionState using (returnAddr)
\end{code}
\begin{NoConway}
\begin{figure*}[h]
{\small
\begin{code}
applyRUpd : RewardUpdate → EpochState → EpochState
applyRUpd ⟦ Δt , Δr , Δf , rs ⟧ʳᵘ
  ⟦ ⟦ treasury , reserves ⟧ᵃ
  , ss
  , ⟦ ⟦ utxo , fees , deposits , donations ⟧ᵘ
    , govSt
    , ⟦ ⟦ voteDelegs , stakeDelegs , rewards ⟧ᵈ , pState , gState ⟧ᶜˢ ⟧ˡ
  , es
  , fut
  ⟧ᵉ' =
  ⟦ ⟦ posPart (pos treasury + Δt + pos unregRU')
    , posPart (pos reserves + Δr) ⟧
  , ss
  , ⟦ ⟦ utxo , posPart (pos fees + Δf) , deposits , donations ⟧
    , govSt
    , ⟦ ⟦ voteDelegs , stakeDelegs , rewards ∪⁺ regRU ⟧ , pState , gState ⟧ ⟧
  , es
  , fut ⟧
  where
    regRU     = rs ∣ dom rewards
    unregRU   = rs ∣ dom rewards ᶜ
    unregRU'  = ∑[ x ← unregRU ] x

getOrphans : EnactState → GovState → GovState
getOrphans es govSt = proj₁ $ iterate step ([] , govSt) (length govSt)
  where
    step : GovState × GovState → GovState × GovState
    step (orps , govSt) =
      let
        isOrphan? a prev = ¬? (hasParent? es govSt a prev)
        (orps' , govSt') = partition
          (λ (_ , record {action = a ; prevAction = prev}) → isOrphan? (a .gaType) prev) govSt
      in
        (orps ++ orps' , govSt')
\end{code}
}
\end{figure*}
\end{NoConway}

\begin{figure*}[ht]
\begin{AgdaSuppressSpace}
\begin{code}
stakeDistr : UTxO → DState → PState → Snapshot
stakeDistr utxo stᵈ pState = ⟦ aggregate₊ (stakeRelation ᶠˢ) , stakeDelegs ⟧
  where
    open DState stᵈ using (stakeDelegs; rewards)
    m = mapˢ (λ a → (a , cbalance (utxo ∣^' λ i → getStakeCred i ≡ just a))) (dom rewards)
    stakeRelation = m ∪ rewards ↓

gaDepositStake : GovState → Deposits → Credential ⇀ Coin
gaDepositStake govSt ds = aggregateBy
  (mapˢ (λ (gaid , addr) → (gaid , addr) , stake addr) govSt')
  (mapFromPartialFun (λ (gaid , _) → lookupᵐ? ds (GovActionDeposit gaid)) govSt')
  where govSt' = mapˢ (map₂ returnAddr) (fromList govSt)

\end{code}
\begin{code}[hide]
opaque
\end{code}
\begin{code}
  mkStakeDistrs : Snapshot → GovState → Deposits → (Credential ⇀ VDeleg) → StakeDistrs
  mkStakeDistrs ss govSt ds delegations .StakeDistrs.stakeDistr =
    aggregateBy (delegations ↓) (Snapshot.stake ss ∪⁺ gaDepositStake govSt ds)
\end{code}
\end{AgdaSuppressSpace}
\caption{Functions for computing stake distributions}
\end{figure*}

\begin{code}[hide]
private variable
  nes nes' : NewEpochState
  e lastEpoch : Epoch
  fut fut' : RatifyState
  eps eps' eps'' : EpochState
  ls : LState
  acnt : Acnt
  es₀ : EnactState
  mark set go : Snapshot
  feeSS : Coin
  lstate : LState
  ss ss' : Snapshots
  ru : RewardUpdate
  mru : Maybe RewardUpdate
\end{code}


\begin{NoConway}
\begin{figure*}[h]
\begin{code}
data _⊢_⇀⦇_,SNAP⦈_ : LState → Snapshots → ⊤ → Snapshots → Type where
  SNAP : let open LState lstate; open UTxOState utxoSt; open CertState certState
             stake = stakeDistr utxo dState pState
    in
    lstate ⊢ ⟦ mark , set , go , feeSS ⟧ ⇀⦇ tt ,SNAP⦈ ⟦ stake , mark , set , fees ⟧

data _⊢_⇀⦇_,EPOCH⦈_ : ⊤ → EpochState → Epoch → EpochState → Type where
\end{code}
\end{figure*}
\end{NoConway}

\Cref{fig:epoch:sts} defines the EPOCH transition rule.
Currently, this incorporates logic that was previously handled by
POOLREAP in the Shelley specification~\parencite[\sectionname~11.6]{shelley-ledger-spec};
POOLREAP is not implemented here.

The EPOCH rule now also needs to invoke RATIFIES and properly deal with
its results by carrying out each of the following tasks.
\begin{itemize}
\item Pay out all the enacted treasury withdrawals.
\item Remove expired and enacted governance actions \& refund deposits.
\item If \AgdaBound{govSt'} is empty, increment the activity counter for DReps.
\item Remove all hot keys from the constitutional committee delegation map that
  do not belong to currently elected members.
\item Apply the resulting enact state from the previous epoch boundary \AgdaBound{fut} and
  store the resulting enact state \AgdaBound{fut'}.
\end{itemize}

\begin{figure*}[ht]
\begin{AgdaMultiCode}
\begin{code}
  EPOCH : let
\end{code}
\begin{code}[hide]
      open LState ls
      open CertState certState
      open RatifyState fut renaming (es to esW)
      open UTxOState
      open PState; open DState; open GState
      open Acnt; open EnactState; open GovActionState
\end{code}
\begin{code}

      es                = record esW { withdrawals = ∅ }
      tmpGovSt          = filter (λ x → ¿ proj₁ x ∉ mapˢ proj₁ removed ¿) govSt
      orphans           = fromList $ getOrphans es tmpGovSt
      removed'          = removed ∪ orphans
      removedGovActions = flip concatMapˢ removed' λ (gaid , gaSt) →
        mapˢ (returnAddr gaSt ,_) ((utxoSt .deposits ∣ ❴ GovActionDeposit gaid ❵) ˢ)
      govActionReturns = aggregate₊ (mapˢ (λ (a , _ , d) → a , d) removedGovActions ᶠˢ)

      trWithdrawals   = esW .withdrawals
      totWithdrawals  = ∑[ x ← trWithdrawals ] x

      retired    = (pState .retiring) ⁻¹ e
      payout     = govActionReturns ∪⁺ trWithdrawals
      refunds    = pullbackMap payout toRwdAddr (dom (dState .rewards))
      unclaimed  = getCoin payout - getCoin refunds

      govSt' = filter (λ x → ¿ proj₁ x ∉ mapˢ proj₁ removed' ¿) govSt

      dState' = ⟦ dState .voteDelegs , dState .stakeDelegs ,  dState .rewards ∪⁺ refunds ⟧

      pState' = ⟦ pState .pools ∣ retired ᶜ , pState .retiring ∣ retired ᶜ ⟧

      gState' = ⟦ (if null govSt' then mapValues (1 +_) (gState .dreps) else (gState .dreps))
                , gState .ccHotKeys ∣ ccCreds (es .cc) ⟧

      certState' : CertState
      certState' = ⟦ dState' , pState' , gState' ⟧

      utxoSt' = ⟦ utxoSt .utxo , utxoSt .fees , utxoSt .deposits ∣ mapˢ (proj₁ ∘ proj₂) removedGovActions ᶜ , 0 ⟧

      acnt' = record acnt
        { treasury  = acnt .treasury ∸ totWithdrawals + utxoSt .donations + unclaimed }
    in
    record { currentEpoch = e
           ; stakeDistrs = mkStakeDistrs  (Snapshots.mark ss') govSt'
                                          (utxoSt' .deposits) (voteDelegs dState)
           ; treasury = acnt .treasury ; GState gState
           ; pools = pState .pools ; delegatees = dState .voteDelegs }
        ⊢ ⟦ es , ∅ , false ⟧ ⇀⦇ govSt' ,RATIFIES⦈ fut'
      → ls ⊢ ss ⇀⦇ tt ,SNAP⦈ ss'
    ────────────────────────────────
    _ ⊢ ⟦ acnt , ss , ls , es₀ , fut ⟧ ⇀⦇ e ,EPOCH⦈
        ⟦ acnt' , ss' , ⟦ utxoSt' , govSt' , certState' ⟧ , es , fut' ⟧
\end{code}
\end{AgdaMultiCode}
\caption{EPOCH transition system}
\label{fig:epoch:sts}
\end{figure*}

\begin{NoConway}
\begin{figure*}[ht]
\begin{code}[hide]
data
\end{code}
\begin{code}
  _⊢_⇀⦇_,NEWEPOCH⦈_ : ⊤ → NewEpochState → Epoch → NewEpochState → Type
\end{code}
\begin{code}[hide]
  where
\end{code}
\begin{code}
  NEWEPOCH-New : let
      eps' = applyRUpd ru eps
    in
    ∙ e ≡ lastEpoch + 1
    ∙ _ ⊢ eps' ⇀⦇ e ,EPOCH⦈ eps''
      ────────────────────────────────
      _ ⊢ ⟦ lastEpoch , eps , just ru ⟧ ⇀⦇ e ,NEWEPOCH⦈ ⟦ e , eps'' , nothing ⟧

  NEWEPOCH-Not-New :
    ∙ e ≢ lastEpoch + 1
      ────────────────────────────────
      _ ⊢ ⟦ lastEpoch , eps , mru ⟧ ⇀⦇ e ,NEWEPOCH⦈ ⟦ lastEpoch , eps , mru ⟧

  NEWEPOCH-No-Reward-Update :
    ∙ e ≡ lastEpoch + 1
    ∙ _ ⊢ eps ⇀⦇ e ,EPOCH⦈ eps'
      ────────────────────────────────
      _ ⊢ ⟦ lastEpoch , eps , nothing ⟧ ⇀⦇ e ,NEWEPOCH⦈ ⟦ e , eps' , nothing ⟧
\end{code}
\caption{NEWEPOCH transition system}
\end{figure*}
\end{NoConway}<|MERGE_RESOLUTION|>--- conflicted
+++ resolved
@@ -15,12 +15,8 @@
 
 open import Ledger.Certs govStructure
 open import Ledger.Enact govStructure
-<<<<<<< HEAD
 open import Ledger.Gov txs
-open import Ledger.Interface.HasDowncast
-=======
 open import Ledger.Interface.HasDowncast.Instance txs govStructure
->>>>>>> 3342004d
 open import Ledger.Ledger txs abs
 open import Ledger.Prelude hiding (iterate)
 open import Ledger.Ratify txs
@@ -112,10 +108,7 @@
 \end{figure*}
 \begin{code}[hide]
 record HasNewEpochState {a} (A : Type a) : Type a where field NewEpochStateOf : A → NewEpochState
-<<<<<<< HEAD
 record HasLastEpoch     {a} (A : Type a) : Type a where field LastEpochOf     : A → Epoch
-=======
->>>>>>> 3342004d
 open HasNewEpochState ⦃...⦄ public
 open HasLastEpoch     ⦃...⦄ public
 
