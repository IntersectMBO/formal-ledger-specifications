\section{Epoch Boundary}
\label{sec:epoch-boundary}
\modulenote{\LedgerModule{Epoch}}

\begin{code}[hide]
{-# OPTIONS --safe #-}

open import Ledger.Abstract
open import Ledger.Transaction

module Ledger.Epoch
  (txs : _) (open TransactionStructure txs)
  (abs : AbstractFunctions txs) (open AbstractFunctions abs)
  where

open import Ledger.Certs govStructure
open import Ledger.Enact govStructure
open import Ledger.Gov txs
open import Ledger.Interface.HasDowncast.Instance txs govStructure
open import Ledger.Ledger txs abs
open import Ledger.Prelude hiding (iterate)
open import Ledger.Ratify txs
open import Ledger.Utxo txs abs

open import Agda.Builtin.FromNat

open import Data.Integer using () renaming (+_ to pos)
open import Data.List using (filter)
open import Data.Nat.GeneralisedArithmetic using (iterate)
open import Data.Nat.Properties using (+-0-monoid; +-0-commutativeMonoid)

\end{code}
\begin{NoConway}
\begin{figure*}[ht]
\begin{AgdaMultiCode}
\begin{code}
record RewardUpdate : Set where
\end{code}
\begin{code}[hide]
  constructor ⟦_,_,_,_⟧ʳᵘ
\end{code}
\begin{code}
  field
    Δt Δr Δf : ℤ
    rs : Credential ⇀ Coin
\end{code}
\end{AgdaMultiCode}
\end{figure*}
\end{NoConway}

\begin{figure*}[ht]
\begin{AgdaMultiCode}
\begin{NoConway}
\begin{code}
record Snapshot : Set where
  field
    stake        : Credential ⇀ Coin
    delegations  : Credential ⇀ KeyHash
    -- poolParameters : KeyHash ⇀ PoolParam

record Snapshots : Set where
  field
    mark set go  : Snapshot
    feeSS        : Coin

\end{code}
\end{NoConway}
\begin{code}
record EpochState : Type where
\end{code}
\begin{code}[hide]
  constructor ⟦_,_,_,_,_⟧ᵉ'
\end{code}
\begin{code}
  field
    acnt       : Acnt
    ss         : Snapshots
    ls         : LState
    es         : EnactState
    fut        : RatifyState
\end{code}
\begin{code}[hide]
<<<<<<< HEAD
record HasEpochState {a} (A : Type a) : Type a where field EpochStateOf : A → EpochState
=======
record HasEpochState {a} (A : Type a) : Type a where
  field EpochStateOf : A → EpochState
>>>>>>> f3a9fd99
open HasEpochState ⦃...⦄ public

instance
  HasLState-EpochState : HasLState EpochState
  HasLState-EpochState .LStateOf = EpochState.ls

  HasEnactState-EpochState : HasEnactState EpochState
  HasEnactState-EpochState .EnactStateOf = EpochState.es

  HasDeposits-EpochState : HasDeposits EpochState
  HasDeposits-EpochState .DepositsOf = DepositsOf ∘ LStateOf
<<<<<<< HEAD
=======

  Hastreasury-EpochState : Hastreasury EpochState
  Hastreasury-EpochState .treasuryOf = Acnt.treasury ∘ EpochState.acnt
>>>>>>> f3a9fd99
\end{code}
\begin{NoConway}
\begin{code}

record NewEpochState : Type where
  field
    lastEpoch   : Epoch
    epochState  : EpochState
    ru          : Maybe RewardUpdate
\end{code}
\end{NoConway}
\end{AgdaMultiCode}
\caption{Definitions for the EPOCH and NEWEPOCH transition systems}
\end{figure*}
\begin{code}[hide]
<<<<<<< HEAD
record HasNewEpochState {a} (A : Type a) : Type a where field NewEpochStateOf : A → NewEpochState
record HasLastEpoch     {a} (A : Type a) : Type a where field LastEpochOf     : A → Epoch
open HasNewEpochState ⦃...⦄ public
open HasLastEpoch     ⦃...⦄ public

instance 
  HasLastEpoch-NewEpochState : HasLastEpoch NewEpochState
  HasLastEpoch-NewEpochState .LastEpochOf = NewEpochState.lastEpoch

  HasEpochState-NewEpochState : HasEpochState NewEpochState
  HasEpochState-NewEpochState .EpochStateOf = NewEpochState.epochState

=======
record HasNewEpochState {a} (A : Type a) : Type a where
  field NewEpochStateOf : A → NewEpochState
open HasNewEpochState ⦃...⦄ public

instance
  HasEpochState-NewEpochState : HasEpochState NewEpochState
  HasEpochState-NewEpochState .EpochStateOf = NewEpochState.epochState

  Hastreasury-NewEpochState : Hastreasury NewEpochState
  Hastreasury-NewEpochState .treasuryOf = treasuryOf ∘ EpochStateOf

>>>>>>> f3a9fd99
  HasLState-NewEpochState : HasLState NewEpochState
  HasLState-NewEpochState .LStateOf = LStateOf ∘ EpochStateOf

  HasGovState-NewEpochState : HasGovState NewEpochState
  HasGovState-NewEpochState .GovStateOf = GovStateOf ∘ LStateOf

  HasCertState-NewEpochState : HasCertState NewEpochState
  HasCertState-NewEpochState .CertStateOf = CertStateOf ∘ LStateOf

  HasDReps-NewEpochState : HasDReps NewEpochState 
  HasDReps-NewEpochState .DRepsOf = DRepsOf ∘ CertStateOf

  HasRewards-NewEpochState : HasRewards NewEpochState
  HasRewards-NewEpochState .RewardsOf = RewardsOf ∘ CertStateOf

<<<<<<< HEAD
  unquoteDecl To-RewardUpdate To-Snapshot To-Snapshots To-EpochState To-NewEpochState = derive-To
    (   (quote RewardUpdate   , To-RewardUpdate)
    ∷   (quote Snapshot       , To-Snapshot)
    ∷   (quote Snapshots      , To-Snapshots)
    ∷   (quote EpochState     , To-EpochState)
    ∷ [ (quote NewEpochState  , To-NewEpochState)])
=======
  unquoteDecl HasCast-RewardUpdate HasCast-Snapshot HasCast-Snapshots HasCast-EpochState HasCast-NewEpochState = derive-HasCast
    (   (quote RewardUpdate   , HasCast-RewardUpdate)
    ∷   (quote Snapshot       , HasCast-Snapshot)
    ∷   (quote Snapshots      , HasCast-Snapshots)
    ∷   (quote EpochState     , HasCast-EpochState)
    ∷ [ (quote NewEpochState  , HasCast-NewEpochState)])
>>>>>>> f3a9fd99

instance _ = +-0-monoid; _ = +-0-commutativeMonoid

toRwdAddr : Credential → RwdAddr
toRwdAddr x = record { net = NetworkId ; stake = x }

getStakeCred : TxOut → Maybe Credential
getStakeCred (a , _ , _ , _) = stakeCred a

open RwdAddr using (stake)
open GovActionState using (returnAddr)
\end{code}
\begin{NoConway}
\begin{figure*}[h]
{\small
\begin{code}
applyRUpd : RewardUpdate → EpochState → EpochState
applyRUpd ⟦ Δt , Δr , Δf , rs ⟧ʳᵘ
  ⟦ ⟦ treasury , reserves ⟧ᵃ
  , ss
  , ⟦ ⟦ utxo , fees , deposits , donations ⟧ᵘ
    , govSt
    , ⟦ ⟦ voteDelegs , stakeDelegs , rewards ⟧ᵈ , pState , gState ⟧ᶜˢ ⟧ˡ
  , es
  , fut
  ⟧ᵉ' =
  ⟦ ⟦ posPart (pos treasury + Δt + pos unregRU')
    , posPart (pos reserves + Δr) ⟧
  , ss
  , ⟦ ⟦ utxo , posPart (pos fees + Δf) , deposits , donations ⟧
    , govSt
    , ⟦ ⟦ voteDelegs , stakeDelegs , rewards ∪⁺ regRU ⟧ , pState , gState ⟧ ⟧
  , es
  , fut ⟧
  where
    regRU     = rs ∣ dom rewards
    unregRU   = rs ∣ dom rewards ᶜ
    unregRU'  = ∑[ x ← unregRU ] x

getOrphans : EnactState → GovState → GovState
getOrphans es govSt = proj₁ $ iterate step ([] , govSt) (length govSt)
  where
    step : GovState × GovState → GovState × GovState
    step (orps , govSt) =
      let
        isOrphan? a prev = ¬? (hasParent? es govSt a prev)
        (orps' , govSt') = partition
          (λ (_ , record {action = a ; prevAction = prev}) → isOrphan? (a .gaType) prev) govSt
      in
        (orps ++ orps' , govSt')
\end{code}
}
\end{figure*}
\end{NoConway}

\begin{figure*}[ht]
\begin{AgdaSuppressSpace}
\begin{code}
stakeDistr : UTxO → DState → PState → Snapshot
stakeDistr utxo stᵈ pState = ⟦ aggregate₊ (stakeRelation ᶠˢ) , stakeDelegs ⟧
  where
    open DState stᵈ using (stakeDelegs; rewards)
    m = mapˢ (λ a → (a , cbalance (utxo ∣^' λ i → getStakeCred i ≡ just a))) (dom rewards)
<<<<<<< HEAD
    stakeRelation = m ∪ rewards ↓
=======
    stakeRelation = m ∪ ∣ rewards ∣
>>>>>>> f3a9fd99

gaDepositStake : GovState → Deposits → Credential ⇀ Coin
gaDepositStake govSt ds = aggregateBy
  (mapˢ (λ (gaid , addr) → (gaid , addr) , stake addr) govSt')
  (mapFromPartialFun (λ (gaid , _) → lookupᵐ? ds (GovActionDeposit gaid)) govSt')
  where govSt' = mapˢ (map₂ returnAddr) (fromList govSt)

\end{code}
\begin{code}[hide]
opaque
\end{code}
\begin{code}
  mkStakeDistrs : Snapshot → GovState → Deposits → (Credential ⇀ VDeleg) → StakeDistrs
  mkStakeDistrs ss govSt ds delegations .StakeDistrs.stakeDistr =
<<<<<<< HEAD
    aggregateBy (delegations ↓) (Snapshot.stake ss ∪⁺ gaDepositStake govSt ds)
=======
    aggregateBy ∣ delegations ∣ (Snapshot.stake ss ∪⁺ gaDepositStake govSt ds)
>>>>>>> f3a9fd99
\end{code}
\end{AgdaSuppressSpace}
\caption{Functions for computing stake distributions}
\end{figure*}

\begin{code}[hide]
private variable
  nes nes' : NewEpochState
  e lastEpoch : Epoch
  fut fut' : RatifyState
  eps eps' eps'' : EpochState
  ls : LState
  acnt : Acnt
  es₀ : EnactState
  mark set go : Snapshot
  feeSS : Coin
  lstate : LState
  ss ss' : Snapshots
  ru : RewardUpdate
  mru : Maybe RewardUpdate
\end{code}


\begin{NoConway}
\begin{figure*}[h]
\begin{code}
data _⊢_⇀⦇_,SNAP⦈_ : LState → Snapshots → ⊤ → Snapshots → Type where
  SNAP : let open LState lstate; open UTxOState utxoSt; open CertState certState
             stake = stakeDistr utxo dState pState
    in
    lstate ⊢ ⟦ mark , set , go , feeSS ⟧ ⇀⦇ tt ,SNAP⦈ ⟦ stake , mark , set , fees ⟧

data _⊢_⇀⦇_,EPOCH⦈_ : ⊤ → EpochState → Epoch → EpochState → Type where
\end{code}
\end{figure*}
\end{NoConway}

\Cref{fig:epoch:sts} defines the EPOCH transition rule.
Currently, this incorporates logic that was previously handled by
POOLREAP in the Shelley specification~\parencite[\sectionname~11.6]{shelley-ledger-spec};
POOLREAP is not implemented here.

The EPOCH rule now also needs to invoke RATIFIES and properly deal with
its results by carrying out each of the following tasks.
\begin{itemize}
\item Pay out all the enacted treasury withdrawals.
\item Remove expired and enacted governance actions \& refund deposits.
\item If \AgdaBound{govSt'} is empty, increment the activity counter for DReps.
\item Remove all hot keys from the constitutional committee delegation map that
  do not belong to currently elected members.
\item Apply the resulting enact state from the previous epoch boundary \AgdaBound{fut} and
  store the resulting enact state \AgdaBound{fut'}.
\end{itemize}

\begin{figure*}[ht]
\begin{AgdaMultiCode}
\begin{code}
  EPOCH : let
\end{code}
\begin{code}[hide]
      open LState ls
      open CertState certState
      open RatifyState fut renaming (es to esW)
      open UTxOState
      open PState; open DState; open GState
      open Acnt; open EnactState; open GovActionState
\end{code}
\begin{code}

      es                = record esW { withdrawals = ∅ }
      tmpGovSt          = filter (λ x → ¿ proj₁ x ∉ mapˢ proj₁ removed ¿) govSt
      orphans           = fromList $ getOrphans es tmpGovSt
      removed'          = removed ∪ orphans
      removedGovActions = flip concatMapˢ removed' λ (gaid , gaSt) →
        mapˢ (returnAddr gaSt ,_) ((utxoSt .deposits ∣ ❴ GovActionDeposit gaid ❵) ˢ)
      govActionReturns = aggregate₊ (mapˢ (λ (a , _ , d) → a , d) removedGovActions ᶠˢ)

      trWithdrawals   = esW .withdrawals
      totWithdrawals  = ∑[ x ← trWithdrawals ] x

      retired    = (pState .retiring) ⁻¹ e
      payout     = govActionReturns ∪⁺ trWithdrawals
      refunds    = pullbackMap payout toRwdAddr (dom (dState .rewards))
      unclaimed  = getCoin payout - getCoin refunds

      govSt' = filter (λ x → ¿ proj₁ x ∉ mapˢ proj₁ removed' ¿) govSt

      dState' = ⟦ dState .voteDelegs , dState .stakeDelegs ,  dState .rewards ∪⁺ refunds ⟧

      pState' = ⟦ pState .pools ∣ retired ᶜ , pState .retiring ∣ retired ᶜ ⟧

      gState' = ⟦ (if null govSt' then mapValues (1 +_) (gState .dreps) else (gState .dreps))
                , gState .ccHotKeys ∣ ccCreds (es .cc) ⟧

      certState' : CertState
      certState' = ⟦ dState' , pState' , gState' ⟧

      utxoSt' = ⟦ utxoSt .utxo , utxoSt .fees , utxoSt .deposits ∣ mapˢ (proj₁ ∘ proj₂) removedGovActions ᶜ , 0 ⟧

      acnt' = record acnt
        { treasury  = acnt .treasury ∸ totWithdrawals + utxoSt .donations + unclaimed }
    in
    record { currentEpoch = e
           ; stakeDistrs = mkStakeDistrs  (Snapshots.mark ss') govSt'
                                          (utxoSt' .deposits) (voteDelegs dState)
           ; treasury = acnt .treasury ; GState gState
           ; pools = pState .pools ; delegatees = dState .voteDelegs }
        ⊢ ⟦ es , ∅ , false ⟧ ⇀⦇ govSt' ,RATIFIES⦈ fut'
      → ls ⊢ ss ⇀⦇ tt ,SNAP⦈ ss'
    ────────────────────────────────
    _ ⊢ ⟦ acnt , ss , ls , es₀ , fut ⟧ ⇀⦇ e ,EPOCH⦈
        ⟦ acnt' , ss' , ⟦ utxoSt' , govSt' , certState' ⟧ , es , fut' ⟧
\end{code}
\end{AgdaMultiCode}
\caption{EPOCH transition system}
\label{fig:epoch:sts}
\end{figure*}

\begin{NoConway}
\begin{figure*}[ht]
\begin{code}[hide]
data
\end{code}
\begin{code}
  _⊢_⇀⦇_,NEWEPOCH⦈_ : ⊤ → NewEpochState → Epoch → NewEpochState → Type
\end{code}
\begin{code}[hide]
  where
\end{code}
\begin{code}
  NEWEPOCH-New : let
      eps' = applyRUpd ru eps
    in
    ∙ e ≡ lastEpoch + 1
    ∙ _ ⊢ eps' ⇀⦇ e ,EPOCH⦈ eps''
      ────────────────────────────────
      _ ⊢ ⟦ lastEpoch , eps , just ru ⟧ ⇀⦇ e ,NEWEPOCH⦈ ⟦ e , eps'' , nothing ⟧

  NEWEPOCH-Not-New :
    ∙ e ≢ lastEpoch + 1
      ────────────────────────────────
      _ ⊢ ⟦ lastEpoch , eps , mru ⟧ ⇀⦇ e ,NEWEPOCH⦈ ⟦ lastEpoch , eps , mru ⟧

  NEWEPOCH-No-Reward-Update :
    ∙ e ≡ lastEpoch + 1
    ∙ _ ⊢ eps ⇀⦇ e ,EPOCH⦈ eps'
      ────────────────────────────────
      _ ⊢ ⟦ lastEpoch , eps , nothing ⟧ ⇀⦇ e ,NEWEPOCH⦈ ⟦ e , eps' , nothing ⟧
\end{code}
\caption{NEWEPOCH transition system}
\end{figure*}
\end{NoConway}<|MERGE_RESOLUTION|>--- conflicted
+++ resolved
@@ -16,7 +16,6 @@
 open import Ledger.Certs govStructure
 open import Ledger.Enact govStructure
 open import Ledger.Gov txs
-open import Ledger.Interface.HasDowncast.Instance txs govStructure
 open import Ledger.Ledger txs abs
 open import Ledger.Prelude hiding (iterate)
 open import Ledger.Ratify txs
@@ -80,12 +79,8 @@
     fut        : RatifyState
 \end{code}
 \begin{code}[hide]
-<<<<<<< HEAD
-record HasEpochState {a} (A : Type a) : Type a where field EpochStateOf : A → EpochState
-=======
 record HasEpochState {a} (A : Type a) : Type a where
   field EpochStateOf : A → EpochState
->>>>>>> f3a9fd99
 open HasEpochState ⦃...⦄ public
 
 instance
@@ -97,12 +92,9 @@
 
   HasDeposits-EpochState : HasDeposits EpochState
   HasDeposits-EpochState .DepositsOf = DepositsOf ∘ LStateOf
-<<<<<<< HEAD
-=======
 
   Hastreasury-EpochState : Hastreasury EpochState
   Hastreasury-EpochState .treasuryOf = Acnt.treasury ∘ EpochState.acnt
->>>>>>> f3a9fd99
 \end{code}
 \begin{NoConway}
 \begin{code}
@@ -118,32 +110,22 @@
 \caption{Definitions for the EPOCH and NEWEPOCH transition systems}
 \end{figure*}
 \begin{code}[hide]
-<<<<<<< HEAD
-record HasNewEpochState {a} (A : Type a) : Type a where field NewEpochStateOf : A → NewEpochState
-record HasLastEpoch     {a} (A : Type a) : Type a where field LastEpochOf     : A → Epoch
-open HasNewEpochState ⦃...⦄ public
-open HasLastEpoch     ⦃...⦄ public
-
-instance 
-  HasLastEpoch-NewEpochState : HasLastEpoch NewEpochState
-  HasLastEpoch-NewEpochState .LastEpochOf = NewEpochState.lastEpoch
-
-  HasEpochState-NewEpochState : HasEpochState NewEpochState
-  HasEpochState-NewEpochState .EpochStateOf = NewEpochState.epochState
-
-=======
 record HasNewEpochState {a} (A : Type a) : Type a where
   field NewEpochStateOf : A → NewEpochState
 open HasNewEpochState ⦃...⦄ public
+record HasLastEpoch     {a} (A : Type a) : Type a where field LastEpochOf     : A → Epoch
+open HasLastEpoch     ⦃...⦄ public
 
 instance
+  HasLastEpoch-NewEpochState : HasLastEpoch NewEpochState
+  HasLastEpoch-NewEpochState .LastEpochOf = NewEpochState.lastEpoch
+
   HasEpochState-NewEpochState : HasEpochState NewEpochState
   HasEpochState-NewEpochState .EpochStateOf = NewEpochState.epochState
 
   Hastreasury-NewEpochState : Hastreasury NewEpochState
   Hastreasury-NewEpochState .treasuryOf = treasuryOf ∘ EpochStateOf
 
->>>>>>> f3a9fd99
   HasLState-NewEpochState : HasLState NewEpochState
   HasLState-NewEpochState .LStateOf = LStateOf ∘ EpochStateOf
 
@@ -159,21 +141,12 @@
   HasRewards-NewEpochState : HasRewards NewEpochState
   HasRewards-NewEpochState .RewardsOf = RewardsOf ∘ CertStateOf
 
-<<<<<<< HEAD
-  unquoteDecl To-RewardUpdate To-Snapshot To-Snapshots To-EpochState To-NewEpochState = derive-To
-    (   (quote RewardUpdate   , To-RewardUpdate)
-    ∷   (quote Snapshot       , To-Snapshot)
-    ∷   (quote Snapshots      , To-Snapshots)
-    ∷   (quote EpochState     , To-EpochState)
-    ∷ [ (quote NewEpochState  , To-NewEpochState)])
-=======
   unquoteDecl HasCast-RewardUpdate HasCast-Snapshot HasCast-Snapshots HasCast-EpochState HasCast-NewEpochState = derive-HasCast
     (   (quote RewardUpdate   , HasCast-RewardUpdate)
     ∷   (quote Snapshot       , HasCast-Snapshot)
     ∷   (quote Snapshots      , HasCast-Snapshots)
     ∷   (quote EpochState     , HasCast-EpochState)
     ∷ [ (quote NewEpochState  , HasCast-NewEpochState)])
->>>>>>> f3a9fd99
 
 instance _ = +-0-monoid; _ = +-0-commutativeMonoid
 
@@ -237,11 +210,7 @@
   where
     open DState stᵈ using (stakeDelegs; rewards)
     m = mapˢ (λ a → (a , cbalance (utxo ∣^' λ i → getStakeCred i ≡ just a))) (dom rewards)
-<<<<<<< HEAD
-    stakeRelation = m ∪ rewards ↓
-=======
     stakeRelation = m ∪ ∣ rewards ∣
->>>>>>> f3a9fd99
 
 gaDepositStake : GovState → Deposits → Credential ⇀ Coin
 gaDepositStake govSt ds = aggregateBy
@@ -256,11 +225,7 @@
 \begin{code}
   mkStakeDistrs : Snapshot → GovState → Deposits → (Credential ⇀ VDeleg) → StakeDistrs
   mkStakeDistrs ss govSt ds delegations .StakeDistrs.stakeDistr =
-<<<<<<< HEAD
-    aggregateBy (delegations ↓) (Snapshot.stake ss ∪⁺ gaDepositStake govSt ds)
-=======
     aggregateBy ∣ delegations ∣ (Snapshot.stake ss ∪⁺ gaDepositStake govSt ds)
->>>>>>> f3a9fd99
 \end{code}
 \end{AgdaSuppressSpace}
 \caption{Functions for computing stake distributions}
