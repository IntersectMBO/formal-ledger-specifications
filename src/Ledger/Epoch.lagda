\section{Epoch boundary}

\begin{code}[hide]
{-# OPTIONS --safe #-}

open import Data.Nat.Properties using (+-0-monoid; +-0-commutativeMonoid)
open import Data.List using (filter)

open import Agda.Builtin.FromNat

open import Ledger.Prelude
open import Ledger.Abstract
open import Ledger.Transaction

module Ledger.Epoch
  (txs : _) (open TransactionStructure txs)
  (abs : AbstractFunctions txs) (open AbstractFunctions abs)
  where

open import Ledger.Gov txs
open import Ledger.Enact govStructure
open import Ledger.Ledger txs abs
open import Ledger.Ratify txs
open import Ledger.Utxo txs abs
\end{code}
\begin{figure*}[h]
\begin{code}
record EpochState : Set where
  constructor ⟦_,_,_,_⟧ᵉ'
  field acnt       : Acnt
        ls         : LState
        es         : EnactState
        fut        : RatifyState

record NewEpochEnv : Set where
  field stakeDistrs : StakeDistrs
   -- TODO: compute this from LState instead

record NewEpochState : Set where
  constructor ⟦_,_⟧ⁿᵉ
  field lastEpoch   : Epoch
        epochState  : EpochState
\end{code}
\caption{Definitions for the EPOCH and NEWEPOCH transition systems}
\end{figure*}
\begin{code}[hide]
private variable
  nes nes' : NewEpochState
  e lastEpoch : Epoch
  fut' : RatifyState
  eps eps' : EpochState
  Γ : NewEpochEnv

instance _ = +-0-monoid; _ = +-0-commutativeMonoid

data _⊢_⇀⦇_,EPOCH⦈_ : NewEpochEnv → EpochState → Epoch → EpochState → Set where
\end{code}

Figure~\ref{fig:epoch:sts} defines the rule for the EPOCH transition
system. Currently, this contains some logic that is handled by
POOLREAP in the Shelley specification, since POOLREAP is not implemented here.

The EPOCH rule now also needs to invoke RATIFY and properly deal with
its results, i.e:

\begin{itemize}
\item Pay out all the enacted treasury withdrawals.
\item Remove expired and enacted governance actions \& refund deposits.
\item If \AgdaBound{govSt'} is empty, increment the activity counter for DReps.
\item Remove all hot keys from the constitutional committee delegation map that
  do not belong to currently elected members.
\item Apply the resulting enact state from the previous epoch boundary $fut$ and
  store the resulting enact state $fut'$.
\end{itemize}

\begin{figure*}[h]
\begin{code}
  EPOCH : let
      open EpochState eps hiding (es)
      open RatifyState fut using (removed) renaming (es to esW)
      -- ^ this rolls over the future enact state into es
      open LState ls; open UTxOState utxoSt; open CertState certState
      open PState pState; open DState dState; open GState gState
      open Acnt acnt

      trWithdrawals   = esW .EnactState.withdrawals
      totWithdrawals  = ∑[ x ← trWithdrawals ] x

      removedGovActions = flip concatMapˢ removed λ (gaid , gaSt) →
        mapˢ (GovActionState.returnAddr gaSt ,_)
             ((deposits ∣ ❴ GovActionDeposit gaid ❵) ˢ)
      govActionReturns = aggregate₊ (mapˢ (λ (a , _ , d) → a , d) removedGovActions ᶠˢ)

      es        = record esW { withdrawals = ∅ }
      retired   = retiring ⁻¹ e
      payout    = govActionReturns ∪⁺ trWithdrawals
      refunds   = pullbackMap payout (λ x → record { net = NetworkId ; stake = x }) (dom rewards)
      unclaimed = getCoin payout ∸ getCoin refunds

      govSt' = filter (λ x → ¿ proj₁ x ∉ mapˢ proj₁ removed ¿) govSt

      certState' =
        ⟦ record dState { rewards = rewards ∪⁺ refunds }
<<<<<<< HEAD
        ﹐ ⟦ pools ∣ retired ᶜ ﹐ retiring ∣ retired ᶜ ⟧ᵖ
        ﹐ ⟦ if null govSt' then mapValues sucᵉ dreps else dreps
          ﹐ ccHotKeys ∣ ccCreds (es .EnactState.cc) ⟧ᵛ ⟧ᶜˢ
=======
        , ⟦ pools ∣ retired ᶜ , retiring ∣ retired ᶜ ⟧ᵖ
        , ⟦ if null govSt' then mapValues (1 +_) dreps else dreps
          , ccHotKeys ∣ ccCreds (es .EnactState.cc) ⟧ᵛ ⟧ᶜˢ
>>>>>>> 002b7226

      utxoSt' = ⟦ utxo , 0 , deposits ∣ mapˢ (proj₁ ∘ proj₂) removedGovActions ᶜ , 0 ⟧ᵘ

      ls' = ⟦ utxoSt' , govSt' , certState' ⟧ˡ

      acnt' = record acnt
        { treasury = treasury + fees + unclaimed + donations ∸ totWithdrawals }
    in
    record { currentEpoch = e ; treasury = treasury ; GState gState ; NewEpochEnv Γ }
        ⊢ ⟦ es , ∅ , false ⟧ʳ ⇀⦇ govSt' ,RATIFY⦈ fut'
    ────────────────────────────────
    Γ ⊢ eps ⇀⦇ e ,EPOCH⦈ ⟦ acnt' , ls' , es , fut' ⟧ᵉ'
\end{code}
\caption{EPOCH transition system}
\label{fig:epoch:sts}
\end{figure*}

\begin{NoConway}
\begin{figure*}[h]
\begin{code}[hide]
data
\end{code}
\begin{code}
  _⊢_⇀⦇_,NEWEPOCH⦈_ : NewEpochEnv → NewEpochState → Epoch → NewEpochState → Set
\end{code}
\begin{code}[hide]
  where
\end{code}
\begin{code}
  NEWEPOCH-New :
    e ≡ lastEpoch + 1
    → Γ ⊢ eps ⇀⦇ e ,EPOCH⦈ eps'
    ────────────────────────────────
    Γ ⊢ ⟦ lastEpoch , eps ⟧ⁿᵉ ⇀⦇ e ,NEWEPOCH⦈ ⟦ e , eps' ⟧ⁿᵉ

  NEWEPOCH-Not-New :
    e ≢ lastEpoch + 1
    ────────────────────────────────
    Γ ⊢ ⟦ lastEpoch , eps ⟧ⁿᵉ ⇀⦇ e ,NEWEPOCH⦈ ⟦ lastEpoch , eps ⟧ⁿᵉ
\end{code}
\caption{NEWEPOCH transition system}
\end{figure*}
\end{NoConway}<|MERGE_RESOLUTION|>--- conflicted
+++ resolved
@@ -101,15 +101,9 @@
 
       certState' =
         ⟦ record dState { rewards = rewards ∪⁺ refunds }
-<<<<<<< HEAD
-        ﹐ ⟦ pools ∣ retired ᶜ ﹐ retiring ∣ retired ᶜ ⟧ᵖ
-        ﹐ ⟦ if null govSt' then mapValues sucᵉ dreps else dreps
-          ﹐ ccHotKeys ∣ ccCreds (es .EnactState.cc) ⟧ᵛ ⟧ᶜˢ
-=======
         , ⟦ pools ∣ retired ᶜ , retiring ∣ retired ᶜ ⟧ᵖ
         , ⟦ if null govSt' then mapValues (1 +_) dreps else dreps
           , ccHotKeys ∣ ccCreds (es .EnactState.cc) ⟧ᵛ ⟧ᶜˢ
->>>>>>> 002b7226
 
       utxoSt' = ⟦ utxo , 0 , deposits ∣ mapˢ (proj₁ ∘ proj₂) removedGovActions ᶜ , 0 ⟧ᵘ
 
