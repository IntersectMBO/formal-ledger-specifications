\section{Enactment}
\label{sec:enactment}
\modulenote{\LedgerModule{Enact}}

\begin{code}[hide]
{-# OPTIONS --safe #-}

open import Data.Nat.Properties using (+-0-monoid)
open import Data.Rational using (ℚ)

open import Ledger.Prelude
open import Ledger.Types.GovStructure

module Ledger.Enact (gs : _) (open GovStructure gs) where

open import Ledger.GovernanceActions gs
\end{code}

\Cref{fig:enact-defs} contains some definitions required to
define the ENACT transition system.  \EnactEnv{} is the environment and
\EnactState{} the state of ENACT, which enacts a governance action. All
governance actions except \TreasuryWdrl{} and \Info{} modify \EnactState{}
permanently, which of course can have further
consequences.  \TreasuryWdrl{} accumulates withdrawal temporarily in \EnactState{},
but this information is applied and discarded immediately in EPOCH.
Also, enacting these governance actions is the
\emph{only} way of modifying \EnactState{}.  The \withdrawals{} field of
\EnactState{} is special in that it is ephemeral---ENACT accumulates
withdrawals there which are paid out at the next epoch boundary where
this field will be reset.

Note that all other fields of \EnactState{} also contain a \GovActionID{}
since they are \HashProtected{}.

\begin{figure*}[ht]
\begin{AgdaMultiCode}
\begin{code}
record EnactEnv : Type where
  field
    gid       : GovActionID
    treasury  : Coin
    epoch     : Epoch

record EnactState : Type where
  field
    cc            : HashProtected (Maybe ((Credential ⇀ Epoch) × ℚ))
    constitution  : HashProtected (DocHash × Maybe ScriptHash)
    pv            : HashProtected ProtVer
    pparams       : HashProtected PParams
    withdrawals   : RwdAddr ⇀ Coin
\end{code}
\begin{code}[hide]
<<<<<<< HEAD
record HasEnactState {a} (A : Type a) : Type a where field EnactStateOf : A → EnactState
=======
record HasEnactState {a} (A : Type a) : Type a where
  field EnactStateOf : A → EnactState
>>>>>>> f3a9fd99
open HasEnactState ⦃...⦄ public

instance
  HasPParams-EnactState : HasPParams EnactState
  HasPParams-EnactState .PParamsOf = proj₁ ∘ EnactState.pparams

  HasccMaxTermLength-EnactState : HasccMaxTermLength EnactState
  HasccMaxTermLength-EnactState .ccMaxTermLengthOf = PParams.ccMaxTermLength ∘ PParamsOf

<<<<<<< HEAD
  unquoteDecl To-EnactEnv = derive-To
    [ (quote EnactEnv , To-EnactEnv) ]
=======
  unquoteDecl HasCast-EnactEnv = derive-HasCast
    [ (quote EnactEnv , HasCast-EnactEnv) ]
>>>>>>> f3a9fd99

open EnactState
\end{code}
\begin{code}

ccCreds : HashProtected (Maybe ((Credential ⇀ Epoch) × ℚ)) → ℙ Credential
ccCreds (just x   , _)  = dom (x .proj₁)
ccCreds (nothing  , _)  = ∅

getHash : ∀ {a} → NeedsHash a → Maybe GovActionID
getHash {NoConfidence}     h = just h
getHash {UpdateCommittee}  h = just h
getHash {NewConstitution}  h = just h
getHash {TriggerHF}        h = just h
getHash {ChangePParams}    h = just h
getHash {TreasuryWdrl}     _ = nothing
getHash {Info}             _ = nothing

getHashES : EnactState → GovActionType → Maybe GovActionID
getHashES es NoConfidence       = just (es .cc .proj₂)
getHashES es (UpdateCommittee)  = just (es .cc .proj₂)
getHashES es (NewConstitution)  = just (es .constitution .proj₂)
getHashES es (TriggerHF)        = just (es .pv .proj₂)
getHashES es (ChangePParams)    = just (es .pparams .proj₂)
getHashES es (TreasuryWdrl)     = nothing
getHashES es Info               = nothing
\end{code}
\emph{Type of the ENACT transition system}
\begin{code}[hide]
data
\end{code}
\begin{code}
  _⊢_⇀⦇_,ENACT⦈_ : EnactEnv → EnactState → GovAction → EnactState → Type
\end{code}
\end{AgdaMultiCode}
\caption{Types and function used for the ENACT transition system}
\label{fig:enact-defs}
\end{figure*}
\begin{code}[hide]
open EnactState

private variable
  s : EnactState
  up : PParamsUpdate
  new : Credential ⇀ Epoch
  rem : ℙ Credential
  q : ℚ
  dh : DocHash
  sh : Maybe ScriptHash
  v : ProtVer
  wdrl : RwdAddr ⇀ Coin
  t : Coin
  gid : GovActionID
  e : Epoch

instance
  _ = +-0-monoid
\end{code}

\Cref{fig:sts:enact,fig:sts:enact-cont} define the rules of the ENACT transition
system. Usually no preconditions are checked and the state is simply
updated (including the \GovActionID{} for the hash protection scheme, if
required). The exceptions are \UpdateCommittee{} and \TreasuryWdrl{}:
\begin{itemize}
  \item \UpdateCommittee{} requires that maximum terms are respected, and
  \item \TreasuryWdrl{} requires that the treasury is able to cover the sum of all withdrawals (old and new).
\end{itemize}

\begin{figure*}[ht]
\begin{AgdaMultiCode}
\begin{code}[hide]
open PParams using (ccMaxTermLength)
open EnactState using (cc)
data _⊢_⇀⦇_,ENACT⦈_ where
\end{code}
\begin{code}
  Enact-NoConf :
    ───────────────────────────────────────
    ⟦ gid , t , e ⟧ ⊢ s ⇀⦇ ⟦ NoConfidence , _ ⟧ᵍᵃ ,ENACT⦈ record s { cc = nothing , gid }

  Enact-UpdComm : let old      = maybe proj₁ ∅ (s .cc .proj₁)
                      maxTerm  = ccMaxTermLengthOf s +ᵉ e
                  in
    ∀[ term ∈ range new ] term ≤ maxTerm
    ───────────────────────────────────────
    ⟦ gid , t , e ⟧ ⊢ s ⇀⦇ ⟦ UpdateCommittee , (new , rem , q) ⟧ᵍᵃ ,ENACT⦈
      record s { cc = just ((new ∪ˡ old) ∣ rem ᶜ , q) , gid }

  Enact-NewConst :
    ───────────────────────────────────────
    ⟦ gid , t , e ⟧ ⊢ s ⇀⦇ ⟦ NewConstitution , (dh , sh) ⟧ᵍᵃ ,ENACT⦈ record s { constitution = (dh , sh) , gid }
\end{code}
\end{AgdaMultiCode}
\caption{ENACT transition system}
\label{fig:sts:enact}
\end{figure*}
\begin{figure*}[ht]
\begin{AgdaMultiCode}
\begin{code}
  Enact-HF :
    ───────────────────────────────────────
    ⟦ gid , t , e ⟧ ⊢ s ⇀⦇ ⟦ TriggerHF , v ⟧ᵍᵃ ,ENACT⦈ record s { pv = v , gid }

  Enact-PParams :
    ───────────────────────────────────────
    ⟦ gid , t , e ⟧ ⊢ s ⇀⦇ ⟦ ChangePParams , up ⟧ᵍᵃ ,ENACT⦈
      record s { pparams = applyUpdate (PParamsOf s) up , gid }

  Enact-Wdrl : let newWdrls = s .withdrawals ∪⁺ wdrl in
    ∑[ x ← newWdrls ] x ≤ t
    ───────────────────────────────────────
    ⟦ gid , t , e ⟧ ⊢ s ⇀⦇ ⟦ TreasuryWdrl , wdrl ⟧ᵍᵃ ,ENACT⦈ record s { withdrawals = newWdrls }

  Enact-Info :
    ───────────────────────────────────────
    ⟦ gid , t , e ⟧ ⊢ s ⇀⦇ ⟦ Info , _ ⟧ᵍᵃ ,ENACT⦈ s
\end{code}
\end{AgdaMultiCode}
\caption{ENACT transition system (continued)}
\label{fig:sts:enact-cont}
\end{figure*}<|MERGE_RESOLUTION|>--- conflicted
+++ resolved
@@ -50,12 +50,8 @@
     withdrawals   : RwdAddr ⇀ Coin
 \end{code}
 \begin{code}[hide]
-<<<<<<< HEAD
-record HasEnactState {a} (A : Type a) : Type a where field EnactStateOf : A → EnactState
-=======
 record HasEnactState {a} (A : Type a) : Type a where
   field EnactStateOf : A → EnactState
->>>>>>> f3a9fd99
 open HasEnactState ⦃...⦄ public
 
 instance
@@ -65,13 +61,8 @@
   HasccMaxTermLength-EnactState : HasccMaxTermLength EnactState
   HasccMaxTermLength-EnactState .ccMaxTermLengthOf = PParams.ccMaxTermLength ∘ PParamsOf
 
-<<<<<<< HEAD
-  unquoteDecl To-EnactEnv = derive-To
-    [ (quote EnactEnv , To-EnactEnv) ]
-=======
   unquoteDecl HasCast-EnactEnv = derive-HasCast
     [ (quote EnactEnv , HasCast-EnactEnv) ]
->>>>>>> f3a9fd99
 
 open EnactState
 \end{code}
