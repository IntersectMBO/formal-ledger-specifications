--- conflicted
+++ resolved
@@ -33,13 +33,9 @@
 \begin{figure*}[h]
 \begin{AgdaAlign}
 \begin{code}
-<<<<<<< HEAD
-record EnactEnv : Set where
+record EnactEnv : Type where
 \end{code}
 \begin{code}[hide]
-=======
-record EnactEnv : Type where
->>>>>>> 52e31136
   constructor ⟦_,_,_⟧ᵉ
   field
 \end{code}
@@ -48,8 +44,7 @@
     treasury  : Coin
     epoch     : Epoch
 
-<<<<<<< HEAD
-record EnactState : Set where
+record EnactState : Type where
 \end{code}
 \begin{code}[hide]
   field
@@ -60,14 +55,6 @@
     pv            : HashProtected ProtVer
     pparams       : HashProtected PParams
     withdrawals   : RwdAddr ⇀ Coin
-=======
-record EnactState : Type where
-  field cc            : HashProtected (Maybe ((Credential ⇀ Epoch) × ℚ))
-        constitution  : HashProtected (DocHash × Maybe ScriptHash)
-        pv            : HashProtected ProtVer
-        pparams       : HashProtected PParams
-        withdrawals   : RwdAddr ⇀ Coin
->>>>>>> 52e31136
 
 ccCreds : HashProtected (Maybe ((Credential ⇀ Epoch) × ℚ)) → ℙ Credential
 ccCreds (just x   , _)  = dom (x .proj₁)
