\section{Blockchain layer}

\begin{code}[hide]
{-# OPTIONS --safe #-}

open import Algebra
open import Data.Nat.Properties using (+-0-monoid)

open import Ledger.Prelude; open Equivalence
open import Ledger.Transaction
open import Ledger.Abstract

module Ledger.Chain
  (txs : _) (open TransactionStructure txs)
  (abs : AbstractFunctions txs) (open AbstractFunctions abs)
  where

open import Ledger.Enact govStructure
open import Ledger.Ledger txs abs
open import Ledger.Ratify txs
open import Ledger.Utxo txs abs
open import Ledger.Epoch txs abs
\end{code}
\begin{figure*}[h]
\begin{AgdaAlign}
\begin{code}
<<<<<<< HEAD
record ChainState : Set where
\end{code}
\begin{code}[hide]
  field
\end{code}
\begin{code}
    newEpochState  : NewEpochState

record Block : Set where
=======
record ChainState : Type where
  field newEpochState  : NewEpochState

record Block : Type where
  field ts    : List Tx
        slot  : Slot
>>>>>>> 52e31136
\end{code}
\begin{code}[hide]
  field
\end{code}
\begin{code}
    ts    : List Tx
    slot  : Slot
\end{code}
\end{AgdaAlign}
\caption{Definitions CHAIN transition system}
\end{figure*}
\begin{code}[hide]
private variable
  s : ChainState
  b : Block
  ls' : LState
  nes : NewEpochState

instance _ = +-0-monoid

-- TODO: do we still need this for anything?
maybePurpose : DepositPurpose → (DepositPurpose × Credential) → Coin → Maybe Coin
maybePurpose prps (prps' , _) c with prps ≟ prps'
... | yes _ = just c
... | no _ = nothing

maybePurpose-prop : ∀ {prps} {x} {y}
  → (m : (DepositPurpose × Credential) ⇀ Coin)
  → (x , y) ∈ dom ((mapMaybeWithKeyᵐ (maybePurpose prps) m) ˢ)
  → x ≡ prps
maybePurpose-prop {prps = prps} {x} {y} _ xy∈dom with from dom∈ xy∈dom
... | z , ∈mmwk with prps ≟ x | ∈-mapMaybeWithKey {f = maybePurpose prps} ∈mmwk
... | yes refl | _ = refl

filterPurpose : DepositPurpose → (DepositPurpose × Credential) ⇀ Coin → Credential ⇀ Coin
filterPurpose prps m = mapKeys proj₂ (mapMaybeWithKeyᵐ (maybePurpose prps) m)
  {λ where x∈dom y∈dom refl → cong (_, _)
                            $ trans (maybePurpose-prop {prps = prps} m x∈dom)
                            $ sym   (maybePurpose-prop {prps = prps} m y∈dom)}

govActionDeposits : LState → VDeleg ⇀ Coin
govActionDeposits ls =
  let open LState ls; open CertState certState; open PState pState
      open UTxOState utxoSt; open DState dState
   in foldl _∪⁺_ ∅ $ setToList $
    mapPartial
      (λ where (gaid , record { returnAddr = record {stake = c} }) → do
        vd ← lookupᵐ? voteDelegs c
        dep ← lookupᵐ? deposits (GovActionDeposit gaid)
        just ❴ vd , dep ❵ )
      (fromList govSt)

calculateStakeDistrs : LState → StakeDistrs
calculateStakeDistrs ls =
  let open LState ls; open CertState certState; open PState pState
      open UTxOState utxoSt; open DState dState
      spoDelegs = ∅ -- TODO
      drepDelegs = ∅ -- TODO
  in
  record
    { stakeDistr = govActionDeposits ls
    }


data
\end{code}
\begin{figure*}[h]
\begin{code}
  _⊢_⇀⦇_,CHAIN⦈_ : ⊤ → ChainState → Block → ChainState → Type
\end{code}
\caption{Type of the CHAIN transition system}
\end{figure*}
\begin{code}[hide]
  where
\end{code}
\begin{figure*}[h]
\begin{code}
  CHAIN :
    let open ChainState s; open Block b; open NewEpochState nes
        open EpochState epochState; open EnactState es
    in
       record { stakeDistrs = calculateStakeDistrs (EpochState.ls (NewEpochState.epochState newEpochState)) }
         ⊢ newEpochState ⇀⦇ epoch slot ,NEWEPOCH⦈ nes
    →  ⟦ slot , constitution .proj₁ .proj₂ , pparams .proj₁ , es , Acnt.treasury acnt ⟧ˡᵉ
         ⊢ ls ⇀⦇ ts ,LEDGERS⦈ ls'
    ────────────────────────────────
    _ ⊢ s ⇀⦇ b ,CHAIN⦈
        record s { newEpochState = record nes { epochState = record epochState { ls = ls'} } }
\end{code}
\caption{CHAIN transition system}
\end{figure*}<|MERGE_RESOLUTION|>--- conflicted
+++ resolved
@@ -24,8 +24,7 @@
 \begin{figure*}[h]
 \begin{AgdaAlign}
 \begin{code}
-<<<<<<< HEAD
-record ChainState : Set where
+record ChainState : Type where
 \end{code}
 \begin{code}[hide]
   field
@@ -33,15 +32,7 @@
 \begin{code}
     newEpochState  : NewEpochState
 
-record Block : Set where
-=======
-record ChainState : Type where
-  field newEpochState  : NewEpochState
-
 record Block : Type where
-  field ts    : List Tx
-        slot  : Slot
->>>>>>> 52e31136
 \end{code}
 \begin{code}[hide]
   field
