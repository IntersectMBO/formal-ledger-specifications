\section{Blockchain Layer}
\label{sec:blockchain-layer}
\modulenote{\LedgerModule{Chain}}

\begin{code}[hide]
{-# OPTIONS --safe #-}

open import Algebra
open import Data.Nat.Properties using (+-0-monoid)

open import Ledger.Prelude; open Equivalence
open import Ledger.Transaction
open import Ledger.Abstract

module Ledger.Chain
  (txs : _) (open TransactionStructure txs)
  (abs : AbstractFunctions txs) (open AbstractFunctions abs)
  where

open import Ledger.Certs govStructure
open import Ledger.Enact govStructure
<<<<<<< HEAD
open import Ledger.Epoch txs abs
open import Ledger.Gov txs
=======
open import Ledger.Interface.HasDowncast.Instance txs govStructure
>>>>>>> 277b5d86
open import Ledger.Ledger txs abs
open import Ledger.Ratify txs
open import Ledger.Utxo txs abs

\end{code}
\begin{figure*}[h]
\begin{AgdaMultiCode}
\begin{code}
record ChainState : Type where
  field
    newEpochState  : NewEpochState

record Block : Type where
  field
    ts    : List Tx
    slot  : Slot
\end{code}
\end{AgdaMultiCode}
\caption{Definitions CHAIN transition system}
\end{figure*}

\begin{code}[hide]
instance
  HasNewEpochState-ChainState : HasNewEpochState ChainState
  HasNewEpochState-ChainState .NewEpochStateOf = ChainState.newEpochState

  HasEpochState-ChainState : HasEpochState ChainState 
  HasEpochState-ChainState .EpochStateOf = EpochStateOf ∘ NewEpochStateOf

  HasEnactState-ChainState : HasEnactState ChainState 
  HasEnactState-ChainState .EnactStateOf = EnactStateOf ∘ EpochStateOf

  HasLState-ChainState : HasLState ChainState
  HasLState-ChainState .LStateOf = LStateOf ∘ EpochStateOf

  HasUTxOState-ChainState : HasUTxOState ChainState
  HasUTxOState-ChainState .UTxOStateOf = UTxOStateOf ∘ LStateOf

  HasCertState-ChainState : HasCertState ChainState
  HasCertState-ChainState .CertStateOf = CertStateOf ∘ LStateOf

  HasDeposits-ChainState : HasDeposits ChainState
  HasDeposits-ChainState .DepositsOf = DepositsOf ∘ UTxOStateOf

  HasRewards-ChainState : HasRewards ChainState
  HasRewards-ChainState .RewardsOf = RewardsOf ∘ CertStateOf

  HasPParams-ChainState : HasPParams ChainState
  HasPParams-ChainState .PParamsOf = PParamsOf ∘ EnactStateOf

private variable
  s : ChainState
  b : Block
  ls' : LState
  nes : NewEpochState

instance _ = +-0-monoid

-- TODO: do we still need this for anything?
maybePurpose : DepositPurpose → (DepositPurpose × Credential) → Coin → Maybe Coin
maybePurpose prps (prps' , _) c with prps ≟ prps'
... | yes _ = just c
... | no _ = nothing

maybePurpose-prop : ∀ {prps} {x} {y}
  → (m : (DepositPurpose × Credential) ⇀ Coin)
  → (x , y) ∈ dom ((mapMaybeWithKeyᵐ (maybePurpose prps) m) ˢ)
  → x ≡ prps
maybePurpose-prop {prps = prps} {x} {y} _ xy∈dom with from dom∈ xy∈dom
... | z , ∈mmwk with prps ≟ x | ∈-mapMaybeWithKey {f = maybePurpose prps} ∈mmwk
... | yes refl | _ = refl

filterPurpose : DepositPurpose → (DepositPurpose × Credential) ⇀ Coin → Credential ⇀ Coin
filterPurpose prps m = mapKeys proj₂ (mapMaybeWithKeyᵐ (maybePurpose prps) m)
  {λ where x∈dom y∈dom refl → cong (_, _)
                            $ trans (maybePurpose-prop {prps = prps} m x∈dom)
                            $ sym   (maybePurpose-prop {prps = prps} m y∈dom)}

govActionDeposits : LState → VDeleg ⇀ Coin
govActionDeposits ls =
  let open LState ls; open CertState certState; open PState pState
      open UTxOState utxoSt; open DState dState
   in foldl _∪⁺_ ∅ $ setToList $
    mapPartial
      (λ where (gaid , record { returnAddr = record {stake = c} }) → do
        vd ← lookupᵐ? voteDelegs c
        dep ← lookupᵐ? deposits (GovActionDeposit gaid)
        just ❴ vd , dep ❵ )
      (fromList govSt)

calculateStakeDistrs : LState → StakeDistrs
calculateStakeDistrs ls =
  let open LState ls; open CertState certState; open PState pState
      open UTxOState utxoSt; open DState dState
      spoDelegs = ∅ -- TODO
      drepDelegs = ∅ -- TODO
  in
  record
    { stakeDistr = govActionDeposits ls
    }

totalRefScriptsSize : LState → List Tx → ℕ
totalRefScriptsSize lst txs = sum $ map (refScriptsSize utxo) txs
  where open UTxOState (LState.utxoSt lst)

data
\end{code}
\begin{figure*}[h]
\begin{AgdaSuppressSpace}
\begin{code}
  _⊢_⇀⦇_,CHAIN⦈_ : ⊤ → ChainState → Block → ChainState → Type
\end{code}
\end{AgdaSuppressSpace}
\caption{Type of the CHAIN transition system}
\end{figure*}
\begin{code}[hide]
  where
\end{code}
\begin{figure*}[h]
\begin{AgdaSuppressSpace}
\begin{code}
  CHAIN :
\end{code}
\begin{code}[hide]
    let open ChainState s; open Block b; open NewEpochState nes
        open EpochState epochState; open EnactState es
        pp = pparams ↓; open PParams pp using (maxRefScriptSizePerBlock)
    in
\end{code}
\begin{code}
    totalRefScriptsSize ls ts ≤ maxRefScriptSizePerBlock
    →  _   ⊢ newEpochState ⇀⦇ epoch slot ,NEWEPOCH⦈ nes
    →  ⟦ slot , constitution ↓ , pp , es , Acnt.treasury acnt ⟧ ⊢ ls ⇀⦇ ts ,LEDGERS⦈ ls'
    ────────────────────────────────
    _ ⊢ s ⇀⦇ b ,CHAIN⦈ record s {  newEpochState =
                                   record nes {  epochState =
                                                 record epochState { ls = ls'} } }
\end{code}
\end{AgdaSuppressSpace}
\caption{CHAIN transition system}
\end{figure*}<|MERGE_RESOLUTION|>--- conflicted
+++ resolved
@@ -19,16 +19,12 @@
 
 open import Ledger.Certs govStructure
 open import Ledger.Enact govStructure
-<<<<<<< HEAD
 open import Ledger.Epoch txs abs
 open import Ledger.Gov txs
-=======
 open import Ledger.Interface.HasDowncast.Instance txs govStructure
->>>>>>> 277b5d86
 open import Ledger.Ledger txs abs
 open import Ledger.Ratify txs
 open import Ledger.Utxo txs abs
-
 \end{code}
 \begin{figure*}[h]
 \begin{AgdaMultiCode}
@@ -45,7 +41,6 @@
 \end{AgdaMultiCode}
 \caption{Definitions CHAIN transition system}
 \end{figure*}
-
 \begin{code}[hide]
 instance
   HasNewEpochState-ChainState : HasNewEpochState ChainState
