{-# OPTIONS --safe #-}

module Data.Nat.Properties.Ext where

<<<<<<< HEAD
open import Data.Nat as ℕ using (ℕ ; _<_)
open import Data.Nat.Properties
open import Ledger.Prelude
open import Relation.Nullary.Decidable
open import Interface.HasOrder.Instance
=======
open import Data.Nat using (ℕ ; _<_)
open import Data.Nat.Properties
open import Ledger.Prelude
open import Relation.Nullary.Decidable
open import Interface.HasRawPartialOrder.Instance
>>>>>>> b0c7004e

-- if P holds for 0 but not for some N, then there exists a k where the induction step fails
negInduction : {P : ℕ → Set} → Dec₁ P → P 0 → ∃[ N ] ¬ P N → ∃[ k ] P k × ¬ P (suc k)
negInduction {P = P} P? P0 (N , ¬PN) with anyUpTo? (λ x → P? x ×-dec ¬? (P? (suc x))) N
... | yes (k , _ , h) = k , h
... | no ¬p           = contradiction (k≤N⇒Pk ≤-refl) ¬PN
  where
    helper : ∀ {k} → k < N → P k → P k × P (suc k)
    helper {k} k<N Pk = Pk , (decidable-stable (P? (suc k)) $ curry (curry (¬∃⟶∀¬ ¬p k) k<N) Pk)

    k<N⇒P'k : ∀ {k} → k < N → P k × P (suc k)
    k<N⇒P'k {zero}  k<N = helper k<N P0
    k<N⇒P'k {suc k} k<N = helper k<N (proj₂ $ k<N⇒P'k {k} (<⇒≤ k<N))

    k≤N⇒Pk : ∀ {k} → k ℕ.≤ N → P k
    k≤N⇒Pk {zero}  k≤N = P0
    k≤N⇒Pk {suc k} k≤N = proj₂ $ k<N⇒P'k k≤N<|MERGE_RESOLUTION|>--- conflicted
+++ resolved
@@ -2,19 +2,11 @@
 
 module Data.Nat.Properties.Ext where
 
-<<<<<<< HEAD
 open import Data.Nat as ℕ using (ℕ ; _<_)
 open import Data.Nat.Properties
 open import Ledger.Prelude
 open import Relation.Nullary.Decidable
 open import Interface.HasOrder.Instance
-=======
-open import Data.Nat using (ℕ ; _<_)
-open import Data.Nat.Properties
-open import Ledger.Prelude
-open import Relation.Nullary.Decidable
-open import Interface.HasRawPartialOrder.Instance
->>>>>>> b0c7004e
 
 -- if P holds for 0 but not for some N, then there exists a k where the induction step fails
 negInduction : {P : ℕ → Set} → Dec₁ P → P 0 → ∃[ N ] ¬ P N → ∃[ k ] P k × ¬ P (suc k)
@@ -29,6 +21,6 @@
     k<N⇒P'k {zero}  k<N = helper k<N P0
     k<N⇒P'k {suc k} k<N = helper k<N (proj₂ $ k<N⇒P'k {k} (<⇒≤ k<N))
 
-    k≤N⇒Pk : ∀ {k} → k ℕ.≤ N → P k
+    k≤N⇒Pk : ∀ {k} → k ≤ N → P k
     k≤N⇒Pk {zero}  k≤N = P0
     k≤N⇒Pk {suc k} k≤N = proj₂ $ k<N⇒P'k k≤N