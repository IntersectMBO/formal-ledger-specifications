--- conflicted
+++ resolved
@@ -1,20 +1,10 @@
 {-# OPTIONS --safe #-}
 
-<<<<<<< HEAD
 open import Prelude hiding (any; all; lookup; map)
 
-=======
-open import Prelude hiding (any; all)
-
--- import Data.List.Relation.Unary.All as All
-import Data.Product
-import Data.Sum
-import Function.Related.Propositional as R
->>>>>>> 9ad9fc8c
 open import Data.List using () renaming (map to lmap)
 open import Data.List.Membership.Propositional using (_∈_)
 open import Data.List.Membership.Propositional.Properties
-<<<<<<< HEAD
   using (∈-deduplicate⁻; ∈-deduplicate⁺; ∈-++⁻; ∈-++⁺ʳ; ∈-++⁺ˡ)
 open import Data.List.Relation.Binary.BagAndSetEquality using (∼bag⇒↭)
 open import Data.List.Relation.Binary.Disjoint.Propositional using (Disjoint)
@@ -22,14 +12,6 @@
 open import Data.List.Relation.Unary.AllPairs using (AllPairs; []; _∷_)
 open import Data.List.Relation.Unary.All using (lookup)
 open import Data.List.Relation.Unary.Any using (any?; here; there)
-=======
-open import Data.List.Relation.Binary.BagAndSetEquality
-open import Data.List.Relation.Binary.Disjoint.Propositional
-open import Data.List.Relation.Binary.Permutation.Propositional
-open import Data.List.Relation.Unary.AllPairs
-open import Data.List.Relation.Unary.All as All
-open import Data.List.Relation.Unary.Any
->>>>>>> 9ad9fc8c
 open import Data.List.Relation.Unary.Unique.Propositional.Properties.WithK
   using (unique∧set⇒bag)
 open import Data.Product using (map)
@@ -71,9 +53,6 @@
     where open EquationalReasoning
           helper : ∀ {l l' a} → a ∈ l ++ l' ⇔ (a ∈ l ⊎ a ∈ l')
           helper = mk⇔ (∈-++⁻ _) ⟦ ∈-++⁺ˡ , ∈-++⁺ʳ _ ⟧
-
-  _∈?_ : (x : A) → (l : List A) → Dec(x ∈ˡ l)
-  x ∈? l = any? (x ≟_) l
 
   _∈?_ : (x : A) → (l : List A) → Dec(x ∈ˡ l)
   x ∈? l = any? (x ≟_) l
@@ -162,4 +141,4 @@
                                          ∷ (1 ∷ 3 ∷ []) ∷ (3 ∷ 1 ∷ [])
                                          ∷ (1 ∷ []) ∷ (2 ∷ 3 ∷ []) ∷ (3 ∷ 2 ∷ [])
                                          ∷ (2 ∷ []) ∷ (3 ∷ []) ∷ []
-_ = refl
+_ = refl