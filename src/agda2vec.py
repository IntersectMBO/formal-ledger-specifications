import sys

def write_file(filename, lines):
    with open(filename, 'w') as file:
        for line in lines:
            file.write(line + '\n')

def read_file(filename):
    with open(filename, 'r') as file:
        return file.readlines()

### General Helper functions #########################################################################

def remove_prefixes(s, l):
    """
    Repeatedly remove any prefix from the string `s` if that prefix appears in the list of strings `l`.
    """
    for prefix in l:
        if s.startswith(prefix):
            s = remove_prefixes(s[len(prefix):], l)
    return s

def remove_suffixes(s, l):
    """
    Repeatedly remove any suffix from the string `s` if that suffix appears in the list of strings `l`.
    """
    for suffix in l:
        if s.endswith(suffix):
            s = remove_suffixes(s[:-len(suffix)], l)
    return s

def strip_prefixes(ls1, ls2):
    """
    Remove any prefix from the first string in `ls1` if that prefix is an element of `ls2`.
    If the first element of `ls1` is fully removed, then proceed to the next element, and so on.
    EXAMPLE Inputs: ls1 = ["prefix_match", "abc", "def"]
                    ls2 = ["prefix", "_", "ab"]
                    print(strip_prefixes(ls1, ls2))  
            Output: ['match', 'abc', 'def']
    """
    while ls1 and ls1[0]:  # While there's a non-empty string in the first position
        new_first = remove_prefixes(ls1[0], ls2)
        if new_first == ls1[0]:  # No more prefixes to remove
            break
        ls1[0] = new_first
        if not ls1[0]:  # If the first element becomes empty, remove it
            ls1.pop(0)
    return ls1

def strip_suffixes(ls1, ls2):
    """
    Remove any suffix from the last string in `ls1` if that suffix is an element of `ls2`.  
    If the last element of `ls1` is fully removed, repeat this suffix removal procedure 
    on the previous (new last) element of `ls1`, and so on.
    EXAMPLE Inputs: ls1 = ["abc", "def", "suffix_match"]
                    ls2 = ["suffix", "match", "def"]
                    print(strip_suffixes(ls1, ls2))
            Output: ['abc', 'def', 'suffix_']
    """
    while ls1 and ls1[-1]:  # While there's a non-empty string in the last position
        new_last = remove_suffixes(ls1[-1], ls2)
        if new_last == ls1[-1]:  # No more suffixes to remove
            break
        ls1[-1] = new_last
        if not ls1[-1]:  # If the last element becomes empty, remove it
            ls1.pop()
    return ls1

def get_until_match_from(ls1, ls2, to=False):
    """
    Return a tuple of two lists:
    1. ls1[:n] where `ls1[n]` is the first element in `ls1` containing any string 
       from `ls2` as a substring.
    2. ls1[n:], the remaining elements of `ls1`, the first of which has an element 
       of ls2 as a substring.

    Parameters:
    ls1 (list of str): list of strings, the first `n-1` of which will be returned, 
                       followed by the remaining elements of ls1, which will be 
                       returned in a second, separate list.
    ls2 (list of str): list of "halting" substrings
    to (bool):         if True, the halting substring is included in the first list
    """
    if not ls1:
        return ls1, []

    for index, element in enumerate(ls1):
        if any(substring in element for substring in ls2):
            if to:
                index = index + 1
            return [line.strip() for line in ls1[:index]], [line.strip() for line in ls1[index:]]
    return ls1, []  # no match found

def get_back_until_match_from(ls1, ls2):
    """
    Return a tuple of two lists:
    1. ls1[:n] where `ls1[n]` is the last element in `ls1` containing any string 
       from `ls2` as a substring.
    2. ls1[n:], the remaining elements of `ls1`, the first of which has an element 
       of ls2 as a substring.

    Parameters:
    ls1 (list of str): List of strings to be split.
    ls2 (list of str): List of substrings to search for in ls1.

    Returns:
    pair of lists of strings:
    - The first returned list has elements from ls1 up to and including the last match.
    - The second has the remaining elements, after the last match, from ls1.
    """
    last_match_index = -1

    # Iterate over the indices and elements of ls1
    for index, element in enumerate(ls1):
        if any(substring in element for substring in ls2):
            last_match_index = index

    # If a match is found, split the list accordingly
    if last_match_index != -1:
        return ls1[:last_match_index + 1], ls1[last_match_index + 1:]

    return [], ls1 # no match found

def find_match(ls1, ls2):
    """
    Return the index of the first element in `ls1` that contains any string from `ls2` as a substring.
    """
    for index, element in enumerate(ls1):
        if any(substring in element for substring in ls2):
            return index
    return -1

### Special Helper functions #########################################################################

deduction = "AgdaFunction{───────────────────────────────"
extra_skip = "[\\AgdaEmptyExtraSkip]"
newline = "\\\\"
begin_code = "\\begin{code}"
begin_code_inline = "\\begin{code}[inline]"
end_code = "\\end{code}"
entailment1 = "\\AgdaFunction{⊢}"
sts1 = "\\AgdaFunction{⇀⦇}"
entailment2 = "\\AgdaDatatype{⊢}"
sts2 = "\\AgdaDatatype{⇀⦇}"
agda_space = "\\AgdaSpace{}"
# N.B. It's important that left_bracket includes the trailing curly brace, to avoid matching
# constructors, while right_bracket does not include the trailing curly brace, so that the 
# latter will match all varieties of closing brackets.
left_bracket = "AgdaInductiveConstructor{⟦}"
right_bracket = "AgdaInductiveConstructor{⟧"

def inline_text(element):
    if not element:
        return []
    return ["\\begin{code}[inline]\\text{"] + element + ["}\\end{code}\\\\"]

def should_be_inlined(str):
    inline_patterns = [entailment1, entailment2 , sts1, sts2]
    return any(substr in str for substr in inline_patterns) and not any(substr in str for substr in [deduction])

def make_array(ls):
    if not ls:
        return []
    return ["%START VEC%", "~\\(\\left(\\begin{array}{c}%"] + ls + ["\\end{array}\\right)\\)~", "%END VEC%"]

def make_inner_array(ls):
    if not ls:
        return []
    ls = strip_suffixes(ls, ["%"])
    return ["\\left(\\begin{array}{c}"] + ls + ["\\end{array}\\right)"]

def format_vector(vector_block):
    if not vector_block:
        return []
    unwanted_suffixes = [newline, "\\<%", "%", "\\>[.][@{}l@{}]\\<[250I]"]
    element_halt = ["AgdaInductiveConstructor{,}", "\\left(\\begin{array}{c}", "\\AgdaOperator{\\AgdaField{❴}}"]
    def format_vector_tr(vector_block, acc):
        if not vector_block:
            return acc
        next_element, vector_block = get_until_match_from(vector_block, element_halt)
        # ignore "AgdaInductiveConstructor{,}" appearing inside ❴_❵; don't split vector element at that `,`
        if vector_block and "\\AgdaOperator{\\AgdaField{❴}}" in vector_block[0]:
            ne, vector_block = get_until_match_from(vector_block, ["\\AgdaOperator{\\AgdaField{❵}}"], True)
            next_element = next_element + ne

<<<<<<< HEAD
        next_element = [ remove_suffixes(x, [agda_space, "%"]) for x in next_element]
=======
        next_element = [ remove_suffixes(x, ["\\AgdaSpace{}%"]) for x in next_element]
>>>>>>> 905919a0
        next = strip_suffixes(next_element, unwanted_suffixes)

        next = inline_text(strip_suffixes(next, [newline]))

        if vector_block and "\\left(\\begin{array}{c}" in vector_block[0]:
            return format_vector_tr(vector_block[1:], acc + next + [vector_block[0], newline])
        return format_vector_tr(vector_block[1:], acc + next)

    return format_vector_tr(vector_block, [])

def flatten(l):
    if not l:
        return ""
    return l[0] + "~" + flatten(l[1:])

def inline(l):
    l = strip_suffixes(strip_prefixes(l, [newline]), [newline])
    if not l:
        return []
    return [begin_code_inline] + l + [end_code]

def append_begin(l):
    if not l:
        return []
    if l[-1].endswith(begin_code):
        return l
    return l + [begin_code]

def add_begin(l):
    if not l:
        return []
    if l[-1].startswith(begin_code):
        return l
    return [begin_code] + l

def add_end(l):
    if not l:
        return []
    if l[-1].endswith(end_code):
        return l
    return l + [end_code]


def safe_add(l1, l2):
    if not l1:
        return l2
    if not l2:
        return l1
    if (not (l1[-1].endswith(end_code) or l1[-1].endswith("%END VEC%"))) and l2[0].startswith(begin_code):
        return add_end(l1) + l2
    if (l1[-1].endswith(end_code) or l1[-1].endswith("%END VEC%")) and not l2[0].startswith(begin_code):
        return l1 + add_begin(l2)
    return l1 + l2            

def get_vector_block(lines, acc):
    if not lines:   
        return acc, []
    if left_bracket in lines[0]:  # this must be an inner vector
        vec_block, nextlines = get_vector_block(lines[1:], [])
        return get_vector_block(nextlines, acc + [flatten(make_inner_array(format_vector(vec_block)))])
    if right_bracket in lines[0]:
        return acc, lines[1:]
    else:
        return get_vector_block(lines[1:], acc + [lines[0]])


def process_vector(lines):
    vec_block, nextlines = get_vector_block(lines, [])
    return format_vector(vec_block), nextlines



### Main Agda-generated LaTeX file post-processing function ########################################

def process_lines(lines):

    inline_halt_back = [deduction, extra_skip, newline, left_bracket, begin_code, end_code, "\\>[6][@{}l@{\\AgdaIndent{0}}]%"]
    inline_halt = inline_halt_back + ["\\AgdaFunction{∙}"]

    unwanted = ["%", begin_code + "%", newline, extra_skip, "\\>[6]", "\\>[6][@{}l@{\\AgdaIndent{0}}", "\>[4][@{}l@{\AgdaIndent{0}}]%"]
    unwanted_inl = unwanted + ["\\<"] #, "\\>[.][@{}l@{}]\\<[1449I]%", "\\>[.][@{}l@{}]\\<[1415I]%"]
    
    def process_lines_tr(ls, acc):
        if not ls:
            return acc
        aac, bb = get_until_match_from(ls, [left_bracket])
        if not bb:
            return safe_add(acc, aac)

        aa , c = get_back_until_match_from(aac, inline_halt_back)
        aa = strip_suffixes(aa, unwanted)

        vec_block, newls = process_vector(bb[1:])

        c = strip_prefixes(c, unwanted_inl)
        if find_match(c, ["\\AgdaFunction{∙}"]) != -1:        
            c = [newline] + inline(c)
        else:
            c = inline(c)        
        acc = safe_add(acc, add_end(aa)) + c + make_array(vec_block)

        if should_be_inlined(newls[0]):
            inl, newls = get_until_match_from(newls, inline_halt)
            acc = acc + inline(strip_prefixes(inl, unwanted_inl))

        return process_lines_tr(newls, acc)

    return process_lines_tr(lines, [])

def main():
    if len(sys.argv) != 3:
        print('Usage: python agda2vec.py /path/to/inputFile.tex /path/to/outputFile.tex')
        sys.exit(1)
    
    in_file_path = sys.argv[1]
    out_file_path = sys.argv[2]

    lines = read_file(in_file_path)
    processed_lines = process_lines(lines)
    write_file(out_file_path, processed_lines)

if __name__ == '__main__':
    main()<|MERGE_RESOLUTION|>--- conflicted
+++ resolved
@@ -142,7 +142,7 @@
 sts1 = "\\AgdaFunction{⇀⦇}"
 entailment2 = "\\AgdaDatatype{⊢}"
 sts2 = "\\AgdaDatatype{⇀⦇}"
-agda_space = "\\AgdaSpace{}"
+
 # N.B. It's important that left_bracket includes the trailing curly brace, to avoid matching
 # constructors, while right_bracket does not include the trailing curly brace, so that the 
 # latter will match all varieties of closing brackets.
@@ -161,7 +161,7 @@
 def make_array(ls):
     if not ls:
         return []
-    return ["%START VEC%", "~\\(\\left(\\begin{array}{c}%"] + ls + ["\\end{array}\\right)\\)~", "%END VEC%"]
+    return ["%START VEC%", "\\(\\left(\\begin{array}{c}%"] + ls + ["\\end{array}\\right)\\)", "%END VEC%"]
 
 def make_inner_array(ls):
     if not ls:
@@ -183,14 +183,13 @@
             ne, vector_block = get_until_match_from(vector_block, ["\\AgdaOperator{\\AgdaField{❵}}"], True)
             next_element = next_element + ne
 
-<<<<<<< HEAD
-        next_element = [ remove_suffixes(x, [agda_space, "%"]) for x in next_element]
-=======
         next_element = [ remove_suffixes(x, ["\\AgdaSpace{}%"]) for x in next_element]
->>>>>>> 905919a0
         next = strip_suffixes(next_element, unwanted_suffixes)
 
-        next = inline_text(strip_suffixes(next, [newline]))
+        if next == [newline]:
+            next = []
+        else:
+            next = inline_text(next)
 
         if vector_block and "\\left(\\begin{array}{c}" in vector_block[0]:
             return format_vector_tr(vector_block[1:], acc + next + [vector_block[0], newline])
@@ -201,10 +200,10 @@
 def flatten(l):
     if not l:
         return ""
-    return l[0] + "~" + flatten(l[1:])
+    return l[0] + flatten(l[1:])
 
 def inline(l):
-    l = strip_suffixes(strip_prefixes(l, [newline]), [newline])
+    #l = strip_suffixes(strip_prefixes(l, [newline]), [newline])
     if not l:
         return []
     return [begin_code_inline] + l + [end_code]
