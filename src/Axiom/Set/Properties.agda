{-# OPTIONS --safe --no-import-sorts #-}

open import Agda.Primitive renaming (Set to Type)
open import Axiom.Set using (Theory)

module Axiom.Set.Properties {ℓ} (th : Theory {ℓ}) where

open import Prelude hiding (isEquivalence; trans; map)
open Theory th

import Data.List
import Data.Sum
import Function.Related.Propositional as R
import Relation.Nullary.Decidable
open import Data.List.Ext.Properties using (_×-cong_; _⊎-cong_)
open import Data.List.Membership.DecPropositional using () renaming (_∈?_ to _∈ˡ?_)
open import Data.List.Membership.Propositional.Properties using (∈-filter⁺; ∈-filter⁻; ∈-++⁺ˡ; ∈-++⁺ʳ; ∈-++⁻)
open import Data.List.Relation.Binary.BagAndSetEquality using (∼bag⇒↭)
open import Data.List.Relation.Binary.Permutation.Propositional.Properties using (↭-length)
open import Data.List.Relation.Binary.Subset.Propositional using () renaming (_⊆_ to _⊆ˡ_)
open import Data.List.Relation.Unary.Any using (here; there)
open import Data.List.Relation.Unary.Unique.Propositional.Properties.WithK using (unique∧set⇒bag)
open import Data.Product using (map₂)
open import Data.Product.Properties using (×-≡,≡→≡)
open import Relation.Binary hiding (_⇔_)
open import Relation.Binary.Lattice
import Relation.Binary.Lattice.Properties.BoundedJoinSemilattice as Bounded∨Semilattice
import Relation.Binary.Lattice.Properties.JoinSemilattice as ∨Semilattice
<<<<<<< HEAD

=======
>>>>>>> c83c37ea
open import Relation.Binary.Morphism using (IsOrderHomomorphism)
open import Data.Relation.Nullary.Decidable.Ext using (map′⇔)

open Equivalence

private variable
  A B C : Type ℓ
  X Y Z : Set A

module _ {f : A → B} {X} {b} where
  ∈-map⁻' : b ∈ map f X → (∃[ a ] b ≡ f a × a ∈ X)
  ∈-map⁻' = from ∈-map

  ∈-map⁺' : (∃[ a ] b ≡ f a × a ∈ X) → b ∈ map f X
  ∈-map⁺' = to ∈-map

∈-map⁺'' : ∀ {f : A → B} {X} {a} → a ∈ X → f a ∈ map f X
∈-map⁺'' h = to ∈-map (-, refl , h)

module _ {X : Set A} {P : A → Type} {sp-P : specProperty P} {a} where
  ∈-filter⁻' : a ∈ filter sp-P X → (P a × a ∈ X)
  ∈-filter⁻' = from ∈-filter

  ∈-filter⁺' : (P a × a ∈ X) → a ∈ filter sp-P X
  ∈-filter⁺' = to ∈-filter

module _ {X Y : Set A} {a} where
  ∈-∪⁻ : a ∈ X ∪ Y → a ∈ X ⊎ a ∈ Y
  ∈-∪⁻ = from ∈-∪

  ∈-∪⁺ : a ∈ X ⊎ a ∈ Y → a ∈ X ∪ Y
  ∈-∪⁺ = to ∈-∪

module _ {l : List A} {a} where
  ∈-fromList⁻ : a ∈ fromList l → a ∈ˡ l
  ∈-fromList⁻ = from ∈-fromList

  ∈-fromList⁺ : ∀ {l : List A} {a} → a ∈ˡ l → a ∈ fromList l
  ∈-fromList⁺ = to ∈-fromList

open import Tactic.AnyOf
open import Tactic.Defaults

-- Because of missing macro hygiene, we have to copy&paste this.
-- c.f. https://github.com/agda/agda/issues/3819
private macro
  ∈⇒P = anyOfⁿᵗ
    (quote ∈-filter⁻' ∷ quote ∈-∪⁻ ∷ quote ∈-map⁻' ∷ quote ∈-fromList⁻ ∷ [])
  P⇒∈ = anyOfⁿᵗ
    (quote ∈-filter⁺' ∷ quote ∈-∪⁺ ∷ quote ∈-map⁺' ∷ quote ∈-fromList⁺ ∷ [])
  ∈⇔P = anyOfⁿᵗ
    ( quote ∈-filter⁻' ∷ quote ∈-∪⁻ ∷ quote ∈-map⁻' ∷ quote ∈-fromList⁻
    ∷ quote ∈-filter⁺' ∷ quote ∈-∪⁺ ∷ quote ∈-map⁺' ∷ quote ∈-fromList⁺ ∷ [])

_≡_⨿_ : Set A → Set A → Set A → Type ℓ
X ≡ Y ⨿ Z = X ≡ᵉ Y ∪ Z × disjoint Y Z

-- FIXME: proving this has some weird issues when making a implicit in
-- in the definiton of _≡ᵉ'_
≡ᵉ⇔≡ᵉ' : X ≡ᵉ Y ⇔ X ≡ᵉ' Y
≡ᵉ⇔≡ᵉ' = mk⇔
  (λ where (X⊆Y , Y⊆X) _ → mk⇔ X⊆Y Y⊆X)
  (λ a∈X⇔a∈Y → (λ {_} → to (a∈X⇔a∈Y _)) , λ {_} → from (a∈X⇔a∈Y _))

cong-⊆⇒cong : {f : Set A → Set B} → f Preserves _⊆_ ⟶ _⊆_ → f Preserves _≡ᵉ_ ⟶ _≡ᵉ_
cong-⊆⇒cong h X≡ᵉX' = h (proj₁ X≡ᵉX') , h (proj₂ X≡ᵉX')

cong-⊆⇒cong₂ : {f : Set A → Set B → Set C}
             → f Preserves₂ _⊆_ ⟶ _⊆_ ⟶ _⊆_ → f Preserves₂ _≡ᵉ_ ⟶ _≡ᵉ_ ⟶ _≡ᵉ_
cong-⊆⇒cong₂ h X≡ᵉX' Y≡ᵉY' = h (proj₁ X≡ᵉX') (proj₁ Y≡ᵉY')
                           , h (proj₂ X≡ᵉX') (proj₂ Y≡ᵉY')

⊆-Transitive : Transitive (_⊆_ {A})
⊆-Transitive X⊆Y Y⊆Z = Y⊆Z ∘ X⊆Y

≡ᵉ-isEquivalence : IsEquivalence (_≡ᵉ_ {A})
≡ᵉ-isEquivalence = record
  { refl  = id , id
  ; sym   = λ where (h , h') → (h' , h)
  ; trans = λ eq₁ eq₂ → ⊆-Transitive (proj₁ eq₁) (proj₁ eq₂)
                      , ⊆-Transitive (proj₂ eq₂) (proj₂ eq₁)
  }

≡ᵉ-Setoid : ∀ {A} → Setoid ℓ ℓ
≡ᵉ-Setoid {A} = record
  { Carrier       = Set A
  ; _≈_           = _≡ᵉ_
  ; isEquivalence = ≡ᵉ-isEquivalence
  }

⊆-isPreorder : IsPreorder (_≡ᵉ_ {A}) _⊆_
⊆-isPreorder = λ where
  .isEquivalence → ≡ᵉ-isEquivalence
  .reflexive     → proj₁
  .trans         → ⊆-Transitive
    where open IsPreorder

⊆-Preorder : {A} → Preorder _ _ _
⊆-Preorder {A} = record
  { Carrier = Set A ; _≈_ = _≡ᵉ_ ; _≲_ = _⊆_ ; isPreorder = ⊆-isPreorder }

⊆-PartialOrder : IsPartialOrder (_≡ᵉ_ {A}) _⊆_
⊆-PartialOrder = record
  { isPreorder = ⊆-isPreorder
  ; antisym    = _,_ }

∈-× : {a : A} {b : B} → (a , b) ∈ X → (a ∈ map proj₁ X × b ∈ map proj₂ X)
∈-× {a = a} {b} x = to ∈-map ((a , b) , refl , x) , to ∈-map ((a , b) , refl , x)

module _ {f : A → B} {g : B → C} where
  map-⊆∘ : map g (map f X) ⊆ map (g ∘ f) X
  map-⊆∘ a∘∈
    with b , a≡gb , b∈prfX ← from ∈-map a∘∈
    with a , refl , a∈X    ← from ∈-map b∈prfX
    = to ∈-map (a , a≡gb , a∈X)

  map-∘⊆ : map (g ∘ f) X ⊆ map g (map f X)
  map-∘⊆ a∈∘ with from ∈-map a∈∘
  ... | a₁ , a₁≡gfa , a₁∈X = to ∈-map (f a₁ , a₁≡gfa , to ∈-map (a₁ , refl , a₁∈X))

  map-∘ : map g (map f X) ≡ᵉ map (g ∘ f) X
  map-∘ = map-⊆∘ , map-∘⊆

map-⊆ : {X Y : Set A} {f : A → B} → X ⊆ Y → map f X ⊆ map f Y
map-⊆ x⊆y a∈map with from ∈-map a∈map
... | a₁ , a≡fa₁ , a₁∈x = to ∈-map (a₁ , a≡fa₁ , x⊆y a₁∈x)

map-≡ᵉ : {X Y : Set A} {f : A → B} → X ≡ᵉ Y → map f X ≡ᵉ map f Y
map-≡ᵉ (x⊆y , y⊆x) = map-⊆ x⊆y , map-⊆ y⊆x

∉-∅ : {a : A} → a ∉ ∅
∉-∅ h = case ∈⇔P h of λ ()

∅-minimum : Minimum (_⊆_ {A}) ∅
∅-minimum = λ _ → ⊥-elim ∘ ∉-∅

∅-least : X ⊆ ∅ → X ≡ᵉ ∅
∅-least X⊆∅ = (X⊆∅ , ∅-minimum _)

∅-weakly-finite : weakly-finite {A = A} ∅
∅-weakly-finite = [] , ⊥-elim ∘ ∉-∅

∅-finite : finite {A = A} ∅
∅-finite = [] , mk⇔ (⊥-elim ∘ ∉-∅) λ ()

map-∅ : {X : Set A} {f : A → B} → map f ∅ ≡ᵉ ∅
map-∅ = ∅-least λ x∈map → case ∈-map⁻' x∈map of λ where (_ , _ , h) → ⊥-elim (∉-∅ h)

mapPartial-∅ : {f : A → Maybe B} → mapPartial f ∅ ≡ᵉ ∅
mapPartial-∅ {f = f} = ∅-least λ x∈map → case from (∈-mapPartial {f = f}) x∈map of λ where
  (_ , h , _) → ⊥-elim (∉-∅ h)

to-singleton-pair : ∀ {a x : A} {b y : B} → a ≡ x → b ≡ y → (a , b) ∈ ❴ x , y ❵
to-singleton-pair a≡x b≡y = to ∈-singleton $ ×-≡,≡→≡ (a≡x , b≡y)

singleton-pair : ∀ {a x : A} {b y : B} → a ∈ ❴ x ❵ → b ≡ y → (a , b) ∈ ❴ x , y ❵
singleton-pair a∈ = to-singleton-pair (from ∈-singleton a∈)

singleton-zip : ∀ {a x : A} {b y : B} → a ∈ ❴ x ❵ → b ∈ ❴ y ❵ → (a , b) ∈ ❴ x , y ❵
singleton-zip a∈ b∈ = singleton-pair a∈ (from ∈-singleton b∈)

card-≡ᵉ : (X Y : Σ (Set A) strongly-finite) → proj₁ X ≡ᵉ proj₁ Y → card X ≡ card Y
card-≡ᵉ (X , lX , lXᵘ , eqX) (Y , lY , lYᵘ , eqY) X≡Y =
  ↭-length $ ∼bag⇒↭ $ unique∧set⇒bag lXᵘ lYᵘ λ {a} →
    a ∈ˡ lX  ∼⟨ R.SK-sym eqX ⟩
    a ∈ X    ∼⟨ to ≡ᵉ⇔≡ᵉ' X≡Y a ⟩
    a ∈ Y    ∼⟨ eqY ⟩
    a ∈ˡ lY  ∎
  where open R.EquationalReasoning

filter-⊆ : ∀ {P} {sp-P : specProperty P} → filter sp-P X ⊆ X
filter-⊆ = proj₂ ∘′ ∈⇔P

filter-pres-⊆ : ∀ {P : A → Type} {sp-P : specProperty P} → X ⊆ Y
                → filter sp-P X ⊆ filter sp-P Y
filter-pres-⊆ xy a∈ = let Pa∈ = from ∈-filter a∈ in
  to ∈-filter ((proj₁ Pa∈) , (xy (proj₂ Pa∈)))

filter-pres-≡ᵉ : ∀ {P : A → Type} {sp-P : specProperty P} {X Y : Set A}
                 → X ≡ᵉ Y → filter sp-P X ≡ᵉ filter sp-P Y
filter-pres-≡ᵉ (X⊆Y , Y⊆X) = filter-pres-⊆ X⊆Y , filter-pres-⊆ Y⊆X

filter-split-∪ : ∀ {P : A → Type} {sp-P : specProperty P} {X Y : Set A}
                 → ∀ {a} → a ∈ filter sp-P (X ∪ Y) → (P a × a ∈ X) ⊎ (P a × a ∈ Y)
filter-split-∪ a∈ =
  case ((proj₁ (from ∈-filter a∈)) , (from ∈-∪ (proj₂ (from ∈-filter a∈)))) of
    λ where
      (Pa , inj₁ a∈X) → inj₁ (Pa , a∈X)
      (Pa , inj₂ a∈Y) → inj₂ (Pa , a∈Y)

filter-hom-⊆ : ∀ {P : A → Type} {sp-P : specProperty P} {X Y : Set A}
               → filter sp-P (X ∪ Y) ⊆ filter sp-P X ∪ filter sp-P Y
filter-hom-⊆ {a = a} a∈ = to ∈-∪ (case filter-split-∪ a∈ of λ where
    (inj₁ v) → inj₁ (to ∈-filter v)
    (inj₂ v) → inj₂ (to ∈-filter v))

filter-hom-⊇ : ∀ {P : A → Type} {sp-P : specProperty P} {X Y : Set A}
               → filter sp-P X ∪ filter sp-P Y ⊆ filter sp-P (X ∪ Y)
filter-hom-⊇ a∈ = to ∈-filter (case (from ∈-∪ a∈) of λ where
     (inj₁ v) → proj₁ (from ∈-filter v) , to ∈-∪ (inj₁ (proj₂ (from ∈-filter v)))
     (inj₂ v) → proj₁ (from ∈-filter v) , to ∈-∪ (inj₂ (proj₂ (from ∈-filter v))) )

filter-hom-∪ : ∀ {P : A → Type} {sp-P : specProperty P} {X Y : Set A}
               → filter sp-P (X ∪ Y) ≡ᵉ (filter sp-P X) ∪ (filter sp-P Y)
filter-hom-∪ {A} {P} {sp-P} {X} {Y} = filter-hom-⊆ , filter-hom-⊇

Dec-∈-fromList : ∀ {a : A} → ⦃ DecEq A ⦄ → (l : List A) → Decidable¹ (_∈ fromList l)
Dec-∈-fromList _ _ = Relation.Nullary.Decidable.map ∈-fromList (_∈ˡ?_ _≟_ _ _)

Dec-∈-singleton : ∀ {a : A} → ⦃ DecEq A ⦄ → Decidable¹ (_∈ ❴ a ❵)
Dec-∈-singleton _ = Relation.Nullary.Decidable.map ∈-singleton (_ ≟ _)

singleton-finite : ∀ {a : A} → finite ❴ a ❵
singleton-finite {a = a} = [ a ] , λ {x} →
  x ∈ ❴ a ❵  ∼⟨ R.SK-sym ∈-fromList ⟩
  x ∈ˡ [ a ] ∎
  where open R.EquationalReasoning

filter-finite : ∀ {P : A → Type}
              → (sp : specProperty P) → Decidable¹ P → finite X → finite (filter sp X)
filter-finite {X = X} {P} sp P? (l , hl) = Data.List.filter P? l , λ {a} →
  a ∈ filter sp X            ∼⟨ R.SK-sym ∈-filter ⟩
  (P a × a ∈ X)              ∼⟨ R.K-refl ×-cong hl ⟩
  (P a × a ∈ˡ l)             ∼⟨ mk⇔ (uncurry $ flip $ ∈-filter⁺ P?)
                                    (Data.Product.swap ∘ ∈-filter⁻ P?) ⟩
  a ∈ˡ Data.List.filter P? l ∎
  where open R.EquationalReasoning

∪-⊆ˡ : X ⊆ X ∪ Y
∪-⊆ˡ = ∈⇔P ∘′ inj₁

∪-⊆ʳ : Y ⊆ X ∪ Y
∪-⊆ʳ = ∈⇔P ∘′ inj₂

∪-⊆ : X ⊆ Z → Y ⊆ Z → X ∪ Y ⊆ Z
∪-⊆ X⊆Z Y⊆Z = λ a∈X∪Y → [ X⊆Z , Y⊆Z ]′ (∈⇔P a∈X∪Y)

⊆→∪ : X ⊆ Y → X ∪ Y ≡ᵉ Y
⊆→∪ X⊆Y = (λ {a} x → case from ∈-∪ x of λ where
            (inj₁ v) → X⊆Y v
            (inj₂ v) → v) , ∪-⊆ʳ

∪-Supremum : Supremum (_⊆_ {A}) _∪_
∪-Supremum _ _ = ∪-⊆ˡ , ∪-⊆ʳ , λ _ → ∪-⊆

∪-cong-⊆ : _∪_ {A} Preserves₂ _⊆_ ⟶ _⊆_ ⟶ _⊆_
∪-cong-⊆ X⊆X' Y⊆Y' = ∈⇔P ∘′ (Data.Sum.map X⊆X' Y⊆Y') ∘′ ∈⇔P

∪-cong : _∪_ {A} Preserves₂ _≡ᵉ_ ⟶ _≡ᵉ_ ⟶ _≡ᵉ_
∪-cong = cong-⊆⇒cong₂ ∪-cong-⊆

∪-preserves-finite : _∪_ {A} Preservesˢ₂ finite
∪-preserves-finite {a = X} {Y} (l , hX) (l' , hY) = (l ++ l') , λ {a} →
  a ∈ X ∪ Y          ∼⟨ R.SK-sym ∈-∪ ⟩
  (a ∈ X ⊎ a ∈ Y)    ∼⟨ hX ⊎-cong hY ⟩
  (a ∈ˡ l ⊎ a ∈ˡ l') ∼⟨ mk⇔ Data.Sum.[ ∈-++⁺ˡ , ∈-++⁺ʳ _ ] (∈-++⁻ _) ⟩
  a ∈ˡ l ++ l'       ∎
  where open R.EquationalReasoning

∪-sym : X ∪ Y ≡ᵉ Y ∪ X
∪-sym = ∪-⊆ ∪-⊆ʳ ∪-⊆ˡ , ∪-⊆ ∪-⊆ʳ ∪-⊆ˡ

Set-JoinSemilattice : IsJoinSemilattice (_≡ᵉ_ {A}) _⊆_ _∪_
Set-JoinSemilattice = record
  { isPartialOrder = ⊆-PartialOrder ; supremum = ∪-Supremum }

Set-BoundedJoinSemilattice : IsBoundedJoinSemilattice (_≡ᵉ_ {A}) _⊆_ _∪_ ∅
Set-BoundedJoinSemilattice = record
  { isJoinSemilattice = Set-JoinSemilattice ; minimum = ∅-minimum }

Set-BddSemilattice : {A : Type ℓ} → BoundedJoinSemilattice _ _ _
Set-BddSemilattice {A} = record
                      { Carrier = Set A
                      ; _≈_ = _≡ᵉ_ {A}
                      ; _≤_ = _⊆_
                      ; _∨_ = _∪_
                      ; ⊥ = ∅
                      ; isBoundedJoinSemilattice = Set-BoundedJoinSemilattice
                      }

module _ {A : Type ℓ} where
<<<<<<< HEAD
  open Bounded∨Semilattice (Set-BddSemilattice {A})
  open ∨Semilattice (BoundedJoinSemilattice.joinSemilattice (Set-BddSemilattice {A}))
    using (∨-comm; ∨-assoc)
=======
  open import Relation.Binary.Lattice.Properties.BoundedJoinSemilattice (Set-BddSemilattice {A})
>>>>>>> c83c37ea

  ∪-identityˡ : (X : Set A) → ∅ ∪ X ≡ᵉ X
  ∪-identityˡ = identityˡ

  ∪-identityʳ : (X : Set A) → X ∪ ∅ ≡ᵉ X
  ∪-identityʳ = identityʳ

<<<<<<< HEAD
  ∪-comm : (X Y : Set A) → X ∪ Y ≡ᵉ Y ∪ X
  ∪-comm = ∨-comm

  ∪-assoc : (X Y Z : Set A) → (X ∪ Y) ∪ Z ≡ᵉ X ∪ (Y ∪ Z)
  ∪-assoc = ∨-assoc

module _ {A : Type ℓ} where

  fromList-∪-singleton : {x : A}{l : List A} → fromList (x ∷ l) ≡ᵉ ❴ x ❵ ∪ fromList l
  fromList-∪-singleton {x = x}{l} = i , ii
    where
    i : fromList (x ∷ l) ⊆ ❴ x ❵ ∪ fromList l
    i h with from ∈-fromList h
    ... | here refl = ∈-∪⁺ (inj₁ (to ∈-fromList (here refl)))
    ... | there q = ∈-∪⁺ (inj₂ (to ∈-fromList q))

    ii : ❴ x ❵ ∪ fromList l ⊆ fromList (x ∷ l)
    ii h with ∈-∪⁻ h
    ... | (inj₁ a∈) = to ∈-fromList (here (from ∈-singleton a∈))
    ... | (inj₂ a∈) = to ∈-fromList (there (from ∈-fromList a∈))

  -- fromList-∪ : (ll lr : List A) → fromList (ll ++ lr) ≡ᵉ (fromList ll) ∪ (fromList lr)
  -- fromList-∪ [] lr = ≡ᵉ.sym (∪-identityˡ (fromList lr))
  -- fromList-∪ (x ∷ ll) lr = {!!}

=======
>>>>>>> c83c37ea
disjoint-sym : disjoint X Y → disjoint Y X
disjoint-sym disj = flip disj

module Intersectionᵖ (sp-∈ : spec-∈ A) where
  open Intersection sp-∈

  disjoint⇒disjoint' : disjoint X Y → disjoint' X Y
  disjoint⇒disjoint' h = ∅-least (⊥-elim ∘ uncurry h ∘ from ∈-∩)

  disjoint'⇒disjoint : disjoint' X Y → disjoint X Y
  disjoint'⇒disjoint h a∈X a∈Y = ∉-∅ (to (to ≡ᵉ⇔≡ᵉ' h _) (to ∈-∩ (a∈X , a∈Y)))

  ∩-⊆ˡ : X ∩ Y ⊆ X
  ∩-⊆ˡ = proj₁ ∘ from ∈-∩

  ∩-⊆ʳ : X ∩ Y ⊆ Y
  ∩-⊆ʳ = proj₂ ∘ from ∈-∩

  ∩-⊆ : Z ⊆ X → Z ⊆ Y → Z ⊆ X ∩ Y
  ∩-⊆ Z⊆X Z⊆Y = λ x∈Z → to ∈-∩ (< Z⊆X , Z⊆Y > x∈Z)

  ∩-Infimum : Infimum _⊆_ _∩_
  ∩-Infimum X Y = ∩-⊆ˡ , ∩-⊆ʳ , λ _ → ∩-⊆

  ∩-preserves-finite : _∩_ Preservesˢ₂ weakly-finite
  ∩-preserves-finite _ = ⊆-weakly-finite ∩-⊆ʳ

  ∩-cong-⊆ : _∩_ Preserves₂ _⊆_ ⟶ _⊆_ ⟶ _⊆_
  ∩-cong-⊆ X⊆X' Y⊆Y' a∈X∩Y = to ∈-∩ (Data.Product.map X⊆X' Y⊆Y' (from ∈-∩ a∈X∩Y))

  ∩-cong : _∩_ Preserves₂ _≡ᵉ_ ⟶ _≡ᵉ_ ⟶ _≡ᵉ_
  ∩-cong = cong-⊆⇒cong₂ ∩-cong-⊆

  ∩-OrderHomomorphismʳ : ∀ {X} → IsOrderHomomorphism _≡ᵉ_ _≡ᵉ_ _⊆_ _⊆_ (X ∩_)
  ∩-OrderHomomorphismʳ = record { cong = ∩-cong (id , id) ; mono = ∩-cong-⊆ id }

  ∩-OrderHomomorphismˡ : ∀ {X} → IsOrderHomomorphism _≡ᵉ_ _≡ᵉ_ _⊆_ _⊆_ (_∩ X)
  ∩-OrderHomomorphismˡ = record
    { cong = flip ∩-cong (id , id) ; mono = flip ∩-cong-⊆ id }

  Set-Lattice : IsLattice _≡ᵉ_ _⊆_ _∪_ _∩_
  Set-Lattice = record
    { isPartialOrder = ⊆-PartialOrder ; supremum = ∪-Supremum ; infimum = ∩-Infimum }

  ∩-sym⊆ : X ∩ Y ⊆ Y ∩ X
  ∩-sym⊆ a∈X∩Y with from ∈-∩ a∈X∩Y
  ... | a∈X , a∈Y = to ∈-∩ (a∈Y , a∈X)

  ∩-sym : X ∩ Y ≡ᵉ Y ∩ X
  ∩-sym = ∩-sym⊆ , ∩-sym⊆

-- Additional properties of lists and sets.
module _ {L : List A} where
  open Equivalence

  sublist-⇔ : {l : List A} → fromList l ⊆ fromList L ⇔ l ⊆ˡ L
  sublist-⇔ {[]} = mk⇔ (λ x ()) (λ _ {_} → ⊥-elim ∘ ∉-∅)
  sublist-⇔ {x ∷ xs} = mk⇔ onlyif (λ u → to ∈-fromList ∘ u ∘ from ∈-fromList)
    where
    onlyif : ({a : A} → a ∈ fromList (x ∷ xs) → a ∈ fromList L) → x ∷ xs ⊆ˡ L
    onlyif h (here refl) = from ∈-fromList (h (to ∈-fromList (here refl)))
    onlyif h (there x'∈) = from ∈-fromList (h (to ∈-fromList (there x'∈)))

  module _ {ℓ : Level}{P : Pred (List A) ℓ} where
    ∃-sublist-⇔ : (∃[ l ] fromList l ⊆ fromList L × P l) ⇔ (∃[ l ] l ⊆ˡ L × P l)
    ∃-sublist-⇔ = mk⇔ (λ (l , l⊆L , Pl) → l , to sublist-⇔ l⊆L , Pl)
                      (λ (l , l⊆L , Pl) → l , from sublist-⇔ l⊆L , Pl)

    ∃?-sublist-⇔ : Dec (∃[ l ] fromList l ⊆ fromList L × P l) ⇔ Dec (∃[ l ] l ⊆ˡ L × P l)
    ∃?-sublist-⇔ = map′⇔ ∃-sublist-⇔<|MERGE_RESOLUTION|>--- conflicted
+++ resolved
@@ -26,10 +26,6 @@
 open import Relation.Binary.Lattice
 import Relation.Binary.Lattice.Properties.BoundedJoinSemilattice as Bounded∨Semilattice
 import Relation.Binary.Lattice.Properties.JoinSemilattice as ∨Semilattice
-<<<<<<< HEAD
-
-=======
->>>>>>> c83c37ea
 open import Relation.Binary.Morphism using (IsOrderHomomorphism)
 open import Data.Relation.Nullary.Decidable.Ext using (map′⇔)
 
@@ -311,13 +307,9 @@
                       }
 
 module _ {A : Type ℓ} where
-<<<<<<< HEAD
   open Bounded∨Semilattice (Set-BddSemilattice {A})
   open ∨Semilattice (BoundedJoinSemilattice.joinSemilattice (Set-BddSemilattice {A}))
     using (∨-comm; ∨-assoc)
-=======
-  open import Relation.Binary.Lattice.Properties.BoundedJoinSemilattice (Set-BddSemilattice {A})
->>>>>>> c83c37ea
 
   ∪-identityˡ : (X : Set A) → ∅ ∪ X ≡ᵉ X
   ∪-identityˡ = identityˡ
@@ -325,7 +317,6 @@
   ∪-identityʳ : (X : Set A) → X ∪ ∅ ≡ᵉ X
   ∪-identityʳ = identityʳ
 
-<<<<<<< HEAD
   ∪-comm : (X Y : Set A) → X ∪ Y ≡ᵉ Y ∪ X
   ∪-comm = ∨-comm
 
@@ -347,12 +338,6 @@
     ... | (inj₁ a∈) = to ∈-fromList (here (from ∈-singleton a∈))
     ... | (inj₂ a∈) = to ∈-fromList (there (from ∈-fromList a∈))
 
-  -- fromList-∪ : (ll lr : List A) → fromList (ll ++ lr) ≡ᵉ (fromList ll) ∪ (fromList lr)
-  -- fromList-∪ [] lr = ≡ᵉ.sym (∪-identityˡ (fromList lr))
-  -- fromList-∪ (x ∷ ll) lr = {!!}
-
-=======
->>>>>>> c83c37ea
 disjoint-sym : disjoint X Y → disjoint Y X
 disjoint-sym disj = flip disj
 
