--- conflicted
+++ resolved
@@ -44,13 +44,9 @@
 open import Ledger.Properties
 
 open import Ledger.Ratify
-<<<<<<< HEAD
 open import Ledger.Ratify.Properties
-=======
+
 open import Ledger.Rewards
-open import Ledger.Epoch
-open import Ledger.Chain
->>>>>>> e9c221da
 
 open import Ledger.TokenAlgebra
 open import Ledger.TokenAlgebra.ValueSet
@@ -66,4 +62,4 @@
 open import Ledger.Utxo.Properties.PoV
 
 open import Ledger.Utxow
-open import Ledger.Utxow.Properties+open import Ledger.Utxow.Properties
