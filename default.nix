--- conflicted
+++ resolved
@@ -332,14 +332,9 @@
             mkdocs-material
             pymdown-extensions
             pyyaml
-<<<<<<< HEAD
             pybtex
-          ]))
-=======
-            # Add any other Python packages needed for conversion scripts
           ]
         ))
->>>>>>> 61b90c31
 
         # mdbook ecosystem
         mdbook
@@ -356,32 +351,13 @@
       shellHook = ''
         export PATH="$HOME/.cargo/bin:$PATH"    # Ensure cargo tools are in PATH
 
-<<<<<<< HEAD
-          echo "----------------------------------------------------"
-          echo "Documentation Publishing Environment"
-          echo "agda: $(agda --version)"
-          echo "python: $(python --version)"
-          echo "pip: $(pip --version)"
-          echo "pybtex: $(pybtex --version)"
-          echo "mkdocs: $(mkdocs --version)"
-          echo "mdbook: $(mdbook --version)"
-          echo "pandoc: $(pandoc --version)"
-          echo "chromium: $(chromium --version 2>/dev/null | head -1 || echo 'available')"
-          echo ""
-          echo "Available workflows:"
-          echo "  • Agda development: agda, fls-shake"
-          echo "  • LaTeX→Markdown: pandoc, python scripts"
-          echo "  • MkDocs sites: mkdocs build"
-          echo "  • mdbook sites: mdbook build"
-          echo "  • Install mdbook extensions: cargo install mdbook-pdf"
-          echo "----------------------------------------------------"
-        '';
-      };
-=======
         echo "----------------------------------------------------"
         echo "Documentation Publishing Environment"
         echo "Agda: $(agda --version)"
         echo "Python: $(python --version)"
+        echo "pip: $(pip --version)"
+        echo "pybtex: $(pybtex --version)"
+        echo "mkdocs: $(mkdocs --version)"
         echo "mdbook: $(mdbook --version)"
         echo "Pandoc: $(pandoc --version)"
         echo "Chromium: $(chromium --version 2>/dev/null | head -1 || echo 'available')"
@@ -394,7 +370,6 @@
         echo "  • Install mdbook extensions: cargo install mdbook-pdf"
         echo "----------------------------------------------------"
       '';
->>>>>>> 61b90c31
     };
   };
 in
